--- conflicted
+++ resolved
@@ -66,13 +66,8 @@
 							Description:       "frontend database errors every 5m",
 							Query:             `increase(src_code_intel_frontend_db_store_errors_total{job="precise-code-intel-indexer"}[5m])`,
 							DataMayNotExist:   true,
-<<<<<<< HEAD
-							Warning:           Alert{GreaterOrEqual: 20},
+							Warning:           Alert().GreaterOrEqual(20),
 							PanelOptions:      PanelOptions().LegendFormat("error"),
-=======
-							Warning:           Alert().GreaterOrEqual(20),
-							PanelOptions:      PanelOptions().LegendFormat("store operation"),
->>>>>>> 85514e1e
 							Owner:             ObservableOwnerCodeIntel,
 							PossibleSolutions: "none",
 						},
