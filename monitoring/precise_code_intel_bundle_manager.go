package main

func PreciseCodeIntelBundleManager() *Container {
	return &Container{
		Name:        "precise-code-intel-bundle-manager",
		Title:       "Precise Code Intel Bundle Manager",
		Description: "Stores and manages precise code intelligence bundles.",
		Groups: []Group{
			{
				Title: "Database",
				Rows: []Row{
					{
						{
							Name:        "code_intel_frontend_db_store_99th_percentile_duration",
							Description: "99th percentile successful frontend database query duration over 5m",
							// TODO(efritz) - exclude error durations
							Query:             `histogram_quantile(0.99, sum by (le)(rate(src_code_intel_frontend_db_store_duration_seconds_bucket{job="precise-code-intel-bundle-manager"}[5m])))`,
							DataMayNotExist:   true,
<<<<<<< HEAD
							Warning:           Alert{GreaterOrEqual: 20},
							PanelOptions:      PanelOptions().LegendFormat("store operation").Unit(Seconds),
=======
							Warning:           Alert().GreaterOrEqual(20),
							PanelOptions:      PanelOptions().LegendFormat("database operation").Unit(Seconds),
>>>>>>> 85514e1e
							Owner:             ObservableOwnerCodeIntel,
							PossibleSolutions: "none",
						},
						{
							Name:              "code_intel_frontend_db_store_errors",
							Description:       "frontend database errors every 5m",
							Query:             `increase(src_code_intel_frontend_db_store_errors_total{job="precise-code-intel-bundle-manager"}[5m])`,
							DataMayNotExist:   true,
<<<<<<< HEAD
							Warning:           Alert{GreaterOrEqual: 20},
							PanelOptions:      PanelOptions().LegendFormat("error"),
=======
							Warning:           Alert().GreaterOrEqual(20),
							PanelOptions:      PanelOptions().LegendFormat("database operation"),
>>>>>>> 85514e1e
							Owner:             ObservableOwnerCodeIntel,
							PossibleSolutions: "none",
						},
					},
					{
						{
							Name:        "code_intel_codeintel_db_store_99th_percentile_duration",
							Description: "99th percentile successful codeintel database query duration over 5m",
							// TODO(efritz) - exclude error durations
							Query:             `histogram_quantile(0.99, sum by (le)(rate(src_code_intel_codeintel_db_store_duration_seconds_bucket{job="precise-code-intel-bundle-manager"}[5m])))`,
							DataMayNotExist:   true,
<<<<<<< HEAD
							Warning:           Alert{GreaterOrEqual: 20},
							PanelOptions:      PanelOptions().LegendFormat("store operation").Unit(Seconds),
=======
							Warning:           Alert().GreaterOrEqual(20),
							PanelOptions:      PanelOptions().LegendFormat("reader operation").Unit(Seconds),
>>>>>>> 85514e1e
							Owner:             ObservableOwnerCodeIntel,
							PossibleSolutions: "none",
						},
						{
							Name:              "code_intel_codeintel_db_store_errors",
							Description:       "codeintel database every 5m",
							Query:             `increase(src_code_intel_codeintel_db_store_errors_total{job="precise-code-intel-bundle-manager"}[5m])`,
							DataMayNotExist:   true,
<<<<<<< HEAD
							Warning:           Alert{GreaterOrEqual: 20},
							PanelOptions:      PanelOptions().LegendFormat("error"),
=======
							Warning:           Alert().GreaterOrEqual(20),
							PanelOptions:      PanelOptions().LegendFormat("reader operation"),
>>>>>>> 85514e1e
							Owner:             ObservableOwnerCodeIntel,
							PossibleSolutions: "none",
						},
					},
					{
						{
							Name:        "code_intel_bundle_store_99th_percentile_duration",
							Description: "99th percentile successful bundle database store operation duration over 5m",
							// TODO(efritz) - exclude error durations
							Query:             `histogram_quantile(0.99, sum by (le)(rate(src_code_intel_bundle_store_duration_seconds_bucket{job="precise-code-intel-bundle-manager"}[5m])))`,
							DataMayNotExist:   true,
							Warning:           Alert{GreaterOrEqual: 20},
							PanelOptions:      PanelOptions().LegendFormat("store operation").Unit(Seconds),
							Owner:             ObservableOwnerCodeIntel,
							PossibleSolutions: "none",
						},
						{
							Name:              "code_intel_bundle_store_errors",
							Description:       "bundle store errors every 5m",
							Query:             `increase(src_code_intel_bundle_store_errors_total{job="precise-code-intel-bundle-manager"}[5m])`,
							DataMayNotExist:   true,
							Warning:           Alert{GreaterOrEqual: 20},
							PanelOptions:      PanelOptions().LegendFormat("error"),
							Owner:             ObservableOwnerCodeIntel,
							PossibleSolutions: "none",
						},
					},
				},
			},
			{
				Title:  "Janitor - expires old data in the database and on disk",
				Hidden: true,
				Rows: []Row{
					{
						{
							Name:            "disk_space_remaining",
							Description:     "disk space remaining by instance",
							Query:           `(src_disk_space_available_bytes{job="precise-code-intel-bundle-manager"} / src_disk_space_total_bytes{job="precise-code-intel-bundle-manager"}) * 100`,
							DataMayNotExist: true,
							Warning:         Alert().LessOrEqual(25),
							Critical:        Alert().LessOrEqual(15),
							PanelOptions:    PanelOptions().LegendFormat("{{instance}}").Unit(Percentage),
							Owner:           ObservableOwnerCodeIntel,
							PossibleSolutions: `
									- **Provision more disk space:** Sourcegraph will begin deleting the oldest uploaded bundle files at 10% disk space remaining.
							`,
						},
					},
					{
						{
							Name:              "janitor_errors",
							Description:       "janitor errors every 5m",
							Query:             `sum(increase(src_bundle_manager_janitor_errors_total[5m]))`,
							DataMayNotExist:   true,
							Warning:           Alert().GreaterOrEqual(20),
							PanelOptions:      PanelOptions().LegendFormat("errors"),
							Owner:             ObservableOwnerCodeIntel,
							PossibleSolutions: "none",
						},
						{
							Name:              "janitor_upload_files_removed",
							Description:       "upload files removed (due to age) every 5m",
							Query:             `sum(increase(src_bundle_manager_janitor_upload_files_removed_total[5m]))`,
							DataMayNotExist:   true,
							Warning:           Alert().GreaterOrEqual(20),
							PanelOptions:      PanelOptions().LegendFormat("files removed"),
							Owner:             ObservableOwnerCodeIntel,
							PossibleSolutions: "none",
						},
						{
							Name:              "janitor_upload_part_files_removed",
							Description:       "upload part files removed (due to age) every 5m",
							Query:             `sum(increase(src_bundle_manager_janitor_upload_part_files_removed_total[5m]))`,
							DataMayNotExist:   true,
							Warning:           Alert().GreaterOrEqual(20),
							PanelOptions:      PanelOptions().LegendFormat("files removed"),
							Owner:             ObservableOwnerCodeIntel,
							PossibleSolutions: "none",
						},
					},
					{
						{
							Name:              "janitor_upload_records_removed",
							Description:       "upload records removed every 5m",
							Query:             `sum(increase(src_bundle_manager_janitor_upload_records_removed_total[5m]))`,
							DataMayNotExist:   true,
							Warning:           Alert().GreaterOrEqual(20),
							PanelOptions:      PanelOptions().LegendFormat("records removed"),
							Owner:             ObservableOwnerCodeIntel,
							PossibleSolutions: "none",
						},
						{
							Name:              "janitor_data_rows_removed",
							Description:       "codeintel database rows removed (due to deleted upload) every 5m",
							Query:             `sum(increase(src_bundle_manager_janitor_data_rows_removed_total[5m]))`,
							DataMayNotExist:   true,
							Warning:           Alert().GreaterOrEqual(20),
							PanelOptions:      PanelOptions().LegendFormat("records removed"),
							Owner:             ObservableOwnerCodeIntel,
							PossibleSolutions: "none",
						},
					},
				},
			},
			{
				Title:  "Internal service requests",
				Hidden: true,
				Rows: []Row{
					{
						sharedFrontendInternalAPIErrorResponses("precise-code-intel-bundle-manager", ObservableOwnerCodeIntel),
					},
				},
			},
			{
				Title:  "Container monitoring (not available on server)",
				Hidden: true,
				Rows: []Row{
					{
						sharedContainerCPUUsage("precise-code-intel-bundle-manager", ObservableOwnerCodeIntel),
						sharedContainerMemoryUsage("precise-code-intel-bundle-manager", ObservableOwnerCodeIntel),
					},
					{
						sharedContainerRestarts("precise-code-intel-bundle-manager", ObservableOwnerCodeIntel),
						sharedContainerFsInodes("precise-code-intel-bundle-manager", ObservableOwnerCodeIntel),
					},
				},
			},
			{
				Title:  "Provisioning indicators (not available on server)",
				Hidden: true,
				Rows: []Row{
					{
						sharedProvisioningCPUUsageLongTerm("precise-code-intel-bundle-manager", ObservableOwnerCodeIntel),
						sharedProvisioningMemoryUsageLongTerm("precise-code-intel-bundle-manager", ObservableOwnerCodeIntel),
					},
					{
						sharedProvisioningCPUUsageShortTerm("precise-code-intel-bundle-manager", ObservableOwnerCodeIntel),
						sharedProvisioningMemoryUsageShortTerm("precise-code-intel-bundle-manager", ObservableOwnerCodeIntel),
					},
				},
			},
			{
				Title:  "Golang runtime monitoring",
				Hidden: true,
				Rows: []Row{
					{
						sharedGoGoroutines("precise-code-intel-bundle-manager", ObservableOwnerCodeIntel),
						sharedGoGcDuration("precise-code-intel-bundle-manager", ObservableOwnerCodeIntel),
					},
				},
			},
			{
				Title:  "Kubernetes monitoring (ignore if using Docker Compose or server)",
				Hidden: true,
				Rows: []Row{
					{
						sharedKubernetesPodsAvailable("precise-code-intel-bundle-manager", ObservableOwnerCodeIntel),
					},
				},
			},
		},
	}
}<|MERGE_RESOLUTION|>--- conflicted
+++ resolved
@@ -16,13 +16,8 @@
 							// TODO(efritz) - exclude error durations
 							Query:             `histogram_quantile(0.99, sum by (le)(rate(src_code_intel_frontend_db_store_duration_seconds_bucket{job="precise-code-intel-bundle-manager"}[5m])))`,
 							DataMayNotExist:   true,
-<<<<<<< HEAD
-							Warning:           Alert{GreaterOrEqual: 20},
+							Warning:           Alert().GreaterOrEqual(20),
 							PanelOptions:      PanelOptions().LegendFormat("store operation").Unit(Seconds),
-=======
-							Warning:           Alert().GreaterOrEqual(20),
-							PanelOptions:      PanelOptions().LegendFormat("database operation").Unit(Seconds),
->>>>>>> 85514e1e
 							Owner:             ObservableOwnerCodeIntel,
 							PossibleSolutions: "none",
 						},
@@ -31,13 +26,8 @@
 							Description:       "frontend database errors every 5m",
 							Query:             `increase(src_code_intel_frontend_db_store_errors_total{job="precise-code-intel-bundle-manager"}[5m])`,
 							DataMayNotExist:   true,
-<<<<<<< HEAD
-							Warning:           Alert{GreaterOrEqual: 20},
+							Warning:           Alert().GreaterOrEqual(20),
 							PanelOptions:      PanelOptions().LegendFormat("error"),
-=======
-							Warning:           Alert().GreaterOrEqual(20),
-							PanelOptions:      PanelOptions().LegendFormat("database operation"),
->>>>>>> 85514e1e
 							Owner:             ObservableOwnerCodeIntel,
 							PossibleSolutions: "none",
 						},
@@ -49,13 +39,8 @@
 							// TODO(efritz) - exclude error durations
 							Query:             `histogram_quantile(0.99, sum by (le)(rate(src_code_intel_codeintel_db_store_duration_seconds_bucket{job="precise-code-intel-bundle-manager"}[5m])))`,
 							DataMayNotExist:   true,
-<<<<<<< HEAD
-							Warning:           Alert{GreaterOrEqual: 20},
+							Warning:           Alert().GreaterOrEqual(20),
 							PanelOptions:      PanelOptions().LegendFormat("store operation").Unit(Seconds),
-=======
-							Warning:           Alert().GreaterOrEqual(20),
-							PanelOptions:      PanelOptions().LegendFormat("reader operation").Unit(Seconds),
->>>>>>> 85514e1e
 							Owner:             ObservableOwnerCodeIntel,
 							PossibleSolutions: "none",
 						},
@@ -64,13 +49,8 @@
 							Description:       "codeintel database every 5m",
 							Query:             `increase(src_code_intel_codeintel_db_store_errors_total{job="precise-code-intel-bundle-manager"}[5m])`,
 							DataMayNotExist:   true,
-<<<<<<< HEAD
-							Warning:           Alert{GreaterOrEqual: 20},
+							Warning:           Alert().GreaterOrEqual(20),
 							PanelOptions:      PanelOptions().LegendFormat("error"),
-=======
-							Warning:           Alert().GreaterOrEqual(20),
-							PanelOptions:      PanelOptions().LegendFormat("reader operation"),
->>>>>>> 85514e1e
 							Owner:             ObservableOwnerCodeIntel,
 							PossibleSolutions: "none",
 						},
@@ -82,7 +62,7 @@
 							// TODO(efritz) - exclude error durations
 							Query:             `histogram_quantile(0.99, sum by (le)(rate(src_code_intel_bundle_store_duration_seconds_bucket{job="precise-code-intel-bundle-manager"}[5m])))`,
 							DataMayNotExist:   true,
-							Warning:           Alert{GreaterOrEqual: 20},
+							Warning:           Alert().GreaterOrEqual(20),
 							PanelOptions:      PanelOptions().LegendFormat("store operation").Unit(Seconds),
 							Owner:             ObservableOwnerCodeIntel,
 							PossibleSolutions: "none",
@@ -92,7 +72,7 @@
 							Description:       "bundle store errors every 5m",
 							Query:             `increase(src_code_intel_bundle_store_errors_total{job="precise-code-intel-bundle-manager"}[5m])`,
 							DataMayNotExist:   true,
-							Warning:           Alert{GreaterOrEqual: 20},
+							Warning:           Alert().GreaterOrEqual(20),
 							PanelOptions:      PanelOptions().LegendFormat("error"),
 							Owner:             ObservableOwnerCodeIntel,
 							PossibleSolutions: "none",
