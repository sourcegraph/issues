package main

import "time"

func Frontend() *Container {
	return &Container{
		Name:        "frontend",
		Title:       "Frontend",
		Description: "Serves all end-user browser and API requests.",
		Groups: []Group{
			{
				Title: "Search at a glance",
				Rows: []Row{
					{
						{
							Name:            "99th_percentile_search_request_duration",
							Description:     "99th percentile successful search request duration over 5m",
							Query:           `histogram_quantile(0.99, sum by (le)(rate(src_graphql_field_seconds_bucket{type="Search",field="results",error="false",source="browser",request_name!="CodeIntelSearch"}[5m])))`,
							DataMayNotExist: true,

							Warning:      Alert().GreaterOrEqual(20),
							PanelOptions: PanelOptions().LegendFormat("duration").Unit(Seconds),
							Owner:        ObservableOwnerSearch,
							PossibleSolutions: `
								- **Get details on the exact queries that are slow** by configuring '"observability.logSlowSearches": 20,' in the site configuration and looking for 'frontend' warning logs prefixed with 'slow search request' for additional details.
								- **Check that most repositories are indexed** by visiting https://sourcegraph.example.com/site-admin/repositories?filter=needs-index (it should show few or no results.)
								- **Kubernetes:** Check CPU usage of zoekt-webserver in the indexed-search pod, consider increasing CPU limits in the 'indexed-search.Deployment.yaml' if regularly hitting max CPU utilization.
								- **Docker Compose:** Check CPU usage on the Zoekt Web Server dashboard, consider increasing 'cpus:' of the zoekt-webserver container in 'docker-compose.yml' if regularly hitting max CPU utilization.
							`,
						},
						{
							Name:            "90th_percentile_search_request_duration",
							Description:     "90th percentile successful search request duration over 5m",
							Query:           `histogram_quantile(0.90, sum by (le)(rate(src_graphql_field_seconds_bucket{type="Search",field="results",error="false",source="browser",request_name!="CodeIntelSearch"}[5m])))`,
							DataMayNotExist: true,

							Warning:      Alert().GreaterOrEqual(15),
							PanelOptions: PanelOptions().LegendFormat("duration").Unit(Seconds),
							Owner:        ObservableOwnerSearch,
							PossibleSolutions: `
								- **Get details on the exact queries that are slow** by configuring '"observability.logSlowSearches": 15,' in the site configuration and looking for 'frontend' warning logs prefixed with 'slow search request' for additional details.
								- **Check that most repositories are indexed** by visiting https://sourcegraph.example.com/site-admin/repositories?filter=needs-index (it should show few or no results.)
								- **Kubernetes:** Check CPU usage of zoekt-webserver in the indexed-search pod, consider increasing CPU limits in the 'indexed-search.Deployment.yaml' if regularly hitting max CPU utilization.
								- **Docker Compose:** Check CPU usage on the Zoekt Web Server dashboard, consider increasing 'cpus:' of the zoekt-webserver container in 'docker-compose.yml' if regularly hitting max CPU utilization.
							`,
						},
					},
					{
						{
							Name:            "hard_timeout_search_responses",
							Description:     "hard timeout search responses every 5m",
							Query:           `(sum(increase(src_graphql_search_response{status="timeout",source="browser",request_name!="CodeIntelSearch"}[5m])) + sum(increase(src_graphql_search_response{status="alert",alert_type="timed_out",source="browser",request_name!="CodeIntelSearch"}[5m]))) / sum(increase(src_graphql_search_response{source="browser",request_name!="CodeIntelSearch"}[5m])) * 100`,
							DataMayNotExist: true,

							Warning:           Alert().GreaterOrEqual(2).For(15 * time.Minute),
							Critical:          Alert().GreaterOrEqual(5).For(15 * time.Minute),
							PanelOptions:      PanelOptions().LegendFormat("hard timeout").Unit(Percentage),
							Owner:             ObservableOwnerSearch,
							PossibleSolutions: "none",
						},
						{
							Name:            "hard_error_search_responses",
							Description:     "hard error search responses every 5m",
							Query:           `sum by (status)(increase(src_graphql_search_response{status=~"error",source="browser",request_name!="CodeIntelSearch"}[5m])) / ignoring(status) group_left sum(increase(src_graphql_search_response{source="browser",request_name!="CodeIntelSearch"}[5m])) * 100`,
							DataMayNotExist: true,

							Warning:           Alert().GreaterOrEqual(2).For(15 * time.Minute),
							Critical:          Alert().GreaterOrEqual(5).For(15 * time.Minute),
							PanelOptions:      PanelOptions().LegendFormat("{{status}}").Unit(Percentage),
							Owner:             ObservableOwnerSearch,
							PossibleSolutions: "none",
						},
						{
							Name:            "partial_timeout_search_responses",
							Description:     "partial timeout search responses every 5m",
							Query:           `sum by (status)(increase(src_graphql_search_response{status="partial_timeout",source="browser",request_name!="CodeIntelSearch"}[5m])) / ignoring(status) group_left sum(increase(src_graphql_search_response{source="browser",request_name!="CodeIntelSearch"}[5m])) * 100`,
							DataMayNotExist: true,

							Warning:           Alert().GreaterOrEqual(5).For(15 * time.Minute),
							PanelOptions:      PanelOptions().LegendFormat("{{status}}").Unit(Percentage),
							Owner:             ObservableOwnerSearch,
							PossibleSolutions: "none",
						},
						{
							Name:            "search_alert_user_suggestions",
							Description:     "search alert user suggestions shown every 5m",
<<<<<<< HEAD
							Query:           `sum by (alert_type)(increase(src_graphql_search_response{status="alert_type",alert_type!~"timed_out|no_results__suggest_quotes",source="browser",request_name!="CodeIntelSearch"}[5m])) / ignoring(alert_type) group_left sum(increase(src_graphql_search_response{source="browser",request_name!="CodeIntelSearch"}[5m])) * 100`,
=======
							Query:           `sum by (alert_type)(increase(src_graphql_search_response{status="alert",alert_type!~"timed_out|no_results__suggest_quotes",source="browser",name!="CodeIntelSearch"}[5m])) / ignoring(alert_type) group_left sum(increase(src_graphql_search_response{source="browser",name!="CodeIntelSearch"}[5m])) * 100`,
>>>>>>> a39ece90
							DataMayNotExist: true,

							Warning:      Alert().GreaterOrEqual(5).For(15 * time.Minute),
							PanelOptions: PanelOptions().LegendFormat("{{alert_type}}").Unit(Percentage),
							Owner:        ObservableOwnerSearch,
							PossibleSolutions: `
								- This indicates your user's are making syntax errors or similar user errors.
							`,
						},
					},
					{
						{
							Name:            "page_load_latency",
							Description:     "90th percentile page load latency over all routes over 10m",
							Query:           `histogram_quantile(0.9, sum by(le) (rate(src_http_request_duration_seconds_bucket{route!="raw",route!="blob",route!~"graphql.*"}[10m])))`,
							DataMayNotExist: true,

							Critical:     Alert().GreaterOrEqual(2),
							PanelOptions: PanelOptions().LegendFormat("latency").Unit(Seconds),
							Owner:        ObservableOwnerCloud,
							PossibleSolutions: `
								- Confirm that the Sourcegraph frontend has enough CPU/memory using the provisioning panels.
								- Trace a request to see what the slowest part is: https://docs.sourcegraph.com/admin/observability/tracing
							`,
						},
						{
							Name:            "blob_load_latency",
							Description:     "90th percentile blob load latency over 10m",
							Query:           `histogram_quantile(0.9, sum by(le) (rate(src_http_request_duration_seconds_bucket{route="blob"}[10m])))`,
							DataMayNotExist: true,
							Critical:        Alert().GreaterOrEqual(5),
							PanelOptions:    PanelOptions().LegendFormat("latency").Unit(Seconds),
							Owner:           ObservableOwnerCloud,
							PossibleSolutions: `
								- Confirm that the Sourcegraph frontend has enough CPU/memory using the provisioning panels.
								- Trace a request to see what the slowest part is: https://docs.sourcegraph.com/admin/observability/tracing
							`,
						},
					},
				},
			},
			{
				Title:  "Search-based code intelligence at a glance",
				Hidden: true,
				Rows: []Row{
					{
						{
							Name:            "99th_percentile_search_codeintel_request_duration",
							Description:     "99th percentile code-intel successful search request duration over 5m",
							Owner:           ObservableOwnerCodeIntel,
							Query:           `histogram_quantile(0.99, sum by (le)(rate(src_graphql_field_seconds_bucket{type="Search",field="results",error="false",source="browser",request_name="CodeIntelSearch"}[5m])))`,
							DataMayNotExist: true,

							Warning:      Alert().GreaterOrEqual(20),
							PanelOptions: PanelOptions().LegendFormat("duration").Unit(Seconds),
							PossibleSolutions: `
								- **Get details on the exact queries that are slow** by configuring '"observability.logSlowSearches": 20,' in the site configuration and looking for 'frontend' warning logs prefixed with 'slow search request' for additional details.
								- **Check that most repositories are indexed** by visiting https://sourcegraph.example.com/site-admin/repositories?filter=needs-index (it should show few or no results.)
								- **Kubernetes:** Check CPU usage of zoekt-webserver in the indexed-search pod, consider increasing CPU limits in the 'indexed-search.Deployment.yaml' if regularly hitting max CPU utilization.
								- **Docker Compose:** Check CPU usage on the Zoekt Web Server dashboard, consider increasing 'cpus:' of the zoekt-webserver container in 'docker-compose.yml' if regularly hitting max CPU utilization.
							`,
						},
						{
							Name:            "90th_percentile_search_codeintel_request_duration",
							Description:     "90th percentile code-intel successful search request duration over 5m",
							Query:           `histogram_quantile(0.90, sum by (le)(rate(src_graphql_field_seconds_bucket{type="Search",field="results",error="false",source="browser",request_name="CodeIntelSearch"}[5m])))`,
							DataMayNotExist: true,

							Warning:      Alert().GreaterOrEqual(15),
							PanelOptions: PanelOptions().LegendFormat("duration").Unit(Seconds),
							Owner:        ObservableOwnerCodeIntel,
							PossibleSolutions: `
								- **Get details on the exact queries that are slow** by configuring '"observability.logSlowSearches": 15,' in the site configuration and looking for 'frontend' warning logs prefixed with 'slow search request' for additional details.
								- **Check that most repositories are indexed** by visiting https://sourcegraph.example.com/site-admin/repositories?filter=needs-index (it should show few or no results.)
								- **Kubernetes:** Check CPU usage of zoekt-webserver in the indexed-search pod, consider increasing CPU limits in the 'indexed-search.Deployment.yaml' if regularly hitting max CPU utilization.
								- **Docker Compose:** Check CPU usage on the Zoekt Web Server dashboard, consider increasing 'cpus:' of the zoekt-webserver container in 'docker-compose.yml' if regularly hitting max CPU utilization.
							`,
						},
					},
					{
						{
							Name:            "hard_timeout_search_codeintel_responses",
							Description:     "hard timeout search code-intel responses every 5m",
							Query:           `(sum(increase(src_graphql_search_response{status="timeout",source="browser",request_name="CodeIntelSearch"}[5m])) + sum(increase(src_graphql_search_response{status="alert",alert_type="timed_out",source="browser",request_name="CodeIntelSearch"}[5m]))) / sum(increase(src_graphql_search_response{source="browser",request_name="CodeIntelSearch"}[5m])) * 100`,
							DataMayNotExist: true,

							Warning:           Alert().GreaterOrEqual(2).For(15 * time.Minute),
							Critical:          Alert().GreaterOrEqual(5).For(15 * time.Minute),
							PanelOptions:      PanelOptions().LegendFormat("hard timeout").Unit(Percentage),
							Owner:             ObservableOwnerCodeIntel,
							PossibleSolutions: "none",
						},
						{
							Name:            "hard_error_search_codeintel_responses",
							Description:     "hard error search code-intel responses every 5m",
							Query:           `sum by (status)(increase(src_graphql_search_response{status=~"error",source="browser",request_name="CodeIntelSearch"}[5m])) / ignoring(status) group_left sum(increase(src_graphql_search_response{source="browser",request_name="CodeIntelSearch"}[5m])) * 100`,
							DataMayNotExist: true,

							Warning:           Alert().GreaterOrEqual(2).For(15 * time.Minute),
							Critical:          Alert().GreaterOrEqual(5).For(15 * time.Minute),
							PanelOptions:      PanelOptions().LegendFormat("hard error").Unit(Percentage),
							Owner:             ObservableOwnerCodeIntel,
							PossibleSolutions: "none",
						},
						{
							Name:            "partial_timeout_search_codeintel_responses",
							Description:     "partial timeout search code-intel responses every 5m",
							Query:           `sum by (status)(increase(src_graphql_search_response{status="partial_timeout",source="browser",request_name="CodeIntelSearch"}[5m])) / ignoring(status) group_left sum(increase(src_graphql_search_response{status="partial_timeout",source="browser",request_name="CodeIntelSearch"}[5m])) * 100`,
							DataMayNotExist: true,

							Warning:           Alert().GreaterOrEqual(5).For(15 * time.Minute),
							PanelOptions:      PanelOptions().LegendFormat("partial timeout").Unit(Percentage),
							Owner:             ObservableOwnerCodeIntel,
							PossibleSolutions: "none",
						},
						{
							Name:            "search_codeintel_alert_user_suggestions",
							Description:     "search code-intel alert user suggestions shown every 5m",
							Query:           `sum by (alert_type)(increase(src_graphql_search_response{status="alert",alert_type!~"timed_out",source="browser",request_name="CodeIntelSearch"}[5m])) / ignoring(alert_type) group_left sum(increase(src_graphql_search_response{source="browser",request_name="CodeIntelSearch"}[5m])) * 100`,
							DataMayNotExist: true,

							Warning:      Alert().GreaterOrEqual(5).For(15 * time.Minute),
							PanelOptions: PanelOptions().LegendFormat("{{alert_type}}").Unit(Percentage),
							Owner:        ObservableOwnerCodeIntel,
							PossibleSolutions: `
								- This indicates a bug in Sourcegraph, please [open an issue](https://github.com/sourcegraph/sourcegraph/issues/new/choose).
							`,
						},
					},
				},
			},
			{
				Title:  "Search API usage at a glance",
				Hidden: true,
				Rows: []Row{
					{
						{
							Name:            "99th_percentile_search_api_request_duration",
							Description:     "99th percentile successful search API request duration over 5m",
							Query:           `histogram_quantile(0.99, sum by (le)(rate(src_graphql_field_seconds_bucket{type="Search",field="results",error="false",source="other"}[5m])))`,
							DataMayNotExist: true,

							Warning:      Alert().GreaterOrEqual(50),
							PanelOptions: PanelOptions().LegendFormat("duration").Unit(Seconds),
							Owner:        ObservableOwnerSearch,
							PossibleSolutions: `
								- **Get details on the exact queries that are slow** by configuring '"observability.logSlowSearches": 20,' in the site configuration and looking for 'frontend' warning logs prefixed with 'slow search request' for additional details.
								- **If your users are requesting many results** with a large 'count:' parameter, consider using our [search pagination API](../../api/graphql/search.md).
								- **Check that most repositories are indexed** by visiting https://sourcegraph.example.com/site-admin/repositories?filter=needs-index (it should show few or no results.)
								- **Kubernetes:** Check CPU usage of zoekt-webserver in the indexed-search pod, consider increasing CPU limits in the 'indexed-search.Deployment.yaml' if regularly hitting max CPU utilization.
								- **Docker Compose:** Check CPU usage on the Zoekt Web Server dashboard, consider increasing 'cpus:' of the zoekt-webserver container in 'docker-compose.yml' if regularly hitting max CPU utilization.
							`,
						},
						{
							Name:            "90th_percentile_search_api_request_duration",
							Description:     "90th percentile successful search API request duration over 5m",
							Query:           `histogram_quantile(0.90, sum by (le)(rate(src_graphql_field_seconds_bucket{type="Search",field="results",error="false",source="other"}[5m])))`,
							DataMayNotExist: true,

							Warning:      Alert().GreaterOrEqual(40),
							PanelOptions: PanelOptions().LegendFormat("duration").Unit(Seconds),
							Owner:        ObservableOwnerSearch,
							PossibleSolutions: `
								- **Get details on the exact queries that are slow** by configuring '"observability.logSlowSearches": 15,' in the site configuration and looking for 'frontend' warning logs prefixed with 'slow search request' for additional details.
								- **If your users are requesting many results** with a large 'count:' parameter, consider using our [search pagination API](../../api/graphql/search.md).
								- **Check that most repositories are indexed** by visiting https://sourcegraph.example.com/site-admin/repositories?filter=needs-index (it should show few or no results.)
								- **Kubernetes:** Check CPU usage of zoekt-webserver in the indexed-search pod, consider increasing CPU limits in the 'indexed-search.Deployment.yaml' if regularly hitting max CPU utilization.
								- **Docker Compose:** Check CPU usage on the Zoekt Web Server dashboard, consider increasing 'cpus:' of the zoekt-webserver container in 'docker-compose.yml' if regularly hitting max CPU utilization.
							`,
						},
					},
					{
						{
							Name:            "hard_timeout_search_api_responses",
							Description:     "hard timeout search API responses every 5m",
							Query:           `(sum(increase(src_graphql_search_response{status="timeout",source="other"}[5m])) + sum(increase(src_graphql_search_response{status="alert",alert_type="timed_out",source="other"}[5m]))) / sum(increase(src_graphql_search_response{source="other"}[5m])) * 100`,
							DataMayNotExist: true,

							Warning:           Alert().GreaterOrEqual(2).For(15 * time.Minute),
							Critical:          Alert().GreaterOrEqual(5).For(15 * time.Minute),
							PanelOptions:      PanelOptions().LegendFormat("hard timeout").Unit(Percentage),
							Owner:             ObservableOwnerSearch,
							PossibleSolutions: "none",
						},
						{
							Name:            "hard_error_search_api_responses",
							Description:     "hard error search API responses every 5m",
							Query:           `sum by (status)(increase(src_graphql_search_response{status=~"error",source="other"}[5m])) / ignoring(status) group_left sum(increase(src_graphql_search_response{source="other"}[5m]))`,
							DataMayNotExist: true,

							Warning:           Alert().GreaterOrEqual(2).For(15 * time.Minute),
							Critical:          Alert().GreaterOrEqual(5).For(15 * time.Minute),
							PanelOptions:      PanelOptions().LegendFormat("{{status}}").Unit(Percentage),
							Owner:             ObservableOwnerSearch,
							PossibleSolutions: "none",
						},
						{
							Name:            "partial_timeout_search_api_responses",
							Description:     "partial timeout search API responses every 5m",
							Query:           `sum(increase(src_graphql_search_response{status="partial_timeout",source="other"}[5m])) / sum(increase(src_graphql_search_response{source="other"}[5m]))`,
							DataMayNotExist: true,

							Warning:           Alert().GreaterOrEqual(5).For(15 * time.Minute),
							PanelOptions:      PanelOptions().LegendFormat("partial timeout").Unit(Percentage),
							Owner:             ObservableOwnerSearch,
							PossibleSolutions: "none",
						},
						{
							Name:            "search_api_alert_user_suggestions",
							Description:     "search API alert user suggestions shown every 5m",
							Query:           `sum by (alert_type)(increase(src_graphql_search_response{status="alert",alert_type!~"timed_out|no_results__suggest_quotes",source="other"}[5m])) / ignoring(alert_type) group_left sum(increase(src_graphql_search_response{status="alert",source="other"}[5m]))`,
							DataMayNotExist: true,

							Warning:      Alert().GreaterOrEqual(5),
							PanelOptions: PanelOptions().LegendFormat("{{alert_type}}").Unit(Percentage),
							Owner:        ObservableOwnerSearch,
							PossibleSolutions: `
								- This indicates your user's search API requests have syntax errors or a similar user error. Check the responses the API sends back for an explanation.
							`,
						},
					},
				},
			},
			{
				Title:  "Precise code intel usage at a glance",
				Hidden: true,
				Rows: []Row{
					{
						{
							Name:              "codeintel_resolvers_99th_percentile_duration",
							Description:       "99th percentile successful resolvers operation duration over 5m",
							Query:             `histogram_quantile(0.99, sum by (le)(rate(src_codeintel_resolvers_duration_seconds_bucket{job="sourcegraph-frontend"}[5m])))`,
							DataMayNotExist:   true,
							Warning:           Alert().GreaterOrEqual(20),
							PanelOptions:      PanelOptions().LegendFormat("resolvers operation").Unit(Seconds),
							Owner:             ObservableOwnerCodeIntel,
							PossibleSolutions: "none",
						},
						{
							Name:              "codeintel_resolvers_errors",
							Description:       "resolvers errors every 5m",
							Query:             `sum(increase(src_codeintel_resolvers_errors_total{job="sourcegraph-frontend"}[5m]))`,
							DataMayNotExist:   true,
							Warning:           Alert().GreaterOrEqual(20),
							PanelOptions:      PanelOptions().LegendFormat("error"),
							Owner:             ObservableOwnerCodeIntel,
							PossibleSolutions: "none",
						},
					},
					{
						{
							Name:              "codeintel_api_99th_percentile_duration",
							Description:       "99th percentile successful api operation duration over 5m",
							Query:             `histogram_quantile(0.99, sum by (le)(rate(src_codeintel_api_duration_seconds_bucket{job="sourcegraph-frontend"}[5m])))`,
							DataMayNotExist:   true,
							Warning:           Alert().GreaterOrEqual(20),
							PanelOptions:      PanelOptions().LegendFormat("api operation").Unit(Seconds),
							Owner:             ObservableOwnerCodeIntel,
							PossibleSolutions: "none",
						},
						{
							Name:              "codeintel_api_errors",
							Description:       "api errors every 5m",
							Query:             `sum(increase(src_codeintel_api_errors_total{job="sourcegraph-frontend"}[5m]))`,
							DataMayNotExist:   true,
							Warning:           Alert().GreaterOrEqual(20),
							PanelOptions:      PanelOptions().LegendFormat("error"),
							Owner:             ObservableOwnerCodeIntel,
							PossibleSolutions: "none",
						},
					},
					{
						{
							Name:              "codeintel_dbstore_99th_percentile_duration",
							Description:       "99th percentile successful dbstore operation duration over 5m",
							Query:             `histogram_quantile(0.99, sum by (le)(rate(src_codeintel_dbstore_duration_seconds_bucket{job="sourcegraph-frontend"}[5m])))`,
							DataMayNotExist:   true,
							Warning:           Alert().GreaterOrEqual(20),
							PanelOptions:      PanelOptions().LegendFormat("store operation").Unit(Seconds),
							Owner:             ObservableOwnerCodeIntel,
							PossibleSolutions: "none",
						},
						{
							Name:              "codeintel_dbstore_errors",
							Description:       "dbstore errors every 5m",
							Query:             `sum(increase(src_codeintel_dbstore_errors_total{job="sourcegraph-frontend"}[5m]))`,
							DataMayNotExist:   true,
							Warning:           Alert().GreaterOrEqual(20),
							PanelOptions:      PanelOptions().LegendFormat("error"),
							Owner:             ObservableOwnerCodeIntel,
							PossibleSolutions: "none",
						},
					},
					{
						{
							Name:              "codeintel_lsifstore_99th_percentile_duration",
							Description:       "99th percentile successful lsifstore operation duration over 5m",
							Query:             `histogram_quantile(0.99, sum by (le)(rate(src_codeintel_lsifstore_duration_seconds_bucket{job="sourcegraph-frontend"}[5m])))`,
							DataMayNotExist:   true,
							Warning:           Alert().GreaterOrEqual(20),
							PanelOptions:      PanelOptions().LegendFormat("store operation").Unit(Seconds),
							Owner:             ObservableOwnerCodeIntel,
							PossibleSolutions: "none",
						},
						{
							Name:              "codeintel_lsifstore_errors",
							Description:       "lsifstore errors every 5m",
							Query:             `sum(increase(src_codeintel_lsifstore_errors_total{job="sourcegraph-frontend"}[5m]))`,
							DataMayNotExist:   true,
							Warning:           Alert().GreaterOrEqual(20),
							PanelOptions:      PanelOptions().LegendFormat("error"),
							Owner:             ObservableOwnerCodeIntel,
							PossibleSolutions: "none",
						},
					},
					{
						{
							Name:              "codeintel_uploadstore_99th_percentile_duration",
							Description:       "99th percentile successful uploadstore operation duration over 5m",
							Query:             `histogram_quantile(0.99, sum by (le)(rate(src_codeintel_uploadstore_duration_seconds_bucket{job="sourcegraph-frontend"}[5m])))`,
							DataMayNotExist:   true,
							Warning:           Alert().GreaterOrEqual(20),
							PanelOptions:      PanelOptions().LegendFormat("store operation").Unit(Seconds),
							Owner:             ObservableOwnerCodeIntel,
							PossibleSolutions: "none",
						},
						{
							Name:              "codeintel_uploadstore_errors",
							Description:       "uploadstore errors every 5m",
							Query:             `sum(increase(src_codeintel_uploadstore_errors_total{job="sourcegraph-frontend"}[5m]))`,
							DataMayNotExist:   true,
							Warning:           Alert().GreaterOrEqual(20),
							PanelOptions:      PanelOptions().LegendFormat("error"),
							Owner:             ObservableOwnerCodeIntel,
							PossibleSolutions: "none",
						},
					},
					{
						{
							Name:              "codeintel_gitserver_99th_percentile_duration",
							Description:       "99th percentile successful gitserver operation duration over 5m",
							Query:             `histogram_quantile(0.99, sum by (le)(rate(src_codeintel_gitserver_duration_seconds_bucket{job="sourcegraph-frontend"}[5m])))`,
							DataMayNotExist:   true,
							Warning:           Alert().GreaterOrEqual(20),
							PanelOptions:      PanelOptions().LegendFormat("store operation").Unit(Seconds),
							Owner:             ObservableOwnerCodeIntel,
							PossibleSolutions: "none",
						},
						{
							Name:              "codeintel_gitserver_errors",
							Description:       "gitserver errors every 5m",
							Query:             `sum(increase(src_codeintel_gitserver_errors_total{job="sourcegraph-frontend"}[5m]))`,
							DataMayNotExist:   true,
							Warning:           Alert().GreaterOrEqual(20),
							PanelOptions:      PanelOptions().LegendFormat("error"),
							Owner:             ObservableOwnerCodeIntel,
							PossibleSolutions: "none",
						},
					},
				},
			},
			{
				Title:  "Internal service requests",
				Hidden: true,
				Rows: []Row{
					{
						{
							Name:            "internal_indexed_search_error_responses",
							Description:     "internal indexed search error responses every 5m",
							Query:           `sum by(code) (increase(src_zoekt_request_duration_seconds_count{code!~"2.."}[5m])) / ignoring(code) group_left sum(increase(src_zoekt_request_duration_seconds_count[5m])) * 100`,
							DataMayNotExist: true,
							Warning:         Alert().GreaterOrEqual(5).For(15 * time.Minute),
							PanelOptions:    PanelOptions().LegendFormat("{{code}}").Unit(Percentage),
							Owner:           ObservableOwnerSearch,
							PossibleSolutions: `
								- Check the Zoekt Web Server dashboard for indications it might be unhealthy.
							`,
						},
						{
							Name:            "internal_unindexed_search_error_responses",
							Description:     "internal unindexed search error responses every 5m",
							Query:           `sum by(code) (increase(searcher_service_request_total{code!~"2.."}[5m])) / ignoring(code) group_left sum(increase(searcher_service_request_total[5m])) * 100`,
							DataMayNotExist: true,
							Warning:         Alert().GreaterOrEqual(5).For(15 * time.Minute),
							PanelOptions:    PanelOptions().LegendFormat("{{code}}").Unit(Percentage),
							Owner:           ObservableOwnerSearch,
							PossibleSolutions: `
								- Check the Searcher dashboard for indications it might be unhealthy.
							`,
						},
						{
							Name:            "internal_api_error_responses",
							Description:     "internal API error responses every 5m by route",
							Query:           `sum by(category) (increase(src_frontend_internal_request_duration_seconds_count{code!~"2.."}[5m])) / ignoring(code) group_left sum(increase(src_frontend_internal_request_duration_seconds_count[5m])) * 100`,
							DataMayNotExist: true,
							Warning:         Alert().GreaterOrEqual(5).For(15 * time.Minute),
							PanelOptions:    PanelOptions().LegendFormat("{{category}}").Unit(Percentage),
							Owner:           ObservableOwnerCloud,
							PossibleSolutions: `
								- May not be a substantial issue, check the 'frontend' logs for potential causes.
							`,
						},
					},
					{
						{
							Name:              "99th_percentile_gitserver_duration",
							Description:       "99th percentile successful gitserver query duration over 5m",
							Query:             `histogram_quantile(0.99, sum by (le,category)(rate(src_gitserver_request_duration_seconds_bucket{job="sourcegraph-frontend"}[5m])))`,
							DataMayNotExist:   true,
							Warning:           Alert().GreaterOrEqual(20),
							PanelOptions:      PanelOptions().LegendFormat("{{category}}").Unit(Seconds),
							Owner:             ObservableOwnerCloud,
							PossibleSolutions: "none",
						},
						{
							Name:              "gitserver_error_responses",
							Description:       "gitserver error responses every 5m",
							Query:             `sum by (category)(increase(src_gitserver_request_duration_seconds_count{job="sourcegraph-frontend",code!~"2.."}[5m])) / ignoring(code) group_left sum by (category)(increase(src_gitserver_request_duration_seconds_count{job="sourcegraph-frontend"}[5m])) * 100`,
							DataMayNotExist:   true,
							Warning:           Alert().GreaterOrEqual(5).For(15 * time.Minute),
							PanelOptions:      PanelOptions().LegendFormat("{{category}}").Unit(Percentage),
							Owner:             ObservableOwnerCloud,
							PossibleSolutions: "none",
						},
					},
					{
						{
							Name:              "observability_test_alert_warning",
							Description:       "warning test alert metric",
							Query:             `max by(owner) (observability_test_metric_warning)`,
							DataMayNotExist:   true,
							Warning:           Alert().GreaterOrEqual(1),
							PanelOptions:      PanelOptions().Max(1),
							Owner:             ObservableOwnerDistribution,
							PossibleSolutions: "This alert is triggered via the `triggerObservabilityTestAlert` GraphQL endpoint, and will automatically resolve itself.",
						},
						{
							Name:              "observability_test_alert_critical",
							Description:       "critical test alert metric",
							Query:             `max by(owner) (observability_test_metric_critical)`,
							DataMayNotExist:   true,
							Critical:          Alert().GreaterOrEqual(1),
							PanelOptions:      PanelOptions().Max(1),
							Owner:             ObservableOwnerDistribution,
							PossibleSolutions: "This alert is triggered via the `triggerObservabilityTestAlert` GraphQL endpoint, and will automatically resolve itself.",
						},
					},
				},
			},
			{
				Title:  "Container monitoring (not available on server)",
				Hidden: true,
				Rows: []Row{
					{
						sharedContainerCPUUsage("frontend", ObservableOwnerCloud),
						sharedContainerMemoryUsage("frontend", ObservableOwnerCloud),
					},
					{
						sharedContainerRestarts("frontend", ObservableOwnerCloud),
						sharedContainerFsInodes("frontend", ObservableOwnerCloud),
					},
				},
			},
			{
				Title:  "Provisioning indicators (not available on server)",
				Hidden: true,
				Rows: []Row{
					{
						sharedProvisioningCPUUsageLongTerm("frontend", ObservableOwnerCloud),
						sharedProvisioningMemoryUsageLongTerm("frontend", ObservableOwnerCloud),
					},
					{
						sharedProvisioningCPUUsageShortTerm("frontend", ObservableOwnerCloud),
						sharedProvisioningMemoryUsageShortTerm("frontend", ObservableOwnerCloud),
					},
				},
			},
			{
				Title:  "Golang runtime monitoring",
				Hidden: true,
				Rows: []Row{
					{
						sharedGoGoroutines("frontend", ObservableOwnerCloud),
						sharedGoGcDuration("frontend", ObservableOwnerCloud),
					},
				},
			},
			{
				Title:  "Kubernetes monitoring (ignore if using Docker Compose or server)",
				Hidden: true,
				Rows: []Row{
					{
						sharedKubernetesPodsAvailable("frontend", ObservableOwnerCloud),
					},
				},
			},
		},
	}
}<|MERGE_RESOLUTION|>--- conflicted
+++ resolved
@@ -84,11 +84,7 @@
 						{
 							Name:            "search_alert_user_suggestions",
 							Description:     "search alert user suggestions shown every 5m",
-<<<<<<< HEAD
-							Query:           `sum by (alert_type)(increase(src_graphql_search_response{status="alert_type",alert_type!~"timed_out|no_results__suggest_quotes",source="browser",request_name!="CodeIntelSearch"}[5m])) / ignoring(alert_type) group_left sum(increase(src_graphql_search_response{source="browser",request_name!="CodeIntelSearch"}[5m])) * 100`,
-=======
-							Query:           `sum by (alert_type)(increase(src_graphql_search_response{status="alert",alert_type!~"timed_out|no_results__suggest_quotes",source="browser",name!="CodeIntelSearch"}[5m])) / ignoring(alert_type) group_left sum(increase(src_graphql_search_response{source="browser",name!="CodeIntelSearch"}[5m])) * 100`,
->>>>>>> a39ece90
+							Query:           `sum by (alert_type)(increase(src_graphql_search_response{status="alert",alert_type!~"timed_out|no_results__suggest_quotes",source="browser",request_name!="CodeIntelSearch"}[5m])) / ignoring(alert_type) group_left sum(increase(src_graphql_search_response{source="browser",request_name!="CodeIntelSearch"}[5m])) * 100`,
 							DataMayNotExist: true,
 
 							Warning:      Alert().GreaterOrEqual(5).For(15 * time.Minute),
