package authz

import (
	"context"
	"database/sql"
	"flag"
	"net/url"
	"os"
	"regexp"
	"testing"

	"github.com/google/go-cmp/cmp"

	edb "github.com/sourcegraph/sourcegraph/enterprise/internal/db"
	"github.com/sourcegraph/sourcegraph/internal/api"
	"github.com/sourcegraph/sourcegraph/internal/authz"
	authzGitHub "github.com/sourcegraph/sourcegraph/internal/authz/github"
	"github.com/sourcegraph/sourcegraph/internal/db"
	"github.com/sourcegraph/sourcegraph/internal/db/dbconn"
	"github.com/sourcegraph/sourcegraph/internal/db/dbtest"
	"github.com/sourcegraph/sourcegraph/internal/extsvc"
	"github.com/sourcegraph/sourcegraph/internal/extsvc/auth"
	extsvcGitHub "github.com/sourcegraph/sourcegraph/internal/extsvc/github"
	"github.com/sourcegraph/sourcegraph/internal/httptestutil"
	"github.com/sourcegraph/sourcegraph/internal/repos"
	"github.com/sourcegraph/sourcegraph/internal/timeutil"
	"github.com/sourcegraph/sourcegraph/internal/types"
)

var updateRegex = flag.String("update", "", "Update testdata of tests matching the given regex")

func update(name string) bool {
	if updateRegex == nil || *updateRegex == "" {
		return false
	}
	return regexp.MustCompile(*updateRegex).MatchString(name)
}

var dsn = flag.String("dsn", "", "Database connection string to use in integration tests")

// This integration test performs a repository-centric permissions syncing against
// https://github.com, then check if permissions are correctly granted for the test
// user "sourcegraph-vcr-bob", who is a outside collaborator of the repository
// "sourcegraph-vcr-repos/private-org-repo-1".
//
// NOTE: To update VCR for this test, please use the token of "sourcegraph-vcr"
// for GITHUB_TOKEN, which can be found in 1Password.
func TestIntegration_GitHubPermissions(t *testing.T) {
	if testing.Short() {
		t.Skip()
	}

	const name = "Integration_GitHubPermissions"
	cf, save := httptestutil.NewGitHubRecorderFactory(t, update(name), name)
	defer save()

	uri, err := url.Parse("https://github.com")
	if err != nil {
		t.Fatal(err)
	}

	doer, err := cf.Doer()
	if err != nil {
		t.Fatal(err)
	}

	token := os.Getenv("GITHUB_TOKEN")
	cli := extsvcGitHub.NewV3Client(uri, &auth.OAuthBearerToken{Token: token}, doer)

	testDB := dbtest.NewDB(t, *dsn)
	ctx := context.Background()

	reposStore := repos.NewDBStore(testDB, sql.TxOptions{})

	svc := types.ExternalService{
		Kind:      extsvc.KindGitHub,
		CreatedAt: timeutil.Now(),
		Config:    `{"url": "https://github.com", "authorization": {}}`,
	}
	err = reposStore.UpsertExternalServices(ctx, &svc)
	if err != nil {
		t.Fatal(err)
	}

	provider := authzGitHub.NewProvider(svc.URN(), uri, token, cli)

	authz.SetProviders(false, []authz.Provider{provider})
	defer authz.SetProviders(true, nil)

	repo := types.Repo{
		Name:    "github.com/sourcegraph-vcr-repos/private-org-repo-1",
		Private: true,
		ExternalRepo: api.ExternalRepoSpec{
			ServiceType: extsvc.TypeGitHub,
			ServiceID:   "https://github.com/",
		},
<<<<<<< HEAD
		RepoFields: &types.RepoFields{
			URI: "github.com/sourcegraph-vcr-repos/private-org-repo-1",
			Sources: map[string]*types.SourceInfo{
				svc.URN(): {
					ID: svc.URN(),
				},
=======
		Sources: map[string]*types.SourceInfo{
			svc.URN(): {
				ID: svc.URN(),
>>>>>>> 59e966fa
			},
		},
	}
	err = reposStore.InsertRepos(ctx, &repo)
	if err != nil {
		t.Fatal(err)
	}

	dbconn.Global = testDB
	newUser := db.NewUser{
		Email:           "sourcegraph-vcr-bob@sourcegraph.com",
		Username:        "sourcegraph-vcr-bob",
		EmailIsVerified: true,
	}
	spec := extsvc.AccountSpec{
		ServiceType: extsvc.TypeGitHub,
		ServiceID:   "https://github.com/",
		AccountID:   "66464926",
	}
	userID, err := db.ExternalAccounts.CreateUserAndSave(ctx, newUser, spec, extsvc.AccountData{})
	if err != nil {
		t.Fatal(err)
	}

	permsStore := edb.NewPermsStore(testDB, timeutil.Now)
	syncer := NewPermsSyncer(reposStore, permsStore, timeutil.Now, nil)

	err = syncer.syncRepoPerms(ctx, repo.ID, false)
	if err != nil {
		t.Fatal(err)
	}

	p := &authz.UserPermissions{
		UserID: userID,
		Perm:   authz.Read,
		Type:   authz.PermRepos,
	}
	err = permsStore.LoadUserPermissions(ctx, p)
	if err != nil {
		t.Fatal(err)
	}

	wantIDs := []uint32{1}
	if diff := cmp.Diff(wantIDs, p.IDs.ToArray()); diff != "" {
		t.Fatalf("IDs mismatch (-want +got):\n%s", diff)
	}
}<|MERGE_RESOLUTION|>--- conflicted
+++ resolved
@@ -90,22 +90,14 @@
 	repo := types.Repo{
 		Name:    "github.com/sourcegraph-vcr-repos/private-org-repo-1",
 		Private: true,
+		URI:     "github.com/sourcegraph-vcr-repos/private-org-repo-1",
 		ExternalRepo: api.ExternalRepoSpec{
 			ServiceType: extsvc.TypeGitHub,
 			ServiceID:   "https://github.com/",
 		},
-<<<<<<< HEAD
-		RepoFields: &types.RepoFields{
-			URI: "github.com/sourcegraph-vcr-repos/private-org-repo-1",
-			Sources: map[string]*types.SourceInfo{
-				svc.URN(): {
-					ID: svc.URN(),
-				},
-=======
 		Sources: map[string]*types.SourceInfo{
 			svc.URN(): {
 				ID: svc.URN(),
->>>>>>> 59e966fa
 			},
 		},
 	}
