package authz

import (
	"context"
	"fmt"
	"net/http"
	"testing"
	"time"

	"github.com/google/go-cmp/cmp"
	"github.com/pkg/errors"

	edb "github.com/sourcegraph/sourcegraph/enterprise/internal/db"
	"github.com/sourcegraph/sourcegraph/internal/api"
	"github.com/sourcegraph/sourcegraph/internal/authz"
	"github.com/sourcegraph/sourcegraph/internal/db"
	"github.com/sourcegraph/sourcegraph/internal/extsvc"
	"github.com/sourcegraph/sourcegraph/internal/extsvc/github"
	"github.com/sourcegraph/sourcegraph/internal/ratelimit"
	"github.com/sourcegraph/sourcegraph/internal/repos"
	"github.com/sourcegraph/sourcegraph/internal/timeutil"
	"github.com/sourcegraph/sourcegraph/internal/types"
)

func TestPermsSyncer_ScheduleUsers(t *testing.T) {
	authz.SetProviders(true, []authz.Provider{&mockProvider{}})
	defer authz.SetProviders(true, nil)

	s := NewPermsSyncer(nil, nil, nil, nil)
	s.ScheduleUsers(context.Background(), 1)

	expHeap := []*syncRequest{
		{requestMeta: &requestMeta{
			Priority: priorityHigh,
			Type:     requestTypeUser,
			ID:       1,
		}, acquired: false, index: 0},
	}
	if diff := cmp.Diff(expHeap, s.queue.heap, cmpOpts); diff != "" {
		t.Fatalf("heap: %v", diff)
	}
}

func TestPermsSyncer_ScheduleRepos(t *testing.T) {
	authz.SetProviders(true, []authz.Provider{&mockProvider{}})
	defer authz.SetProviders(true, nil)

	s := NewPermsSyncer(nil, nil, nil, nil)
	s.ScheduleRepos(context.Background(), 1)

	expHeap := []*syncRequest{
		{requestMeta: &requestMeta{
			Priority: priorityHigh,
			Type:     requestTypeRepo,
			ID:       1,
		}, acquired: false, index: 0},
	}
	if diff := cmp.Diff(expHeap, s.queue.heap, cmpOpts); diff != "" {
		t.Fatalf("heap: %v", diff)
	}
}

type mockProvider struct {
	id          int64
	serviceType string
	serviceID   string

	fetchUserPerms func(context.Context, *extsvc.Account) ([]extsvc.RepoID, error)
	fetchRepoPerms func(ctx context.Context, repo *extsvc.Repository) ([]extsvc.AccountID, error)
}

func (*mockProvider) FetchAccount(context.Context, *types.User, []*extsvc.Account) (*extsvc.Account, error) {
	return nil, nil
}

func (p *mockProvider) ServiceType() string { return p.serviceType }
func (p *mockProvider) ServiceID() string   { return p.serviceID }
func (p *mockProvider) URN() string         { return extsvc.URN(p.serviceType, p.id) }
func (*mockProvider) Validate() []string    { return nil }

func (p *mockProvider) FetchUserPerms(ctx context.Context, acct *extsvc.Account) ([]extsvc.RepoID, error) {
	return p.fetchUserPerms(ctx, acct)
}

func (p *mockProvider) FetchRepoPerms(ctx context.Context, repo *extsvc.Repository) ([]extsvc.AccountID, error) {
	return p.fetchRepoPerms(ctx, repo)
}

type mockReposStore struct {
	listRepos func(context.Context, repos.StoreListReposArgs) ([]*types.Repo, error)
	repos.Store
}

func (s *mockReposStore) ListRepos(ctx context.Context, args repos.StoreListReposArgs) ([]*types.Repo, error) {
	return s.listRepos(ctx, args)
}

func TestPermsSyncer_syncUserPerms(t *testing.T) {
	p := &mockProvider{
		serviceType: extsvc.TypeGitLab,
		serviceID:   "https://gitlab.com/",
	}
	authz.SetProviders(false, []authz.Provider{p})
	defer authz.SetProviders(true, nil)

	extAccount := extsvc.Account{
		AccountSpec: extsvc.AccountSpec{
			ServiceType: p.ServiceType(),
			ServiceID:   p.ServiceID(),
		},
	}

	db.Mocks.Users.GetByID = func(ctx context.Context, id int32) (*types.User, error) {
		return &types.User{ID: id}, nil
	}
	db.Mocks.ExternalAccounts.TouchLastValid = func(ctx context.Context, id int32) error {
		return nil
	}
	edb.Mocks.Perms.ListExternalAccounts = func(context.Context, int32) ([]*extsvc.Account, error) {
		return []*extsvc.Account{&extAccount}, nil
	}
	edb.Mocks.Perms.SetUserPermissions = func(_ context.Context, p *authz.UserPermissions) error {
		if p.UserID != 1 {
			return fmt.Errorf("UserID: want 1 but got %d", p.UserID)
		}

		wantIDs := []uint32{1}
		if diff := cmp.Diff(wantIDs, p.IDs.ToArray()); diff != "" {
			return fmt.Errorf("IDs mismatch (-want +got):\n%s", diff)
		}
		return nil
	}
	defer func() {
		db.Mocks.Users = db.MockUsers{}
		db.Mocks.ExternalAccounts = db.MockExternalAccounts{}
		edb.Mocks.Perms = edb.MockPerms{}
	}()

	reposStore := &mockReposStore{
		listRepos: func(_ context.Context, args repos.StoreListReposArgs) ([]*types.Repo, error) {
			if !args.PrivateOnly {
				return nil, errors.New("PrivateOnly want true but got false")
			}
			return []*types.Repo{{ID: 1}}, nil
		},
	}
	permsStore := edb.NewPermsStore(nil, timeutil.Now)
	s := NewPermsSyncer(reposStore, permsStore, timeutil.Now, nil)

	tests := []struct {
		name     string
		noPerms  bool
		fetchErr error
	}{
		{
			name:     "sync for the first time and encounter an error",
			noPerms:  true,
			fetchErr: errors.New("random error"),
		},
		{
			name:    "sync for the second time and succeed",
			noPerms: false,
		},
	}
	for _, test := range tests {
		t.Run(test.name, func(t *testing.T) {
			p.fetchUserPerms = func(context.Context, *extsvc.Account) ([]extsvc.RepoID, error) {
				return []extsvc.RepoID{"1"}, test.fetchErr
			}

			err := s.syncUserPerms(context.Background(), 1, test.noPerms)
			if err != nil {
				t.Fatal(err)
			}
		})
	}
}

func TestPermsSyncer_syncUserPerms_invalidToken(t *testing.T) {
	p := &mockProvider{
		serviceType: extsvc.TypeGitLab,
		serviceID:   "https://gitlab.com/",
	}
	authz.SetProviders(false, []authz.Provider{p})
	defer authz.SetProviders(true, nil)

	extAccount := extsvc.Account{
		AccountSpec: extsvc.AccountSpec{
			ServiceType: p.ServiceType(),
			ServiceID:   p.ServiceID(),
		},
	}

	db.Mocks.Users.GetByID = func(ctx context.Context, id int32) (*types.User, error) {
		return &types.User{ID: id}, nil
	}
	edb.Mocks.Perms.ListExternalAccounts = func(context.Context, int32) ([]*extsvc.Account, error) {
		return []*extsvc.Account{&extAccount}, nil
	}
	edb.Mocks.Perms.SetUserPermissions = func(_ context.Context, p *authz.UserPermissions) error {
		return nil
	}
	defer func() {
		db.Mocks.Users = db.MockUsers{}
		db.Mocks.ExternalAccounts = db.MockExternalAccounts{}
		edb.Mocks.Perms = edb.MockPerms{}
	}()

	reposStore := &mockReposStore{
		listRepos: func(_ context.Context, args repos.StoreListReposArgs) ([]*types.Repo, error) {
			if !args.PrivateOnly {
				return nil, errors.New("PrivateOnly want true but got false")
			}
			return []*types.Repo{{ID: 1}}, nil
		},
	}
	permsStore := edb.NewPermsStore(nil, timeutil.Now)
	s := NewPermsSyncer(reposStore, permsStore, timeutil.Now, nil)

	calledTouchExpired := false
	db.Mocks.ExternalAccounts.TouchExpired = func(ctx context.Context, id int32) error {
		calledTouchExpired = true
		return nil
	}

	p.fetchUserPerms = func(ctx context.Context, account *extsvc.Account) ([]extsvc.RepoID, error) {
		return nil, &github.APIError{Code: http.StatusUnauthorized}
	}

	err := s.syncUserPerms(context.Background(), 1, false)
	if err != nil {
		t.Fatal(err)
	}

	if !calledTouchExpired {
		t.Fatal("!calledTouchExpired")
	}
}

func TestPermsSyncer_syncRepoPerms(t *testing.T) {
	newPermsSyncer := func(reposStore repos.Store) *PermsSyncer {
		return NewPermsSyncer(reposStore, edb.NewPermsStore(nil, timeutil.Now), timeutil.Now, nil)
	}

	t.Run("TouchRepoPermissions is called when no authz provider", func(t *testing.T) {
		calledTouchRepoPermissions := false
		edb.Mocks.Perms.TouchRepoPermissions = func(ctx context.Context, repoID int32) error {
			calledTouchRepoPermissions = true
			return nil
		}
		defer func() {
			edb.Mocks.Perms = edb.MockPerms{}
		}()

		reposStore := &mockReposStore{
			listRepos: func(context.Context, repos.StoreListReposArgs) ([]*types.Repo, error) {
				return []*types.Repo{
					{
						ID:      1,
						Private: true,
						ExternalRepo: api.ExternalRepoSpec{
							ServiceID: "https://gitlab.com/",
						},
<<<<<<< HEAD
						RepoFields: &types.RepoFields{
							Sources: map[string]*types.SourceInfo{
								extsvc.URN(extsvc.TypeGitLab, 0): {},
							},
=======
						Sources: map[string]*types.SourceInfo{
							extsvc.URN(extsvc.TypeGitLab, 0): {},
>>>>>>> b23a28ce
						},
					},
				}, nil
			},
		}
		s := newPermsSyncer(reposStore)

		err := s.syncRepoPerms(context.Background(), 1, false)
		if err != nil {
			t.Fatal(err)
		}

		if !calledTouchRepoPermissions {
			t.Fatal("!calledTouchRepoPermissions")
		}
	})

	t.Run("identify authz provider by URN", func(t *testing.T) {
		// Even though both p1 and p2 are pointing to the same code host,
		// but p2 should not be used because it is not responsible for listing
		// test repository.
		p1 := &mockProvider{
			id:          1,
			serviceType: extsvc.TypeGitLab,
			serviceID:   "https://gitlab.com/",
			fetchRepoPerms: func(ctx context.Context, repo *extsvc.Repository) ([]extsvc.AccountID, error) {
				return []extsvc.AccountID{"user"}, nil
			},
		}
		p2 := &mockProvider{
			id:          2,
			serviceType: extsvc.TypeGitLab,
			serviceID:   "https://gitlab.com/",
			fetchRepoPerms: func(ctx context.Context, repo *extsvc.Repository) ([]extsvc.AccountID, error) {
				return nil, errors.New("not supposed to be called")
			},
		}
		authz.SetProviders(false, []authz.Provider{p1, p2})
		defer authz.SetProviders(true, nil)

		edb.Mocks.Perms.Transact = func(context.Context) (*edb.PermsStore, error) {
			return &edb.PermsStore{}, nil
		}
		edb.Mocks.Perms.GetUserIDsByExternalAccounts = func(context.Context, *extsvc.Accounts) (map[string]int32, error) {
			return map[string]int32{"user": 1}, nil
		}
		edb.Mocks.Perms.SetRepoPermissions = func(_ context.Context, p *authz.RepoPermissions) error {
			if p.RepoID != 1 {
				return fmt.Errorf("RepoID: want 1 but got %d", p.RepoID)
			}

			wantUserIDs := []uint32{1}
			if diff := cmp.Diff(wantUserIDs, p.UserIDs.ToArray()); diff != "" {
				return fmt.Errorf("UserIDs mismatch (-want +got):\n%s", diff)
			}
			return nil
		}
		edb.Mocks.Perms.SetRepoPendingPermissions = func(ctx context.Context, accounts *extsvc.Accounts, p *authz.RepoPermissions) error {
			return nil
		}
		defer func() {
			edb.Mocks.Perms = edb.MockPerms{}
		}()

		reposStore := &mockReposStore{
			listRepos: func(context.Context, repos.StoreListReposArgs) ([]*types.Repo, error) {
				return []*types.Repo{
					{
						ID:      1,
						Private: true,
						ExternalRepo: api.ExternalRepoSpec{
							ServiceID: p1.ServiceID(),
						},
<<<<<<< HEAD
						RepoFields: &types.RepoFields{
							Sources: map[string]*types.SourceInfo{
								p1.URN(): {},
							},
=======
						Sources: map[string]*types.SourceInfo{
							p1.URN(): {},
>>>>>>> b23a28ce
						},
					},
				}, nil
			},
		}
		s := newPermsSyncer(reposStore)

		err := s.syncRepoPerms(context.Background(), 1, false)
		if err != nil {
			t.Fatal(err)
		}
	})

	p := &mockProvider{
		serviceType: extsvc.TypeGitLab,
		serviceID:   "https://gitlab.com/",
	}
	authz.SetProviders(false, []authz.Provider{p})
	defer authz.SetProviders(true, nil)

	edb.Mocks.Perms.Transact = func(context.Context) (*edb.PermsStore, error) {
		return &edb.PermsStore{}, nil
	}
	edb.Mocks.Perms.GetUserIDsByExternalAccounts = func(context.Context, *extsvc.Accounts) (map[string]int32, error) {
		return map[string]int32{"user": 1}, nil
	}
	edb.Mocks.Perms.SetRepoPermissions = func(_ context.Context, p *authz.RepoPermissions) error {
		if p.RepoID != 1 {
			return fmt.Errorf("RepoID: want 1 but got %d", p.RepoID)
		}

		wantUserIDs := []uint32{1}
		if diff := cmp.Diff(wantUserIDs, p.UserIDs.ToArray()); diff != "" {
			return fmt.Errorf("UserIDs mismatch (-want +got):\n%s", diff)
		}
		return nil
	}
	edb.Mocks.Perms.SetRepoPendingPermissions = func(_ context.Context, accounts *extsvc.Accounts, _ *authz.RepoPermissions) error {
		wantAccounts := &extsvc.Accounts{
			ServiceType: p.ServiceType(),
			ServiceID:   p.ServiceID(),
			AccountIDs:  []string{"pending_user"},
		}
		if diff := cmp.Diff(wantAccounts, accounts); diff != "" {
			return fmt.Errorf("accounts mismatch (-want +got):\n%s", diff)
		}
		return nil
	}
	defer func() {
		edb.Mocks.Perms = edb.MockPerms{}
	}()

	reposStore := &mockReposStore{
		listRepos: func(context.Context, repos.StoreListReposArgs) ([]*types.Repo, error) {
			return []*types.Repo{
				{
					ID:      1,
					Private: true,
					ExternalRepo: api.ExternalRepoSpec{
						ServiceID: p.ServiceID(),
					},
<<<<<<< HEAD
					RepoFields: &types.RepoFields{
						Sources: map[string]*types.SourceInfo{
							p.URN(): {},
						},
=======
					Sources: map[string]*types.SourceInfo{
						p.URN(): {},
>>>>>>> b23a28ce
					},
				},
			}, nil
		},
	}
	s := newPermsSyncer(reposStore)

	tests := []struct {
		name     string
		noPerms  bool
		fetchErr error
	}{
		{
			name:     "sync for the first time and encounter an error",
			noPerms:  true,
			fetchErr: errors.New("random error"),
		},
		{
			name:    "sync for the second time and succeed",
			noPerms: false,
		},
	}
	for _, test := range tests {
		t.Run(test.name, func(t *testing.T) {
			p.fetchRepoPerms = func(context.Context, *extsvc.Repository) ([]extsvc.AccountID, error) {
				return []extsvc.AccountID{"user", "pending_user"}, test.fetchErr
			}

			err := s.syncRepoPerms(context.Background(), 1, test.noPerms)
			if err != nil {
				t.Fatal(err)
			}
		})
	}
}

func TestPermsSyncer_waitForRateLimit(t *testing.T) {
	ctx := context.Background()
	t.Run("no rate limit registry", func(t *testing.T) {
		s := NewPermsSyncer(nil, nil, nil, nil)

		ctx, cancel := context.WithTimeout(ctx, time.Second)
		defer cancel()
		err := s.waitForRateLimit(ctx, "https://github.com/", 100000)
		if err != nil {
			t.Fatal(err)
		}
	})

	t.Run("enough quota available", func(t *testing.T) {
		rateLimiterRegistry := ratelimit.NewRegistry()
		s := NewPermsSyncer(nil, nil, nil, rateLimiterRegistry)

		ctx, cancel := context.WithTimeout(ctx, time.Second)
		defer cancel()
		err := s.waitForRateLimit(ctx, "https://github.com/", 1)
		if err != nil {
			t.Fatal(err)
		}
	})

	t.Run("not enough quota available", func(t *testing.T) {
		rateLimiterRegistry := ratelimit.NewRegistry()
		l := rateLimiterRegistry.Get("https://github.com/")
		l.SetLimit(1)
		s := NewPermsSyncer(nil, nil, nil, rateLimiterRegistry)

		ctx, cancel := context.WithTimeout(ctx, time.Second)
		defer cancel()
		err := s.waitForRateLimit(ctx, "https://github.com/", 10)
		if err == nil {
			t.Fatalf("err: want %v but got nil", context.Canceled)
		}
	})
}

func TestPermsSyncer_syncPerms(t *testing.T) {
	request := &syncRequest{
		requestMeta: &requestMeta{
			Type: 3,
			ID:   1,
		},
		acquired: true,
	}

	// Request should be removed from the queue even if error occurred.
	s := NewPermsSyncer(nil, nil, nil, nil)
	s.queue.Push(request)

	expErr := "unexpected request type: 3"
	err := s.syncPerms(context.Background(), request)
	if err == nil || err.Error() != expErr {
		t.Fatalf("err: want %q but got %v", expErr, err)
	}

	if s.queue.Len() != 0 {
		t.Fatalf("queue length: want 0 but got %d", s.queue.Len())
	}
}<|MERGE_RESOLUTION|>--- conflicted
+++ resolved
@@ -261,15 +261,8 @@
 						ExternalRepo: api.ExternalRepoSpec{
 							ServiceID: "https://gitlab.com/",
 						},
-<<<<<<< HEAD
-						RepoFields: &types.RepoFields{
-							Sources: map[string]*types.SourceInfo{
-								extsvc.URN(extsvc.TypeGitLab, 0): {},
-							},
-=======
 						Sources: map[string]*types.SourceInfo{
 							extsvc.URN(extsvc.TypeGitLab, 0): {},
->>>>>>> b23a28ce
 						},
 					},
 				}, nil
@@ -343,15 +336,8 @@
 						ExternalRepo: api.ExternalRepoSpec{
 							ServiceID: p1.ServiceID(),
 						},
-<<<<<<< HEAD
-						RepoFields: &types.RepoFields{
-							Sources: map[string]*types.SourceInfo{
-								p1.URN(): {},
-							},
-=======
 						Sources: map[string]*types.SourceInfo{
 							p1.URN(): {},
->>>>>>> b23a28ce
 						},
 					},
 				}, nil
@@ -413,15 +399,8 @@
 					ExternalRepo: api.ExternalRepoSpec{
 						ServiceID: p.ServiceID(),
 					},
-<<<<<<< HEAD
-					RepoFields: &types.RepoFields{
-						Sources: map[string]*types.SourceInfo{
-							p.URN(): {},
-						},
-=======
 					Sources: map[string]*types.SourceInfo{
 						p.URN(): {},
->>>>>>> b23a28ce
 					},
 				},
 			}, nil
