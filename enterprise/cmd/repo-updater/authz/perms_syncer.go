--- conflicted
+++ resolved
@@ -680,10 +680,6 @@
 			return
 		}
 
-<<<<<<< HEAD
-		// Skip if permissions user mapping is enabled
-		if globals.PermissionsUserMapping().Enabled {
-=======
 		// Skip if:
 		// 	- Permissions user mapping is enabled
 		// 	- No authz provider is configured
@@ -691,7 +687,6 @@
 		if globals.PermissionsUserMapping().Enabled ||
 			len(s.providersByServiceID()) == 0 ||
 			(licensing.EnforceTiers && licensing.Check(licensing.FeatureACLs) != nil) {
->>>>>>> 144da099
 			continue
 		}
 
