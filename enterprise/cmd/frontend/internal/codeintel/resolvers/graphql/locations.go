--- conflicted
+++ resolved
@@ -216,13 +216,6 @@
 // constructing a resolver to populate the cache.
 func (r *CachedLocationResolver) resolveCommit(ctx context.Context, repositoryResolver *gql.RepositoryResolver, commit string) (*gql.GitCommitResolver, error) {
 	repo, err := repositoryResolver.Type(ctx)
-<<<<<<< HEAD
-	if err != nil {
-		return nil, err
-	}
-	gitserverRepo, err := backend.CachedGitRepo(ctx, repo)
-=======
->>>>>>> 61bed0b1
 	if err != nil {
 		return nil, err
 	}
