package main

import (
	"log"
	"os"
	"os/signal"
	"syscall"

	"github.com/inconshreveable/log15"
	"github.com/opentracing/opentracing-go"
	"github.com/prometheus/client_golang/prometheus"
	indexabilityupdater "github.com/sourcegraph/sourcegraph/enterprise/cmd/precise-code-intel-indexer/internal/indexability_updater"
	"github.com/sourcegraph/sourcegraph/enterprise/cmd/precise-code-intel-indexer/internal/indexer"
	"github.com/sourcegraph/sourcegraph/enterprise/cmd/precise-code-intel-indexer/internal/janitor"
	"github.com/sourcegraph/sourcegraph/enterprise/cmd/precise-code-intel-indexer/internal/resetter"
	"github.com/sourcegraph/sourcegraph/enterprise/cmd/precise-code-intel-indexer/internal/scheduler"
	"github.com/sourcegraph/sourcegraph/enterprise/cmd/precise-code-intel-indexer/internal/server"
	"github.com/sourcegraph/sourcegraph/enterprise/internal/codeintel/gitserver"
	"github.com/sourcegraph/sourcegraph/enterprise/internal/codeintel/store"
	"github.com/sourcegraph/sourcegraph/internal/conf"
	"github.com/sourcegraph/sourcegraph/internal/debugserver"
	"github.com/sourcegraph/sourcegraph/internal/env"
	"github.com/sourcegraph/sourcegraph/internal/observation"
	"github.com/sourcegraph/sourcegraph/internal/trace"
	"github.com/sourcegraph/sourcegraph/internal/tracer"
)

func main() {
	env.Lock()
	env.HandleHelpFlag()
	tracer.Init()

	var (
		frontendURL                      = mustGet(rawFrontendURL, "SRC_FRONTEND_INTERNAL")
		resetInterval                    = mustParseInterval(rawResetInterval, "PRECISE_CODE_INTEL_RESET_INTERVAL")
		indexerPollInterval              = mustParseInterval(rawIndexerPollInterval, "PRECISE_CODE_INTEL_INDEXER_POLL_INTERVAL")
		schedulerInterval                = mustParseInterval(rawSchedulerInterval, "PRECISE_CODE_INTEL_SCHEDULER_INTERVAL")
		indexabilityUpdaterInterval      = mustParseInterval(rawIndexabilityUpdaterInterval, "PRECISE_CODE_INTEL_INDEXABILITY_UPDATER_INTERVAL")
		janitorInterval                  = mustParseInterval(rawJanitorInterval, "PRECISE_CODE_INTEL_JANITOR_INTERVAL")
		indexBatchSize                   = mustParseInt(rawIndexBatchSize, "PRECISE_CODE_INTEL_INDEX_BATCH_SIZE")
		indexMinimumTimeSinceLastEnqueue = mustParseInterval(rawIndexMinimumTimeSinceLastEnqueue, "PRECISE_CODE_INTEL_INDEX_MINIMUM_TIME_SINCE_LAST_ENQUEUE")
		indexMinimumSearchCount          = mustParseInt(rawIndexMinimumSearchCount, "PRECISE_CODE_INTEL_INDEX_MINIMUM_SEARCH_COUNT")
		indexMinimumSearchRatio          = mustParsePercent(rawIndexMinimumSearchRatio, "PRECISE_CODE_INTEL_INDEX_MINIMUM_SEARCH_RATIO")
<<<<<<< HEAD
		indexMinimumPreciseCount         = mustParseInt(rawIndexMinimumPreciseCount, "PRECISE_CODE_INTEL_INDEX_MINIMUM_PRECISE_COUNT")
=======
		disableJanitor                   = mustParseBool(rawDisableJanitor, "PRECISE_CODE_INTEL_DISABLE_JANITOR")
>>>>>>> cb06ebbb
	)

	observationContext := &observation.Context{
		Logger:     log15.Root(),
		Tracer:     &trace.Tracer{Tracer: opentracing.GlobalTracer()},
		Registerer: prometheus.DefaultRegisterer,
	}

	store := store.NewObserved(mustInitializeStore(), observationContext)
	MustRegisterQueueMonitor(observationContext.Registerer, store)
	resetterMetrics := resetter.NewResetterMetrics(prometheus.DefaultRegisterer)
	indexabilityUpdaterMetrics := indexabilityupdater.NewUpdaterMetrics(prometheus.DefaultRegisterer)
	schedulerMetrics := scheduler.NewSchedulerMetrics(prometheus.DefaultRegisterer)
	indexerMetrics := indexer.NewIndexerMetrics(prometheus.DefaultRegisterer)
	server := server.New()

	indexResetter := resetter.IndexResetter{
		Store:         store,
		ResetInterval: resetInterval,
		Metrics:       resetterMetrics,
	}

	indexabilityUpdater := indexabilityupdater.NewUpdater(
		store,
		gitserver.DefaultClient,
		indexabilityUpdaterInterval,
		indexabilityUpdaterMetrics,
	)

	scheduler := scheduler.NewScheduler(
		store,
		gitserver.DefaultClient,
		schedulerInterval,
		indexBatchSize,
		indexMinimumTimeSinceLastEnqueue,
		indexMinimumSearchCount,
		float64(indexMinimumSearchRatio)/100,
		indexMinimumPreciseCount,
		schedulerMetrics,
	)

	indexer := indexer.NewIndexer(
		store,
		gitserver.DefaultClient,
		frontendURL,
		indexerPollInterval,
		indexerMetrics,
	)

	janitorMetrics := janitor.NewJanitorMetrics(prometheus.DefaultRegisterer)
	janitor := janitor.New(store, janitorInterval, janitorMetrics)

	go server.Start()
	go indexResetter.Run()
	go indexabilityUpdater.Start()
	go scheduler.Start()
	go indexer.Start()
	go debugserver.Start()

	if !disableJanitor {
		go janitor.Run()
	} else {
		log15.Warn("Janitor process is disabled.")
	}

	// Attempt to clean up after first shutdown signal
	signals := make(chan os.Signal, 2)
	signal.Notify(signals, syscall.SIGINT, syscall.SIGHUP)
	<-signals

	go func() {
		// Insta-shutdown on a second signal
		<-signals
		os.Exit(0)
	}()

	server.Stop()
	indexer.Stop()
	scheduler.Stop()
	indexabilityUpdater.Stop()
	janitor.Stop()
}

func mustInitializeStore() store.Store {
	postgresDSN := conf.Get().ServiceConnections.PostgresDSN
	conf.Watch(func() {
		if newDSN := conf.Get().ServiceConnections.PostgresDSN; postgresDSN != newDSN {
			log.Fatalf("detected repository DSN change, restarting to take effect: %s", newDSN)
		}
	})

	store, err := store.New(postgresDSN)
	if err != nil {
		log.Fatalf("failed to initialize store: %s", err)
	}

	return store
}<|MERGE_RESOLUTION|>--- conflicted
+++ resolved
@@ -41,11 +41,8 @@
 		indexMinimumTimeSinceLastEnqueue = mustParseInterval(rawIndexMinimumTimeSinceLastEnqueue, "PRECISE_CODE_INTEL_INDEX_MINIMUM_TIME_SINCE_LAST_ENQUEUE")
 		indexMinimumSearchCount          = mustParseInt(rawIndexMinimumSearchCount, "PRECISE_CODE_INTEL_INDEX_MINIMUM_SEARCH_COUNT")
 		indexMinimumSearchRatio          = mustParsePercent(rawIndexMinimumSearchRatio, "PRECISE_CODE_INTEL_INDEX_MINIMUM_SEARCH_RATIO")
-<<<<<<< HEAD
 		indexMinimumPreciseCount         = mustParseInt(rawIndexMinimumPreciseCount, "PRECISE_CODE_INTEL_INDEX_MINIMUM_PRECISE_COUNT")
-=======
 		disableJanitor                   = mustParseBool(rawDisableJanitor, "PRECISE_CODE_INTEL_DISABLE_JANITOR")
->>>>>>> cb06ebbb
 	)
 
 	observationContext := &observation.Context{
