--- conflicted
+++ resolved
@@ -15,13 +15,8 @@
 const GetUploadsBatchSize = 100
 
 // removeRecordsForDeletedRepositories removes all upload records for deleted repositories.
-<<<<<<< HEAD
 func (j *Janitor) removeRecordsForDeletedRepositories(ctx context.Context) error {
 	counts, err := j.store.DeleteUploadsWithoutRepository(ctx, time.Now())
-=======
-func (j *Janitor) removeRecordsForDeletedRepositories() error {
-	counts, err := j.store.DeleteUploadsWithoutRepository(j.ctx, time.Now())
->>>>>>> 36bc3bc9
 	if err != nil {
 		return err
 	}
@@ -36,13 +31,8 @@
 
 // removeCompletedRecordsWithoutBundleFile removes all upload records in the
 // completed state that do not have a corresponding bundle file on disk.
-<<<<<<< HEAD
 func (j *Janitor) removeCompletedRecordsWithoutBundleFile(ctx context.Context) error {
 	ids, err := j.getUploadIDs(ctx, store.GetUploadsOptions{
-=======
-func (j *Janitor) removeCompletedRecordsWithoutBundleFile() error {
-	ids, err := j.getUploadIDs(j.ctx, store.GetUploadsOptions{
->>>>>>> 36bc3bc9
 		State: "completed",
 	})
 	if err != nil {
@@ -74,11 +64,7 @@
 
 // removeOldUploadingRecords removes all upload records in the uploading state that
 // are older than the max upload part age.
-<<<<<<< HEAD
 func (j *Janitor) removeOldUploadingRecords(ctx context.Context) error {
-=======
-func (j *Janitor) removeOldUploadingRecords() error {
->>>>>>> 36bc3bc9
 	t := time.Now().UTC().Add(-j.maxUploadPartAge)
 
 	ids, err := j.getUploadIDs(j.ctx, store.GetUploadsOptions{
