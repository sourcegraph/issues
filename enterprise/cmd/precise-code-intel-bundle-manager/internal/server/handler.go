package server

import (
	"context"
	"errors"
	"fmt"
	"io"
	"net/http"
	"os"

	"github.com/gorilla/mux"
	"github.com/hashicorp/go-multierror"
	"github.com/inconshreveable/log15"
	"github.com/mxk/go-flowrate/flowrate"
	"github.com/opentracing/opentracing-go/ext"
	pkgerrors "github.com/pkg/errors"
	"github.com/sourcegraph/codeintelutils"
	"github.com/sourcegraph/sourcegraph/enterprise/cmd/precise-code-intel-bundle-manager/internal/database"
	"github.com/sourcegraph/sourcegraph/enterprise/cmd/precise-code-intel-bundle-manager/internal/paths"
	"github.com/sourcegraph/sourcegraph/enterprise/internal/codeintel/bundles/persistence"
	"github.com/sourcegraph/sourcegraph/enterprise/internal/codeintel/bundles/persistence/postgres"
	sqlitereader "github.com/sourcegraph/sourcegraph/enterprise/internal/codeintel/bundles/persistence/sqlite"
	"github.com/sourcegraph/sourcegraph/internal/trace/ot"
)

const DefaultMonikerResultPageSize = 100
const DefaultDiagnosticResultPageSize = 100

func (s *Server) handler() http.Handler {
	mux := mux.NewRouter()
	mux.Path("/uploads/{id:[0-9]+}").Methods("GET").HandlerFunc(s.handleGetUpload)
	mux.Path("/uploads/{id:[0-9]+}").Methods("POST").HandlerFunc(s.handlePostUpload)
	mux.Path("/uploads/{id:[0-9]+}/{index:[0-9]+}").Methods("POST").HandlerFunc(s.handlePostUploadPart)
	mux.Path("/uploads/{id:[0-9]+}/stitch").Methods("POST").HandlerFunc(s.handlePostUploadStitch)
	mux.Path("/uploads/{id:[0-9]+}").Methods("DELETE").HandlerFunc(s.handleDeleteUpload)
	mux.Path("/dbs/{id:[0-9]+}/{index:[0-9]+}").Methods("POST").HandlerFunc(s.handlePostDatabasePart)
	mux.Path("/dbs/{id:[0-9]+}/stitch").Methods("POST").HandlerFunc(s.handlePostDatabaseStitch)
	mux.Path("/dbs/{id:[0-9]+}/exists").Methods("GET").HandlerFunc(s.handleExists)
	mux.Path("/dbs/{id:[0-9]+}/ranges").Methods("GET").HandlerFunc(s.handleRanges)
	mux.Path("/dbs/{id:[0-9]+}/definitions").Methods("GET").HandlerFunc(s.handleDefinitions)
	mux.Path("/dbs/{id:[0-9]+}/references").Methods("GET").HandlerFunc(s.handleReferences)
	mux.Path("/dbs/{id:[0-9]+}/hover").Methods("GET").HandlerFunc(s.handleHover)
	mux.Path("/dbs/{id:[0-9]+}/diagnostics").Methods("GET").HandlerFunc(s.handleDiagnostics)
	mux.Path("/dbs/{id:[0-9]+}/monikersByPosition").Methods("GET").HandlerFunc(s.handleMonikersByPosition)
	mux.Path("/dbs/{id:[0-9]+}/monikerResults").Methods("GET").HandlerFunc(s.handleMonikerResults)
	mux.Path("/dbs/{id:[0-9]+}/packageInformation").Methods("GET").HandlerFunc(s.handlePackageInformation)
	mux.HandleFunc("/healthz", func(w http.ResponseWriter, _ *http.Request) {
		w.WriteHeader(http.StatusOK)
	})
	return mux
}

// GET /uploads/{id:[0-9]+}
func (s *Server) handleGetUpload(w http.ResponseWriter, r *http.Request) {
	file, err := os.Open(paths.UploadFilename(s.bundleDir, idFromRequest(r)))
	if err != nil {
		http.Error(w, "Upload not found.", http.StatusNotFound)
		return
	}
	defer file.Close()

	// If there was a transient error while the worker was trying to access the upload
	// file, it retries but indicates the number of bytes that it has received. We can
	// fast-forward the file to this position and only give the worker the data that it
	// still needs. This technique saves us from having to pre-chunk the file as we must
	// do in the reverse direction.
	if _, err := file.Seek(int64(getQueryInt(r, "seek")), io.SeekStart); err != nil {
		log15.Error("Failed to seek upload file", "err", err)
		http.Error(w, err.Error(), http.StatusInternalServerError)
		return
	}

	if _, err := io.Copy(limitTransferRate(w), file); err != nil {
		log15.Error("Failed to write payload to client", "err", err)
	}
}

// POST /uploads/{id:[0-9]+}
func (s *Server) handlePostUpload(w http.ResponseWriter, r *http.Request) {
	_ = s.doUpload(w, r, paths.UploadFilename)
}

// POST /uploads/{id:[0-9]+}/{index:[0-9]+}
func (s *Server) handlePostUploadPart(w http.ResponseWriter, r *http.Request) {
	makeFilename := func(bundleDir string, id int64) string {
		return paths.UploadPartFilename(bundleDir, id, indexFromRequest(r))
	}

	_ = s.doUpload(w, r, makeFilename)
}

// POST /uploads/{id:[0-9]+}/stitch
func (s *Server) handlePostUploadStitch(w http.ResponseWriter, r *http.Request) {
	id := idFromRequest(r)
	filename := paths.UploadFilename(s.bundleDir, id)
	makePartFilename := func(index int) string {
		return paths.UploadPartFilename(s.bundleDir, id, int64(index))
	}

	if err := codeintelutils.StitchFiles(filename, makePartFilename, false, false); err != nil {
		log15.Error("Failed to stitch multipart upload", "err", err)
		http.Error(w, err.Error(), http.StatusInternalServerError)
		return
	}

	_ = writeFileSize(w, filename)
}

// DELETE /uploads/{id:[0-9]+}
func (s *Server) handleDeleteUpload(w http.ResponseWriter, r *http.Request) {
	s.deleteUpload(w, r)
}

// POST /dbs/{id:[0-9]+}/{index:[0-9]+}
func (s *Server) handlePostDatabasePart(w http.ResponseWriter, r *http.Request) {
	makeFilename := func(bundleDir string, id int64) string {
		return paths.DBPartFilename(bundleDir, id, indexFromRequest(r))
	}

	_ = s.doUpload(w, r, makeFilename)
}

// POST /dbs/{id:[0-9]+}/stitch
func (s *Server) handlePostDatabaseStitch(w http.ResponseWriter, r *http.Request) {
	id := idFromRequest(r)
	filename := paths.SQLiteDBFilename(s.bundleDir, idFromRequest(r))
	makePartFilename := func(index int) string {
		return paths.DBPartFilename(s.bundleDir, id, int64(index))
	}

	if err := codeintelutils.StitchFiles(filename, makePartFilename, true, false); err != nil {
		log15.Error("Failed to stitch multipart database", "err", err)
		http.Error(w, err.Error(), http.StatusInternalServerError)
		return
	}

	// Once we have a database, we no longer need the upload file
	s.deleteUpload(w, r)

	_ = writeFileSize(w, filename)
}

// GET /dbs/{id:[0-9]+}/exists
func (s *Server) handleExists(w http.ResponseWriter, r *http.Request) {
	s.dbQuery(w, r, func(ctx context.Context, db database.Database) (interface{}, error) {
		exists, err := db.Exists(ctx, getQuery(r, "path"))
		if err != nil {
			return nil, pkgerrors.Wrap(err, "db.Exists")
		}
		return exists, nil
	})
}

// GET /dbs/{id:[0-9]+}/ranges
func (s *Server) handleRanges(w http.ResponseWriter, r *http.Request) {
	s.dbQuery(w, r, func(ctx context.Context, db database.Database) (interface{}, error) {
		ranges, err := db.Ranges(ctx, getQuery(r, "path"), getQueryInt(r, "startLine"), getQueryInt(r, "endLine"))
		if err != nil {
			return nil, pkgerrors.Wrap(err, "db.Ranges")
		}
		return ranges, nil
	})
}

// GET /dbs/{id:[0-9]+}/definitions
func (s *Server) handleDefinitions(w http.ResponseWriter, r *http.Request) {
	s.dbQuery(w, r, func(ctx context.Context, db database.Database) (interface{}, error) {
		definitions, err := db.Definitions(ctx, getQuery(r, "path"), getQueryInt(r, "line"), getQueryInt(r, "character"))
		if err != nil {
			return nil, pkgerrors.Wrap(err, "db.Definitions")
		}
		return definitions, nil
	})
}

// GET /dbs/{id:[0-9]+}/references
func (s *Server) handleReferences(w http.ResponseWriter, r *http.Request) {
	s.dbQuery(w, r, func(ctx context.Context, db database.Database) (interface{}, error) {
		references, err := db.References(ctx, getQuery(r, "path"), getQueryInt(r, "line"), getQueryInt(r, "character"))
		if err != nil {
			return nil, pkgerrors.Wrap(err, "db.References")
		}
		return references, nil
	})
}

// GET /dbs/{id:[0-9]+}/hover
func (s *Server) handleHover(w http.ResponseWriter, r *http.Request) {
	s.dbQuery(w, r, func(ctx context.Context, db database.Database) (interface{}, error) {
		text, hoverRange, exists, err := db.Hover(ctx, getQuery(r, "path"), getQueryInt(r, "line"), getQueryInt(r, "character"))
		if err != nil {
			return nil, pkgerrors.Wrap(err, "db.Hover")
		}
		if !exists {
			return nil, nil
		}

		return map[string]interface{}{"text": text, "range": hoverRange}, nil
	})
}

// GET /dbs/{id:[0-9]+}/diagnostics
func (s *Server) handleDiagnostics(w http.ResponseWriter, r *http.Request) {
	s.dbQuery(w, r, func(ctx context.Context, db database.Database) (interface{}, error) {
		skip := getQueryInt(r, "skip")
		if skip < 0 {
			return nil, errors.New("illegal skip supplied")
		}

		take := getQueryIntDefault(r, "take", DefaultDiagnosticResultPageSize)
		if take <= 0 {
			return nil, errors.New("illegal take supplied")
		}

		diagnostics, count, err := db.Diagnostics(ctx, getQuery(r, "prefix"), skip, take)
		if err != nil {
			return nil, pkgerrors.Wrap(err, "db.Diagnostics")
		}

		return map[string]interface{}{"diagnostics": diagnostics, "count": count}, nil
	})
}

// GET /dbs/{id:[0-9]+}/monikersByPosition
func (s *Server) handleMonikersByPosition(w http.ResponseWriter, r *http.Request) {
	s.dbQuery(w, r, func(ctx context.Context, db database.Database) (interface{}, error) {
		monikerLocations, err := db.MonikersByPosition(ctx, getQuery(r, "path"), getQueryInt(r, "line"), getQueryInt(r, "character"))
		if err != nil {
			return nil, pkgerrors.Wrap(err, "db.MonikersByPosition")
		}
		return monikerLocations, nil
	})
}

// GET /dbs/{id:[0-9]+}/monikerResults
func (s *Server) handleMonikerResults(w http.ResponseWriter, r *http.Request) {
	s.dbQuery(w, r, func(ctx context.Context, db database.Database) (interface{}, error) {
		var tableName string
		switch getQuery(r, "modelType") {
		case "definition":
			tableName = "definitions"
		case "reference":
			tableName = "references"
		default:
			return nil, errors.New("illegal tableName supplied")
		}

		skip := getQueryInt(r, "skip")
		if skip < 0 {
			return nil, errors.New("illegal skip supplied")
		}

		take := getQueryIntDefault(r, "take", DefaultMonikerResultPageSize)
		if take <= 0 {
			return nil, errors.New("illegal take supplied")
		}

		locations, count, err := db.MonikerResults(
			ctx,
			tableName,
			getQuery(r, "scheme"),
			getQuery(r, "identifier"),
			skip,
			take,
		)
		if err != nil {
			return nil, pkgerrors.Wrap(err, "db.MonikerResults")
		}

		return map[string]interface{}{"locations": locations, "count": count}, nil
	})
}

// GET /dbs/{id:[0-9]+}/packageInformation
func (s *Server) handlePackageInformation(w http.ResponseWriter, r *http.Request) {
	s.dbQuery(w, r, func(ctx context.Context, db database.Database) (interface{}, error) {
		packageInformationData, exists, err := db.PackageInformation(
			ctx,
			getQuery(r, "path"),
			getQuery(r, "packageInformationId"),
		)
		if err != nil {
			return nil, pkgerrors.Wrap(err, "db.PackageInformation")
		}
		if !exists {
			return nil, nil
		}

		return packageInformationData, nil
	})
}

// doUpload writes the HTTP request body to the path determined by the given
// makeFilename function.
func (s *Server) doUpload(w http.ResponseWriter, r *http.Request, makeFilename func(bundleDir string, id int64) string) bool {
	filename := makeFilename(s.bundleDir, idFromRequest(r))

	if err := writeToFile(filename, r.Body); err != nil {
		log15.Error("Failed to write payload", "err", err)
		http.Error(w, fmt.Sprintf("failed to write payload: %s", err.Error()), http.StatusInternalServerError)
		return false
	}

	return writeFileSize(w, filename)
}

func writeToFile(filename string, r io.Reader) (err error) {
	targetFile, err := os.OpenFile(filename, os.O_WRONLY|os.O_CREATE, 0666)
	if err != nil {
		return err
	}
	defer func() {
		if closeErr := targetFile.Close(); closeErr != nil {
			err = multierror.Append(err, closeErr)
		}
	}()

	_, err = io.Copy(targetFile, r)
	return err
}

func writeFileSize(w http.ResponseWriter, filename string) bool {
	fi, err := os.Stat(filename)
	if err != nil {
		log15.Error("Failed to stat file", "err", err)
		http.Error(w, fmt.Sprintf("failed to stat file: %s", err.Error()), http.StatusInternalServerError)
		return false
	}

	payload := map[string]int{
		"size": int(fi.Size()),
	}

	writeJSON(w, payload)
	return true
}

func (s *Server) deleteUpload(w http.ResponseWriter, r *http.Request) {
	if err := os.Remove(paths.UploadFilename(s.bundleDir, idFromRequest(r))); err != nil {
		log15.Warn("Failed to delete upload file", "err", err)
	}
}

type dbQueryHandlerFunc func(ctx context.Context, db database.Database) (interface{}, error)

// dbQuery invokes the given handler with the database instance chosen from the
// route's id value and serializes the resulting value to the response writer. If an
// error occurs it will be written to the body of a 500-level response.
func (s *Server) dbQuery(w http.ResponseWriter, r *http.Request, handler dbQueryHandlerFunc) {
	id := idFromRequest(r)

	if err := s.dbQueryErr(w, r, handler); err != nil {
		if err == sqlitereader.ErrUnknownDatabase {
			http.Error(w, err.Error(), http.StatusNotFound)
			return
		}

		log15.Error("Failed to handle query", "err", err, "id", id)
		http.Error(w, fmt.Sprintf("failed to handle query: %s", err.Error()), http.StatusInternalServerError)
		return
	}
}

// queryBundleErr invokes the given handler with the database instance chosen from the
// route's id value and serializes the resulting value to the response writer. If an
// error occurs it will be returned.
func (s *Server) dbQueryErr(w http.ResponseWriter, r *http.Request, handler dbQueryHandlerFunc) (err error) {
	ctx := r.Context()
	filename := paths.SQLiteDBFilename(s.bundleDir, idFromRequest(r))

	span, ctx := ot.StartSpanFromContext(ctx, "dbQuery")
	span.SetTag("filename", filename)
	defer func() {
		if err != nil {
			ext.Error.Set(span, true)
			span.SetTag("err", err.Error())
		}
		span.Finish()
	}()

<<<<<<< HEAD
	// return s.readerCache.WithReader(ctx, filename, func(reader persistence.Reader) error {
	reader := postgres.NewReader(int(idFromRequest(r)))
	db, err := database.OpenDatabase(ctx, filename, persistence.NewObserved(reader, s.observationContext))
	if err != nil {
		return pkgerrors.Wrap(err, "database.OpenDatabase")
	}
=======
	return s.storeCache.WithStore(ctx, filename, func(store persistence.Store) error {
		db, err := database.OpenDatabase(ctx, filename, persistence.NewObserved(store, s.observationContext))
		if err != nil {
			return pkgerrors.Wrap(err, "database.OpenDatabase")
		}
>>>>>>> e82f5bca

	payload, err := handler(ctx, db)
	if err != nil {
		return err
	}

	writeJSON(w, payload)
	return nil
	// })
}

// limitTransferRate applies a transfer limit to the given writer.
//
// In the case that the remote server is running on the same host as this service, an unbounded
// transfer rate can end up being so fast that we harm our own network connectivity. In order to
// prevent the disruption of other in-flight requests, we cap the transfer rate of w to 1Gbps.
func limitTransferRate(w io.Writer) io.Writer {
	return flowrate.NewWriter(w, 1000*1000*1000)
}<|MERGE_RESOLUTION|>--- conflicted
+++ resolved
@@ -378,20 +378,12 @@
 		span.Finish()
 	}()
 
-<<<<<<< HEAD
 	// return s.readerCache.WithReader(ctx, filename, func(reader persistence.Reader) error {
-	reader := postgres.NewReader(int(idFromRequest(r)))
-	db, err := database.OpenDatabase(ctx, filename, persistence.NewObserved(reader, s.observationContext))
+	store := postgres.NewStore(int(idFromRequest(r)))
+	db, err := database.OpenDatabase(ctx, filename, persistence.NewObserved(store, s.observationContext))
 	if err != nil {
 		return pkgerrors.Wrap(err, "database.OpenDatabase")
 	}
-=======
-	return s.storeCache.WithStore(ctx, filename, func(store persistence.Store) error {
-		db, err := database.OpenDatabase(ctx, filename, persistence.NewObserved(store, s.observationContext))
-		if err != nil {
-			return pkgerrors.Wrap(err, "database.OpenDatabase")
-		}
->>>>>>> e82f5bca
 
 	payload, err := handler(ctx, db)
 	if err != nil {
