--- conflicted
+++ resolved
@@ -1,11 +1,7 @@
 package main
 
 import (
-<<<<<<< HEAD
-=======
 	"context"
-	"database/sql"
->>>>>>> 4b66b3cf
 	"log"
 
 	"github.com/inconshreveable/log15"
@@ -45,73 +41,16 @@
 		Registerer: prometheus.DefaultRegisterer,
 	}
 
-<<<<<<< HEAD
-	goroutine.MonitorBackgroundRoutines(
-		goroutine.NoopStop(debugserver.NewServerRoutine()),
-		server.New(bundleDir, observationContext),
-	)
-=======
-	store := store.NewObserved(mustInitializeStore(), observationContext)
-	metrics.MustRegisterDiskMonitor(bundleDir)
-
-	server, err := server.New(bundleDir, storeCache, codeIntelDB, observationContext)
-	if err != nil {
-		log.Fatalf("Failed to create listener: %s", err)
-	}
-	janitorMetrics := janitor.NewJanitorMetrics(prometheus.DefaultRegisterer)
-	janitor := janitor.New(store, lsifstore.New(codeIntelDB), bundleDir, janitorInterval, maxUploadAge, maxUploadPartAge, maxDataAge, janitorMetrics)
-
 	debugServer, err := debugserver.NewServerRoutine()
 	if err != nil {
 		log.Fatalf("Failed to create listener: %s", err)
 	}
 	go debugServer.Start()
 
-	routines := []goroutine.BackgroundRoutine{
-		server,
+	server, err := server.New(bundleDir, observationContext)
+	if err != nil {
+		log.Fatalf("Failed to create listener: %s", err)
 	}
 
-	if !disableJanitor {
-		routines = append(routines, janitor)
-	} else {
-		log15.Warn("Janitor process is disabled.")
-	}
-
-	goroutine.MonitorBackgroundRoutines(context.Background(), routines...)
-}
-
-func mustInitializeStore() store.Store {
-	postgresDSN := conf.Get().ServiceConnections.PostgresDSN
-	conf.Watch(func() {
-		if newDSN := conf.Get().ServiceConnections.PostgresDSN; postgresDSN != newDSN {
-			log.Fatalf("detected database DSN change, restarting to take effect: %s", newDSN)
-		}
-	})
-
-	if err := dbconn.SetupGlobalConnection(postgresDSN); err != nil {
-		log.Fatalf("failed to connect to frontend database: %s", err)
-	}
-
-	return store.NewWithHandle(basestore.NewHandleWithDB(dbconn.Global, sql.TxOptions{}))
-}
-
-func mustInitializeCodeIntelDatabase() *sql.DB {
-	postgresDSN := conf.Get().ServiceConnections.CodeIntelPostgresDSN
-	conf.Watch(func() {
-		if newDSN := conf.Get().ServiceConnections.CodeIntelPostgresDSN; postgresDSN != newDSN {
-			log.Fatalf("detected database DSN change, restarting to take effect: %s", newDSN)
-		}
-	})
-
-	db, err := dbconn.New(postgresDSN, "_codeintel")
-	if err != nil {
-		log.Fatalf("failed to connect to codeintel database: %s", err)
-	}
-
-	if err := dbconn.MigrateDB(db, "codeintel"); err != nil {
-		log.Fatalf("failed to perform codeintel database migration: %s", err)
-	}
-
-	return db
->>>>>>> 4b66b3cf
+	goroutine.MonitorBackgroundRoutines(context.Background(), server)
 }