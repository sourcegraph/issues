--- conflicted
+++ resolved
@@ -282,21 +282,12 @@
 		want := fmt.Sprintf("%v", expects[id])
 
 		have := fmt.Sprintf("%v", binaryIDs)
-<<<<<<< HEAD
 		if have != want {
 			return fmt.Errorf("binaryIDs - key %v: want %q but got %q", id, want, have)
 		}
 
 		have = fmt.Sprintf("%v", intIDs)
 		if have != want {
-=======
-		if have != want {
-			return fmt.Errorf("binaryIDs - key %v: want %q but got %q", id, want, have)
-		}
-
-		have = fmt.Sprintf("%v", intIDs)
-		if have != want {
->>>>>>> 2e57a979
 			return fmt.Errorf("intIDs - key %v: want %q but got %q", id, want, have)
 		}
 
@@ -880,21 +871,12 @@
 		want := fmt.Sprintf("%v", expects[spec])
 
 		have := fmt.Sprintf("%v", binaryIDs)
-<<<<<<< HEAD
 		if have != want {
 			return nil, fmt.Errorf("binaryIDs - spec %q: want %q but got %q", spec, want, have)
 		}
 
 		have = fmt.Sprintf("%v", intIDs)
 		if have != want {
-=======
-		if have != want {
-			return nil, fmt.Errorf("binaryIDs - spec %q: want %q but got %q", spec, want, have)
-		}
-
-		have = fmt.Sprintf("%v", intIDs)
-		if have != want {
->>>>>>> 2e57a979
 			return nil, fmt.Errorf("intIDs - spec %q: want %q but got %q", spec, want, have)
 		}
 		delete(expects, spec)
@@ -2033,8 +2015,6 @@
 	}
 }
 
-<<<<<<< HEAD
-=======
 func testPermsStore_MigrateBinaryToIntarray(db *sql.DB) func(t *testing.T) {
 	return func(t *testing.T) {
 		s := NewPermsStore(db, time.Now)
@@ -2146,7 +2126,6 @@
 	}
 }
 
->>>>>>> 2e57a979
 func cleanupUsersTable(t *testing.T, s *PermsStore) {
 	if t.Failed() {
 		return
