package command

import (
	"bufio"
	"bytes"
	"context"
	"errors"
	"fmt"
	"io"
	"os/exec"
	"strings"
	"sync"
	"time"

	"github.com/inconshreveable/log15"

	"github.com/sourcegraph/sourcegraph/internal/observation"
	"github.com/sourcegraph/sourcegraph/internal/workerutil"
)

type command struct {
<<<<<<< HEAD
	Key       string
	Commands  []string
	Dir       string
	Env       []string
	Operation *observation.Operation
=======
	Key     string
	Command []string
	Dir     string
	Env     []string
>>>>>>> d95d5910
}

// runCommand invokes the given command on the host machine. The standard output and
// standard error streams of the invoked command are written to the given logger.
<<<<<<< HEAD
func runCommand(ctx context.Context, command command, logger *Logger) (err error) {
	ctx, endObservation := command.Operation.With(ctx, &err, observation.Args{})
	defer endObservation(1, observation.Args{})

	log15.Info(fmt.Sprintf("Running command: %s", strings.Join(command.Commands, " ")))
=======
func runCommand(ctx context.Context, logger *Logger, command command) error {
	log15.Info(fmt.Sprintf("Running command: %s", strings.Join(command.Command, " ")))
>>>>>>> d95d5910

	if err := validateCommand(command.Command); err != nil {
		return err
	}

	cmd, stdout, stderr, err := prepCommand(ctx, command)
	if err != nil {
		return err
	}

	startTime := time.Now()
	pipeContents, pipeReaderWaitGroup := readProcessPipes(stdout, stderr)
	exitCode, err := monitorCommand(cmd, pipeReaderWaitGroup)
	duration := time.Since(startTime)

	logger.Log(workerutil.ExecutionLogEntry{
		Key:        command.Key,
		Command:    command.Command,
		StartTime:  startTime,
		ExitCode:   exitCode,
		Out:        pipeContents.String(),
		DurationMs: int(duration / time.Millisecond),
	})

	if err != nil {
		return err
	}
	if exitCode != 0 {
		return errors.New("command failed")
	}
	return nil
}

var allowedBinaries = []string{
	"docker",
	"git",
	"ignite",
	"src",
}

var ErrIllegalCommand = errors.New("illegal command")

func validateCommand(command []string) error {
	if len(command) == 0 {
		return ErrIllegalCommand
	}

	for _, candidate := range allowedBinaries {
		if command[0] == candidate {
			return nil
		}
	}

	return ErrIllegalCommand
}

func prepCommand(ctx context.Context, command command) (cmd *exec.Cmd, stdout io.Reader, stderr io.Reader, err error) {
	cmd = exec.CommandContext(ctx, command.Command[0], command.Command[1:]...)
	cmd.Dir = command.Dir
	cmd.Env = command.Env

	stdout, err = cmd.StdoutPipe()
	if err != nil {
		return nil, nil, nil, err
	}

	stderr, err = cmd.StderrPipe()
	if err != nil {
		return nil, nil, nil, err
	}

	return cmd, stdout, stderr, nil
}

func readProcessPipes(stdout, stderr io.Reader) (*bytes.Buffer, *sync.WaitGroup) {
	var m sync.Mutex
	out := &bytes.Buffer{}
	wg := &sync.WaitGroup{}

	readIntoBuf := func(prefix string, r io.Reader) {
		defer wg.Done()

		scanner := bufio.NewScanner(r)
		for scanner.Scan() {
			m.Lock()
			fmt.Fprintf(out, "%s: %s\n", prefix, scanner.Text())
			m.Unlock()
		}
	}

	wg.Add(2)
	go readIntoBuf("stdout", stdout)
	go readIntoBuf("stderr", stderr)

	return out, wg
}

func monitorCommand(cmd *exec.Cmd, pipeReaderWaitGroup *sync.WaitGroup) (int, error) {
	if err := cmd.Start(); err != nil {
		return 0, err
	}

	pipeReaderWaitGroup.Wait()

	if err := cmd.Wait(); err != nil {
		return 0, err
	}

	return cmd.ProcessState.ExitCode(), nil
}<|MERGE_RESOLUTION|>--- conflicted
+++ resolved
@@ -19,32 +19,20 @@
 )
 
 type command struct {
-<<<<<<< HEAD
 	Key       string
-	Commands  []string
+	Command   []string
 	Dir       string
 	Env       []string
 	Operation *observation.Operation
-=======
-	Key     string
-	Command []string
-	Dir     string
-	Env     []string
->>>>>>> d95d5910
 }
 
 // runCommand invokes the given command on the host machine. The standard output and
 // standard error streams of the invoked command are written to the given logger.
-<<<<<<< HEAD
 func runCommand(ctx context.Context, command command, logger *Logger) (err error) {
 	ctx, endObservation := command.Operation.With(ctx, &err, observation.Args{})
 	defer endObservation(1, observation.Args{})
 
-	log15.Info(fmt.Sprintf("Running command: %s", strings.Join(command.Commands, " ")))
-=======
-func runCommand(ctx context.Context, logger *Logger, command command) error {
 	log15.Info(fmt.Sprintf("Running command: %s", strings.Join(command.Command, " ")))
->>>>>>> d95d5910
 
 	if err := validateCommand(command.Command); err != nil {
 		return err
