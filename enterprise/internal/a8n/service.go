package a8n

import (
	"context"
	"database/sql"
	"fmt"
	"time"

	"github.com/hashicorp/go-multierror"
	"github.com/opentracing/opentracing-go/log"
	"github.com/pkg/errors"
	"github.com/sourcegraph/sourcegraph/cmd/frontend/backend"
	"github.com/sourcegraph/sourcegraph/cmd/frontend/types"
	"github.com/sourcegraph/sourcegraph/cmd/repo-updater/repos"
	"github.com/sourcegraph/sourcegraph/internal/a8n"
	"github.com/sourcegraph/sourcegraph/internal/api"
	"github.com/sourcegraph/sourcegraph/internal/gitserver/protocol"
	"github.com/sourcegraph/sourcegraph/internal/httpcli"
	"github.com/sourcegraph/sourcegraph/internal/trace"
	"github.com/sourcegraph/sourcegraph/internal/vcs/git"
	"github.com/sourcegraph/sourcegraph/schema"
	log15 "gopkg.in/inconshreveable/log15.v2"
)

// NewService returns a Service.
func NewService(store *Store, git GitserverClient, repoResolveRevision repoResolveRevision, cf *httpcli.Factory) *Service {
	return NewServiceWithClock(store, git, repoResolveRevision, cf, store.Clock())
}

// NewServiceWithClock returns a Service the given clock used
// to generate timestamps.
func NewServiceWithClock(store *Store, git GitserverClient, repoResolveRevision repoResolveRevision, cf *httpcli.Factory, clock func() time.Time) *Service {
	svc := &Service{
		store:               store,
		git:                 git,
		repoResolveRevision: repoResolveRevision,
		cf:                  cf,
		clock:               clock,
	}
	if svc.repoResolveRevision == nil {
		svc.repoResolveRevision = defaultRepoResolveRevision
	}

	return svc
}

type GitserverClient interface {
	CreateCommitFromPatch(ctx context.Context, req protocol.CreateCommitFromPatchRequest) (string, error)
}

type Service struct {
	store               *Store
	git                 GitserverClient
	repoResolveRevision repoResolveRevision
	cf                  *httpcli.Factory

	clock func() time.Time
}

// repoResolveRevision resolves a Git revspec in a repository and returns the resolved commit ID.
type repoResolveRevision func(context.Context, *repos.Repo, string) (api.CommitID, error)

// defaultRepoResolveRevision is an implementation of repoResolveRevision that talks to gitserver to
// resolve a Git revspec.
var defaultRepoResolveRevision = func(ctx context.Context, repo *repos.Repo, revspec string) (api.CommitID, error) {
	return backend.Repos.ResolveRev(ctx,
		&types.Repo{Name: api.RepoName(repo.Name), ExternalRepo: repo.ExternalRepo},
		revspec,
	)
}

// CreateCampaignPlanFromPatches creates a CampaignPlan and its associated CampaignJobs from patches
// computed by the caller. There is no diff execution or computation performed during creation of
// the CampaignJobs in this case (unlike when using Runner to create a CampaignPlan from a
// specification).
//
// If resolveRevision is nil, a default implementation is used.
func (s *Service) CreateCampaignPlanFromPatches(ctx context.Context, patches []a8n.CampaignPlanPatch, userID int32) (*a8n.CampaignPlan, error) {
	if userID == 0 {
		return nil, backend.ErrNotAuthenticated
	}
	// Look up all repositories
	reposStore := repos.NewDBStore(s.store.DB(), sql.TxOptions{})
	repoIDs := make([]api.RepoID, len(patches))
	for i, patch := range patches {
		repoIDs[i] = api.RepoID(patch.Repo)
	}
	allRepos, err := reposStore.ListRepos(ctx, repos.StoreListReposArgs{IDs: repoIDs})
	if err != nil {
		return nil, err
	}
	reposByID := make(map[api.RepoID]*repos.Repo, len(patches))
	for _, repo := range allRepos {
		reposByID[repo.ID] = repo
	}

	tx, err := s.store.Transact(ctx)
	if err != nil {
		return nil, err
	}
	defer tx.Done(&err)

	plan := &a8n.CampaignPlan{
		CampaignType: campaignTypePatch,
		Arguments:    "", // intentionally empty to avoid needless duplication with CampaignJob diffs
		UserID:       userID,
	}

	err = tx.CreateCampaignPlan(ctx, plan)
	if err != nil {
		return nil, err
	}

	for _, patch := range patches {
		repo := reposByID[patch.Repo]
		if repo == nil {
			return nil, fmt.Errorf("repository ID %d not found", patch.Repo)
		}
		if !a8n.IsRepoSupported(&repo.ExternalRepo) {
			continue
		}

		commit, err := s.repoResolveRevision(ctx, repo, patch.BaseRevision)
		if err != nil {
			return nil, errors.Wrapf(err, "repository %q", repo.Name)
		}

		job := &a8n.CampaignJob{
			CampaignPlanID: plan.ID,
			RepoID:         patch.Repo,
			BaseRef:        patch.BaseRevision,
			Rev:            commit,
			Diff:           patch.Patch,
			StartedAt:      s.clock(),
			FinishedAt:     s.clock(),
		}
		if err := tx.CreateCampaignJob(ctx, job); err != nil {
			return nil, err
		}
	}

	return plan, nil
}

// CreateCampaign creates the Campaign. When a CampaignPlanID is set on the
// Campaign and the Campaign is not created as a draft, it calls
// CreateChangesetJobs inside the same transaction in which it creates the
// Campaign.
func (s *Service) CreateCampaign(ctx context.Context, c *a8n.Campaign, draft bool) error {
	var err error
	tr, ctx := trace.New(ctx, "Service.CreateCampaign", fmt.Sprintf("Name: %q", c.Name))
	defer func() {
		tr.SetError(err)
		tr.Finish()
	}()

	if c.Name == "" {
		return ErrCampaignNameBlank
	}

	tx, err := s.store.Transact(ctx)
	if err != nil {
		return err
	}
	defer tx.Done(&err)

	c.CreatedAt = s.clock()
	c.UpdatedAt = c.CreatedAt

	if err := tx.CreateCampaign(ctx, c); err != nil {
		return err
	}

	if c.CampaignPlanID != 0 && c.Branch == "" {
		return ErrCampaignBranchBlank
	}

	if c.CampaignPlanID == 0 || draft {
		return nil
	}

	return s.createChangesetJobsWithStore(ctx, tx, c)
}

// ErrNoCampaignJobs is returned by CreateCampaign or UpdateCampaign if a
// CampaignPlanID was specified but the CampaignPlan does not have any
// (finished) CampaignJobs.
var ErrNoCampaignJobs = errors.New("cannot create or update a Campaign without any changesets")

func (s *Service) createChangesetJobsWithStore(ctx context.Context, store *Store, c *a8n.Campaign) error {
	if c.CampaignPlanID == 0 {
		return errors.New("cannot create changesets for campaign with no campaign plan")
	}

	jobs, _, err := store.ListCampaignJobs(ctx, ListCampaignJobsOpts{
		CampaignPlanID:            c.CampaignPlanID,
		Limit:                     -1,
		OnlyFinished:              true,
		OnlyWithDiff:              true,
		OnlyUnpublishedInCampaign: c.ID,
	})
	if err != nil {
		return err
	}

	if len(jobs) == 0 {
		return ErrNoCampaignJobs
	}

	for _, job := range jobs {
		changesetJob := &a8n.ChangesetJob{
			CampaignID:    c.ID,
			CampaignJobID: job.ID,
		}
		err = store.CreateChangesetJob(ctx, changesetJob)
		if err != nil {
			fmt.Println("Error")
			fmt.Println(err)
			return err
		}
	}

	return nil
}

// RunChangesetJob will run the given ChangesetJob for the given campaign. It
// is idempotent and if the job has already been run it will not be rerun.
func RunChangesetJob(
	ctx context.Context,
	clock func() time.Time,
	store *Store,
	gitClient GitserverClient,
	cf *httpcli.Factory,
	c *a8n.Campaign,
	job *a8n.ChangesetJob,
) (err error) {
	// Store should already have an open transaction but ensure here anyway
	store, err = store.Transact(ctx)
	if err != nil {
		return errors.Wrap(err, "creating transaction")
	}

	tr, ctx := trace.New(ctx, "service.RunChangesetJob", fmt.Sprintf("job_id: %d", job.ID))
	defer func() {
		tr.SetError(err)
		tr.Finish()
	}()
	tr.LogFields(log.Bool("completed", job.SuccessfullyCompleted()), log.Int64("job_id", job.ID), log.Int64("campaign_id", c.ID))

	if job.SuccessfullyCompleted() {
		log15.Info("ChangesetJob already completed", "id", job.ID)
		return nil
	}

	// We'll always run a final update but in the happy path it will run as
	// part of a transaction in which case we don't want to run it again in
	// the defer below
	var changesetJobUpdated bool
	runFinalUpdate := func(ctx context.Context, store *Store) {
		if changesetJobUpdated {
			// Don't run again
			return
		}
		if err != nil {
			job.Error = err.Error()
		}
		job.FinishedAt = clock()

		if e := store.UpdateChangesetJob(ctx, job); e != nil {
			if err == nil {
				err = e
			} else {
				err = multierror.Append(err, e)
			}
		}
		changesetJobUpdated = true
	}
	defer runFinalUpdate(ctx, store)

	job.StartedAt = clock()

	campaignJob, err := store.GetCampaignJob(ctx, GetCampaignJobOpts{ID: job.CampaignJobID})
	if err != nil {
		return err
	}

	reposStore := repos.NewDBStore(store.DB(), sql.TxOptions{})
	rs, err := reposStore.ListRepos(ctx, repos.StoreListReposArgs{IDs: []api.RepoID{api.RepoID(campaignJob.RepoID)}})
	if err != nil {
		return err
	}
	if len(rs) != 1 {
		return errors.Errorf("repo not found: %d", campaignJob.RepoID)
	}
	repo := rs[0]

	// TODO: The "campaign" is just here so that updates don't create new
	// branches and new changesets.
	// We should probably persist the `headRefName` on `ChangesetJob` and keep
	// it stable across retries and only set it the first time.

	ensureUniqueRef := true
	if job.Branch != "" {
		// If job.Branch is set that means this method is has already been
		// executed for the given job. In that case, we want to use job.Branch
		// as the ref, since we created it, and not fallback to another ref.
		ensureUniqueRef = false
	}

	ref, err := gitClient.CreateCommitFromPatch(ctx, protocol.CreateCommitFromPatchRequest{
		Repo:       api.RepoName(repo.Name),
		BaseCommit: campaignJob.Rev,
		// IMPORTANT: We add a trailing newline here, otherwise `git apply`
		// will fail with "corrupt patch at line <N>" where N is the last line.
		Patch:     campaignJob.Diff + "\n",
		TargetRef: c.Branch,
		UniqueRef: ensureUniqueRef,
		CommitInfo: protocol.PatchCommitInfo{
			Message:     c.Name,
			AuthorName:  "Sourcegraph Bot",
			AuthorEmail: "automation@sourcegraph.com",
			Date:        job.CreatedAt,
		},
		// We use unified diffs, not git diffs, which means they're missing the
		// `a/` and `/b` filename prefixes. `-p0` tells `git apply` to not
		// expect and strip prefixes.
		// Since we also produce diffs manually, we might not have context lines,
		// so we need to disable that check with `--unidiff-zero`.
		GitApplyArgs: []string{"-p0", "--unidiff-zero"},
		Push:         true,
	})
	if job.Branch != "" && job.Branch != ref {
		return fmt.Errorf("ref %q doesn't match ChangesetJob's branch %q", ref, job.Branch)
	}
	job.Branch = ref

	if err != nil {
		if diffErr, ok := err.(*protocol.CreateCommitFromPatchError); ok {
			return errors.Errorf("creating commit from patch for repo %q: %v (command: %q)", diffErr.RepositoryName, diffErr.Err, diffErr.Command)
		}
		return err
	}

	var externalService *repos.ExternalService
	{
		args := repos.StoreListExternalServicesArgs{IDs: repo.ExternalServiceIDs()}

		es, err := reposStore.ListExternalServices(ctx, args)
		if err != nil {
			return err
		}

		for _, e := range es {
			cfg, err := e.Configuration()
			if err != nil {
				return err
			}

			switch cfg := cfg.(type) {
			case *schema.GitHubConnection:
				if cfg.Token != "" {
					externalService = e
				}
			case *schema.BitbucketServerConnection:
				if cfg.Token != "" {
					externalService = e
				}
			}
			if externalService != nil {
				break
			}
		}
	}

	if externalService == nil {
		return errors.Errorf("no external services found for repo %q", repo.Name)
	}

	src, err := repos.NewSource(externalService, cf)
	if err != nil {
		return err
	}

	baseRef := "refs/heads/master"
	if campaignJob.BaseRef != "" {
		baseRef = campaignJob.BaseRef
	}

	body := c.Description
	if campaignJob.Description != "" {
		body += "\n\n---\n\n" + campaignJob.Description
	}

	cs := repos.Changeset{
		Title:   c.Name,
		Body:    body,
		BaseRef: baseRef,
		HeadRef: git.EnsureRefPrefix(ref),
		Repo:    repo,
		Changeset: &a8n.Changeset{
			RepoID:      repo.ID,
			CampaignIDs: []int64{job.CampaignID},
		},
	}

	ccs, ok := src.(repos.ChangesetSource)
	if !ok {
		return errors.Errorf("creating changesets on code host of repo %q is not implemented", repo.Name)
	}

	// TODO: If we're updating the changeset, there's a race condition here.
	// It's possible that `CreateChangeset` doesn't return the newest head ref
	// commit yet, because the API of the codehost doesn't return it yet.
	exists, err := ccs.CreateChangeset(ctx, &cs)
	if err != nil {
		return errors.Wrap(err, "creating changeset")
	}
	// If the Changeset already exists and our source can update it, we try to update it
	if exists {
		outdated, err := isOutdated(&cs)
		if err != nil {
			return errors.Wrap(err, "could not determine whether changeset needs update")
		}

		if outdated {
			err := ccs.UpdateChangeset(ctx, &cs)
			if err != nil {
				return errors.Wrap(err, "updating changeset")
			}
		}
	}

	// We keep a clone because CreateChangesets might overwrite the changeset
	// with outdated metadata.
	clone := cs.Changeset.Clone()
	if err = store.CreateChangesets(ctx, clone); err != nil {
		if _, ok := err.(AlreadyExistError); !ok {
			return err
		}

		// Changeset already exists and the call to CreateChangesets overwrote
		// the Metadata field with the metadata in the database that's possibly
		// outdated.
		// We restore the newest metadata returned by the
		// `ccs.CreateChangesets` call above and then update the Changeset in
		// the database.
		clone.Metadata = cs.Changeset.Metadata
		if err = store.UpdateChangesets(ctx, clone); err != nil {
			return err
		}
	}

	c.ChangesetIDs = append(c.ChangesetIDs, clone.ID)
	if err = store.UpdateCampaign(ctx, c); err != nil {
		return err
	}

	job.ChangesetID = clone.ID
	runFinalUpdate(ctx, store)
	return
}

// ErrCloseProcessingCampaign is returned by CloseCampaign if the Campaign has
// been published at the time of closing but its ChangesetJobs have not
// finished execution.
var ErrCloseProcessingCampaign = errors.New("cannot delete a Campaign while changesets are being created on codehosts")

// CloseCampaign closes the Campaign with the given ID if it has not been closed yet.
func (s *Service) CloseCampaign(ctx context.Context, id int64, closeChangesets bool) (campaign *a8n.Campaign, err error) {
	traceTitle := fmt.Sprintf("campaign: %d, closeChangesets: %t", id, closeChangesets)
	tr, ctx := trace.New(ctx, "service.CloseCampaign", traceTitle)
	defer func() {
		tr.SetError(err)
		tr.Finish()
	}()

	transaction := func() (err error) {
		tx, err := s.store.Transact(ctx)
		if err != nil {
			return err
		}
		defer tx.Done(&err)

		processing, err := campaignIsProcessing(ctx, tx, id)
		if err != nil {
			return err
		}
		if processing {
			err = ErrDeleteProcessingCampaign
			return err
		}

		campaign, err = tx.GetCampaign(ctx, GetCampaignOpts{ID: id})
		if err != nil {
			return errors.Wrap(err, "getting campaign")
		}

		if !campaign.ClosedAt.IsZero() {
			return nil
		}

		campaign.ClosedAt = time.Now().UTC()

		return tx.UpdateCampaign(ctx, campaign)
	}

	err = transaction()
	if err != nil {
		return nil, err
	}

	if closeChangesets {
		go func() {
			ctx := trace.ContextWithTrace(context.Background(), tr)

			cs, _, err := s.store.ListChangesets(ctx, ListChangesetsOpts{
				CampaignID: campaign.ID,
				Limit:      -1,
			})
			if err != nil {
				log15.Error("ListChangesets", "err", err)
				return
			}

			// Close only the changesets that are open
			err = s.CloseOpenChangesets(ctx, cs)
			if err != nil {
				log15.Error("CloseCampaignChangesets", "err", err)
			}
		}()
	}

	return campaign, nil
}

// PublishCampaign publishes the Campaign with the given ID
// by turning the CampaignJobs attached to the CampaignPlan of
// the Campaign into ChangesetJobs and enqueuing them
func (s *Service) PublishCampaign(ctx context.Context, id int64) (campaign *a8n.Campaign, err error) {
	traceTitle := fmt.Sprintf("campaign: %d", id)
	tr, ctx := trace.New(ctx, "service.PublishCampaign", traceTitle)
	defer func() {
		tr.SetError(err)
		tr.Finish()
	}()

	tx, err := s.store.Transact(ctx)
	if err != nil {
		return nil, err
	}
	defer tx.Done(&err)

	campaign, err = tx.GetCampaign(ctx, GetCampaignOpts{ID: id})
	if err != nil {
		return nil, errors.Wrap(err, "getting campaign")
	}
	return campaign, s.createChangesetJobsWithStore(ctx, tx, campaign)
}

// ErrDeleteProcessingCampaign is returned by DeleteCampaign if the Campaign
// has been published at the time of deletion but its ChangesetJobs have not
// finished execution.
var ErrDeleteProcessingCampaign = errors.New("cannot delete a Campaign while changesets are being created on codehosts")

// DeleteCampaign deletes the Campaign with the given ID if it hasn't been
// deleted yet. If closeChangesets is true, the changesets associated with the
// Campaign will be closed on the codehosts.
func (s *Service) DeleteCampaign(ctx context.Context, id int64, closeChangesets bool) (err error) {
	traceTitle := fmt.Sprintf("campaign: %d, closeChangesets: %t", id, closeChangesets)
	tr, ctx := trace.New(ctx, "service.DeleteCampaign", traceTitle)
	defer func() {
		tr.SetError(err)
		tr.Finish()
	}()

	transaction := func() (cs []*a8n.Changeset, err error) {
		tx, err := s.store.Transact(ctx)
		if err != nil {
			return nil, err
		}
		defer tx.Done(&err)

		processing, err := campaignIsProcessing(ctx, tx, id)
		if err != nil {
			return nil, err
		}
		if processing {
			return nil, ErrDeleteProcessingCampaign
		}

		// If we don't have to close the changesets, we can simply delete the
		// Campaign and return. The triggers in the database will remove the
		// campaign's ID from the changesets' CampaignIDs.
		if !closeChangesets {
			return nil, tx.DeleteCampaign(ctx, id)
		}

		// First load the Changesets with the given campaignID, before deleting
		// the campaign would remove the association.
		cs, _, err = s.store.ListChangesets(ctx, ListChangesetsOpts{
			CampaignID: id,
			Limit:      -1,
		})
		if err != nil {
			return nil, err
		}

		// Remove the association manually, since we'll update the Changesets in
		// the database, after closing them and we can't update them with an
		// invalid CampaignID.
		for _, c := range cs {
			c.RemoveCampaignID(id)
		}

		return cs, s.store.DeleteCampaign(ctx, id)
	}

	cs, err := transaction()
	if err != nil {
		return err
	}

	go func() {
		ctx := trace.ContextWithTrace(context.Background(), tr)
		err := s.CloseOpenChangesets(ctx, cs)
		if err != nil {
			log15.Error("CloseCampaignChangesets", "err", err)
		}
	}()

	return nil
}

// CloseOpenChangesets closes the given Changesets on their respective codehosts and syncs them.
func (s *Service) CloseOpenChangesets(ctx context.Context, cs []*a8n.Changeset) (err error) {
	cs = selectChangesets(cs, func(c *a8n.Changeset) bool {
		s, err := c.State()
		if err != nil {
			log15.Warn("could not determine changeset state", "err", err)
			return false
		}
		return s == a8n.ChangesetStateOpen
	})

	if len(cs) == 0 {
		return nil
	}

	reposStore := repos.NewDBStore(s.store.DB(), sql.TxOptions{})
	syncer := ChangesetSyncer{
		ReposStore:  reposStore,
		Store:       s.store,
		HTTPFactory: s.cf,
	}

	bySource, err := syncer.GroupChangesetsBySource(ctx, cs...)
	if err != nil {
		return err
	}

	errs := &multierror.Error{}
	for _, s := range bySource {
		for _, c := range s.Changesets {
			if err := s.CloseChangeset(ctx, c); err != nil {
				errs = multierror.Append(errs, err)
			}
		}
	}

	if len(errs.Errors) != 0 {
		return errs
	}

	// Here we need to sync the just-closed changesets (even though
	// CloseChangesets updates the given Changesets too), because closing a
	// Changeset often produces a ChangesetEvent on the codehost and if we were
	// to close the Changesets and not update the events (which is what
	// SyncChangesetsWithSources does) our burndown chart will be outdated
	// until the next run of a8n.Syncer.
	return syncer.SyncChangesetsWithSources(ctx, bySource)
}

// CreateChangesetJobForCampaignJob creates a ChangesetJob for the
// CampaignJob with the given ID. The CampaignJob has to belong to a
// CampaignPlan that was attached to a Campaign.
func (s *Service) CreateChangesetJobForCampaignJob(ctx context.Context, campaignJobID int64) (err error) {
	traceTitle := fmt.Sprintf("campaignJob: %d", campaignJobID)
	tr, ctx := trace.New(ctx, "service.CreateChangesetJobForCampaignJob", traceTitle)
	defer func() {
		tr.SetError(err)
		tr.Finish()
	}()

	job, err := s.store.GetCampaignJob(ctx, GetCampaignJobOpts{ID: campaignJobID})
	if err != nil {
		return err
	}

	campaign, err := s.store.GetCampaign(ctx, GetCampaignOpts{CampaignPlanID: job.CampaignPlanID})
	if err != nil {
		return err
	}

	tx, err := s.store.Transact(ctx)
	if err != nil {
		return err
	}
	defer tx.Done(&err)

	existing, err := tx.GetChangesetJob(ctx, GetChangesetJobOpts{
		CampaignID:    campaign.ID,
		CampaignJobID: job.ID,
	})
	if err != nil && err != ErrNoResults {
		return err
	}
	if existing != nil {
		// Already exists
		return nil
	}
	changesetJob := &a8n.ChangesetJob{
		CampaignID:    campaign.ID,
		CampaignJobID: job.ID,
	}
	err = tx.CreateChangesetJob(ctx, changesetJob)
	if err != nil {
		return err
	}
	return nil
}

// ErrUpdateProcessingCampaign is returned by UpdateCampaign if the Campaign
// has been published at the time of update but its ChangesetJobs have not
// finished execution.
var ErrUpdateProcessingCampaign = errors.New("cannot update a Campaign while changesets are being created on codehosts")

type UpdateCampaignArgs struct {
	Campaign    int64
	Name        *string
	Description *string
	Branch      *string
	Plan        *int64
}

// ErrCampaignNameBlank is returned by CreateCampaign or UpdateCampaign if the
// specified Campaign name is blank.
var ErrCampaignNameBlank = errors.New("Campaign title cannot be blank")

// ErrCampaignBranchBlank is returned by CreateCampaign if the specified Campaign's
// branch is blank. This is only enforced for published campaigns with plans.
var ErrCampaignBranchBlank = errors.New("Campaign branch cannot be blank")

// ErrPublishedCampaignBranchChange is returned by UpdateCampaign if there is an
// attempt to change branch in a published campaign.
var ErrPublishedCampaignBranchChange = errors.New("Published campaign branch cannot be changed")

// UpdateCampaign updates the Campaign with the given arguments.
func (s *Service) UpdateCampaign(ctx context.Context, args UpdateCampaignArgs) (campaign *a8n.Campaign, detachedChangesets []*a8n.Changeset, err error) {
	traceTitle := fmt.Sprintf("campaign: %d", args.Campaign)
	tr, ctx := trace.New(ctx, "service.UpdateCampaign", traceTitle)
	defer func() {
		tr.SetError(err)
		tr.Finish()
	}()

	tx, err := s.store.Transact(ctx)
	if err != nil {
		return nil, nil, err
	}

	defer tx.Done(&err)

	campaign, err = tx.GetCampaign(ctx, GetCampaignOpts{ID: args.Campaign})
	if err != nil {
		return nil, nil, errors.Wrap(err, "getting campaign")
	}

	var updateAttributes, updatePlanID bool

	if args.Name != nil && campaign.Name != *args.Name {
		if *args.Name == "" {
			return nil, nil, ErrCampaignNameBlank
		}

		campaign.Name = *args.Name
		updateAttributes = true
	}

	if args.Description != nil && campaign.Description != *args.Description {
		campaign.Description = *args.Description
		updateAttributes = true
	}

	oldPlanID := campaign.CampaignPlanID
	if args.Plan != nil && oldPlanID != *args.Plan {
		campaign.CampaignPlanID = *args.Plan
		updatePlanID = true
	}

	if !updateAttributes && !updatePlanID {
		return campaign, nil, nil
	}

	status, err := tx.GetCampaignStatus(ctx, campaign.ID)
	if err != nil {
		return nil, nil, err
	}
<<<<<<< HEAD

	draft := changesetCreation.IsZero()
	if campaign.CampaignPlanID != 0 && args.Branch != nil {
		if !draft {
			return nil, nil, ErrPublishedCampaignBranchChange
		} else if *args.Branch == "" {
			return nil, nil, ErrCampaignBranchBlank
		} else {
			campaign.Branch = *args.Branch
		}
	}

	if draft {
		// If the campaign hasn't been published yet, we can simply update the
		// attributes because no ChangesetJobs have been created yet.
		// If not all ChangesetJobs have been created yet, that means the Campaign itself
		// hasn't been published yet, but only individual changesets. In that case, we don't
		// support update yet. See: https://github.com/sourcegraph/sourcegraph/issues/7915
		return campaign, nil, tx.UpdateCampaign(ctx, campaign)
=======
	if status.Processing() {
		return nil, nil, ErrUpdateProcessingCampaign
>>>>>>> 2edd4b17
	}

	published, err := campaignPublished(ctx, tx, campaign.ID)
	if err != nil {
		return nil, nil, err
	}
	partiallyPublished := !published && status.Total != 0

	if !published && !partiallyPublished {
		// If the campaign hasn't been published yet and no Changesets have
		// been individually published (through the `PublishChangeset`
		// mutation), we can simply update the attributes on the Campaign
		// because no ChangesetJobs have been created yet that need updating.
		return campaign, nil, tx.UpdateCampaign(ctx, campaign)
	}

	// If we do have to update ChangesetJobs/Changesets, here's a fast path: if
	// we don't update the CampaignPlan, we don't need to rewire ChangesetJobs,
	// but only update name/description if they changed.
	if !updatePlanID && updateAttributes {
		return campaign, nil, tx.ResetChangesetJobs(ctx, campaign.ID)
	}

	diff, err := computeCampaignUpdateDiff(ctx, tx, campaign, oldPlanID, updateAttributes)
	if err != nil {
		return nil, nil, err
	}

	for _, c := range diff.Update {
		err := tx.UpdateChangesetJob(ctx, c)
		if err != nil {
			return nil, nil, errors.Wrap(err, "updating changeset job")
		}
	}

<<<<<<< HEAD
	for _, c := range diff.Create {
		err := tx.CreateChangesetJob(ctx, c)
		if err != nil {
			return nil, nil, errors.Wrap(err, "creating changeset job")
=======
	// When we're doing a partial update and only update the Changesets that
	// have already been published, we don't want to create new ChangesetJobs,
	// since they would be processed and publish the other Changesets.
	if !partiallyPublished {
		for _, c := range diff.Create {
			err := tx.CreateChangesetJob(ctx, c)
			if err != nil {
				return nil, nil, err
			}
>>>>>>> 2edd4b17
		}
	}

	var changesetsToCloseAndDetach []int64
	for _, j := range diff.Delete {
		err := tx.DeleteChangesetJob(ctx, j.ID)
		if err != nil {
			return nil, nil, err
		}
		changesetsToCloseAndDetach = append(changesetsToCloseAndDetach, j.ChangesetID)
	}

	if len(changesetsToCloseAndDetach) == 0 {
		return campaign, nil, tx.UpdateCampaign(ctx, campaign)
	}

	changesets, _, err := tx.ListChangesets(ctx, ListChangesetsOpts{
		IDs: changesetsToCloseAndDetach,
	})
	if err != nil {
		return nil, nil, errors.Wrap(err, "listing changesets to close and detach")
	}

	for _, c := range changesets {
		c.RemoveCampaignID(campaign.ID)
		campaign.RemoveChangesetID(c.ID)
	}

	if err = tx.UpdateChangesets(ctx, changesets...); err != nil {
		return nil, nil, errors.Wrap(err, "updating changesets")
	}

	return campaign, changesets, tx.UpdateCampaign(ctx, campaign)
}

// campaignPublished returns true if all ChangesetJobs have been created yet
// (they might still be processing).
func campaignPublished(ctx context.Context, store *Store, campaign int64) (bool, error) {
	changesetCreation, err := store.GetLatestChangesetJobCreatedAt(ctx, campaign)
	if err != nil {
		return false, errors.Wrap(err, "getting latest changesetjob creation time")
	}
	// GetLatestChangesetJobCreatedAt returns a zero time.Time if not all
	// ChangesetJobs have been created yet.
	return !changesetCreation.IsZero(), nil
}

type campaignUpdateDiff struct {
	Delete []*a8n.ChangesetJob
	Update []*a8n.ChangesetJob
	Create []*a8n.ChangesetJob
}

// repoJobs is a triplet of jobs that are associated with the same repository.
type repoJobs struct {
	changesetJob   *a8n.ChangesetJob
	campaignJob    *a8n.CampaignJob
	newCampaignJob *a8n.CampaignJob
}

func computeCampaignUpdateDiff(
	ctx context.Context,
	tx *Store,
	campaign *a8n.Campaign,
	oldPlanID int64,
	updateAttributes bool,
) (*campaignUpdateDiff, error) {
	diff := &campaignUpdateDiff{}

	changesetJobs, _, err := tx.ListChangesetJobs(ctx, ListChangesetJobsOpts{
		CampaignID: campaign.ID,
		Limit:      -1,
	})
	if err != nil {
		return nil, errors.Wrap(err, "listing changesets jobs")
	}

	// We need OnlyFinished and OnlyWithDiff because we don't create
	// ChangesetJobs for others.
	campaignJobs, _, err := tx.ListCampaignJobs(ctx, ListCampaignJobsOpts{
		CampaignPlanID: oldPlanID,
		Limit:          -1,
		OnlyFinished:   true,
		OnlyWithDiff:   true,
	})
	if err != nil {
		return nil, errors.Wrap(err, "listing campaign jobs")
	}

	newCampaignJobs, _, err := tx.ListCampaignJobs(ctx, ListCampaignJobsOpts{
		CampaignPlanID: campaign.CampaignPlanID,
		Limit:          -1,
		OnlyFinished:   true,
		OnlyWithDiff:   true,
	})
	if err != nil {
		return nil, errors.Wrap(err, "listing new campaign jobs")
	}

	if len(newCampaignJobs) == 0 {
		return nil, ErrNoCampaignJobs
	}

	// We need to determine which current ChangesetJobs we want to keep and
	// which ones we want to delete.
	// We can find out which ones we want to keep by looking at the RepoID of
	// their CampaignJobs.

	jobsByRepoID, err := mergeByRepoID(changesetJobs, campaignJobs)
	if err != nil {
		return nil, err
	}

	for _, j := range newCampaignJobs {
		if jobs, ok := jobsByRepoID[j.RepoID]; ok {
			jobs.newCampaignJob = j
		} else {
			// If we have new CampaignJobs that don't match an existing
			// ChangesetJob we need to create new ChangesetJobs.
			diff.Create = append(diff.Create, &a8n.ChangesetJob{
				CampaignID:    campaign.ID,
				CampaignJobID: j.ID,
			})
		}
	}

	for _, jobs := range jobsByRepoID {
		// Either we _don't_ have a matching _new_ CampaignJob, then we delete
		// the ChangesetJob and detach & close Changeset.
		if jobs.newCampaignJob == nil {
			diff.Delete = append(diff.Delete, jobs.changesetJob)
			continue
		}

		// Or we have a matching _new_ CampaignJob, then we keep the
		// ChangesetJob around, but need to rewire it.
		jobs.changesetJob.CampaignJobID = jobs.newCampaignJob.ID

		//  And, if the {Diff,Rev,BaseRef,Description} are different, we  need to
		// update the Changeset on the codehost...
		if updateAttributes || campaignJobsDiffer(jobs.newCampaignJob, jobs.campaignJob) {
			// ... to do that, we _reset_ the ChangesetJob, so it gets run again
			// when RunChangesetJobs is called after UpdateCampaign.
			jobs.changesetJob.Error = ""
			jobs.changesetJob.StartedAt = time.Time{}
			jobs.changesetJob.FinishedAt = time.Time{}
		}

		diff.Update = append(diff.Update, jobs.changesetJob)
	}

	return diff, nil
}

// campaignJobsDiffer returns true if the CampaignJobs differ in a way that
// requires updating the Changeset on the codehost.
func campaignJobsDiffer(a, b *a8n.CampaignJob) bool {
	return a.Diff != b.Diff ||
		a.Rev != b.Rev ||
		a.BaseRef != b.BaseRef ||
		a.Description != b.Description
}

func selectChangesets(cs []*a8n.Changeset, predicate func(*a8n.Changeset) bool) []*a8n.Changeset {
	i := 0
	for _, c := range cs {
		if predicate(c) {
			cs[i] = c
			i++
		}
	}

	return cs[:i]
}

func isOutdated(c *repos.Changeset) (bool, error) {
	currentTitle, err := c.Changeset.Title()
	if err != nil {
		return false, err
	}

	if currentTitle != c.Title {
		return true, nil
	}

	currentBody, err := c.Changeset.Body()
	if err != nil {
		return false, err
	}

	if currentBody != c.Body {
		return true, nil
	}

	currentBaseRef, err := c.Changeset.BaseRef()
	if err != nil {
		return false, err
	}

	if git.EnsureRefPrefix(currentBaseRef) != git.EnsureRefPrefix(c.BaseRef) {
		return true, nil
	}

	return false, nil
}

func mergeByRepoID(chs []*a8n.ChangesetJob, cas []*a8n.CampaignJob) (map[api.RepoID]*repoJobs, error) {
	jobs := make(map[api.RepoID]*repoJobs, len(chs))

	byID := make(map[int64]*a8n.CampaignJob, len(cas))
	for _, j := range cas {
		byID[j.ID] = j
	}

	for _, j := range chs {
		caj, ok := byID[j.CampaignJobID]
		if !ok {
			return nil, fmt.Errorf("CampaignJob with ID %d cannot be found for ChangesetJob %d", j.CampaignJobID, j.ID)
		}
		jobs[caj.RepoID] = &repoJobs{changesetJob: j, campaignJob: caj}
	}

	return jobs, nil
}

func campaignIsProcessing(ctx context.Context, store *Store, campaign int64) (bool, error) {
	status, err := store.GetCampaignStatus(ctx, campaign)
	if err != nil {
		return false, err
	}
	return status.Processing(), nil
}<|MERGE_RESOLUTION|>--- conflicted
+++ resolved
@@ -214,8 +214,6 @@
 		}
 		err = store.CreateChangesetJob(ctx, changesetJob)
 		if err != nil {
-			fmt.Println("Error")
-			fmt.Println(err)
 			return err
 		}
 	}
@@ -747,11 +745,11 @@
 var ErrCampaignNameBlank = errors.New("Campaign title cannot be blank")
 
 // ErrCampaignBranchBlank is returned by CreateCampaign if the specified Campaign's
-// branch is blank. This is only enforced for published campaigns with plans.
+// branch is blank. This is only enforced when creating published campaigns with a plan.
 var ErrCampaignBranchBlank = errors.New("Campaign branch cannot be blank")
 
 // ErrPublishedCampaignBranchChange is returned by UpdateCampaign if there is an
-// attempt to change branch in a published campaign.
+// attempt to change branch in a published campaign with a plan.
 var ErrPublishedCampaignBranchChange = errors.New("Published campaign branch cannot be changed")
 
 // UpdateCampaign updates the Campaign with the given arguments.
@@ -805,11 +803,19 @@
 	if err != nil {
 		return nil, nil, err
 	}
-<<<<<<< HEAD
-
-	draft := changesetCreation.IsZero()
+
+	if status.Processing() {
+		return nil, nil, ErrUpdateProcessingCampaign
+	}
+
+	published, err := campaignPublished(ctx, tx, campaign.ID)
+	if err != nil {
+		return nil, nil, err
+	}
+	partiallyPublished := !published && status.Total != 0
+
 	if campaign.CampaignPlanID != 0 && args.Branch != nil {
-		if !draft {
+		if published {
 			return nil, nil, ErrPublishedCampaignBranchChange
 		} else if *args.Branch == "" {
 			return nil, nil, ErrCampaignBranchBlank
@@ -817,25 +823,6 @@
 			campaign.Branch = *args.Branch
 		}
 	}
-
-	if draft {
-		// If the campaign hasn't been published yet, we can simply update the
-		// attributes because no ChangesetJobs have been created yet.
-		// If not all ChangesetJobs have been created yet, that means the Campaign itself
-		// hasn't been published yet, but only individual changesets. In that case, we don't
-		// support update yet. See: https://github.com/sourcegraph/sourcegraph/issues/7915
-		return campaign, nil, tx.UpdateCampaign(ctx, campaign)
-=======
-	if status.Processing() {
-		return nil, nil, ErrUpdateProcessingCampaign
->>>>>>> 2edd4b17
-	}
-
-	published, err := campaignPublished(ctx, tx, campaign.ID)
-	if err != nil {
-		return nil, nil, err
-	}
-	partiallyPublished := !published && status.Total != 0
 
 	if !published && !partiallyPublished {
 		// If the campaign hasn't been published yet and no Changesets have
@@ -864,12 +851,6 @@
 		}
 	}
 
-<<<<<<< HEAD
-	for _, c := range diff.Create {
-		err := tx.CreateChangesetJob(ctx, c)
-		if err != nil {
-			return nil, nil, errors.Wrap(err, "creating changeset job")
-=======
 	// When we're doing a partial update and only update the Changesets that
 	// have already been published, we don't want to create new ChangesetJobs,
 	// since they would be processed and publish the other Changesets.
@@ -879,7 +860,6 @@
 			if err != nil {
 				return nil, nil, err
 			}
->>>>>>> 2edd4b17
 		}
 	}
 
