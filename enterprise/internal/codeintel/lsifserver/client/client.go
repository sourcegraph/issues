--- conflicted
+++ resolved
@@ -18,167 +18,4 @@
 type Client struct {
 	URL        string
 	HTTPClient *http.Client
-<<<<<<< HEAD
-}
-
-// BuildAndTraceRequest builds a URL and performs a request. This is a convenience wrapper
-// around BuildURL and TraceRequest.
-func (c *Client) BuildAndTraceRequest(ctx context.Context, method, path string, query url.Values, body io.ReadCloser) (*http.Response, error) {
-	url, err := buildURL(c.URL, path, query)
-	if err != nil {
-		return nil, err
-	}
-
-	return c.do(ctx, method, url, body)
-}
-
-// TraceRequestAndUnmarshalPayload builds a URL, performs a request, and populates
-// the given payload with the response body. This is a convenience wrapper around
-// BuildURL, TraceRequest, and UnmarshalPayload.
-func (c *Client) TraceRequestAndUnmarshalPayload(ctx context.Context, method, path string, query url.Values, body io.ReadCloser, payload interface{}) error {
-	resp, err := c.BuildAndTraceRequest(ctx, method, path, query, body)
-	if err != nil {
-		return err
-	}
-
-	return UnmarshalPayload(resp, payload)
-}
-
-// buildURL constructs a URL to the backend LSIF server with the given path
-// and query values. If path is relative (indicated by a leading slash), then
-// the configured LSIF server url is prepended. Otherwise, it is treated as
-// an absolute URL. The given query values will override any query string that
-// is present in the given path.
-//
-// This method can be used to construct a LSIF request URL either from a root
-// relative path on the first request of a paginated endpoint or from the URL
-// provided by the Link header in a previous response.
-func buildURL(baseURL, path string, query url.Values) (string, error) {
-	build := url.Parse
-	if len(path) > 0 && path[0] == '/' {
-		build = func(path string) (*url.URL, error) {
-			u, err := url.Parse(baseURL)
-			if err != nil {
-				return nil, err
-			}
-
-			u.Path = path
-			return u, nil
-		}
-	}
-
-	u, err := build(path)
-	if err != nil {
-		return "", err
-	}
-
-	q := u.Query()
-	for key, values := range query {
-		q.Set(key, values[0])
-	}
-	u.RawQuery = q.Encode()
-
-	return u.String(), nil
-}
-
-// do performs a GET request to the given URL with the given context. The
-// response is expected to have a 200-level status code. If an error is returned, the
-// HTTP response body has been closed.
-func (c *Client) do(ctx context.Context, method, url string, body io.ReadCloser) (resp *http.Response, err error) {
-	span, ctx := opentracing.StartSpanFromContext(ctx, "lsifserver.client.do")
-	defer func() {
-		if err != nil {
-			ext.Error.Set(span, true)
-			span.SetTag("err", err.Error())
-		}
-		span.Finish()
-	}()
-
-	req, err := http.NewRequest(method, url, body)
-	if err != nil {
-		return
-	}
-	req.Header.Set("Content-Type", "application/json")
-	req = req.WithContext(ctx)
-
-	req, ht := nethttp.TraceRequest(
-		span.Tracer(),
-		req,
-		nethttp.OperationName("LSIF client"),
-		nethttp.ClientTrace(false),
-	)
-	defer ht.Finish()
-
-	// Do not use ctxhttp.Do here as it will re-wrap the request
-	// with a context and this will causes the ot-headers not to
-	// propagate correctly.
-	resp, err = c.HTTPClient.Do(req)
-	if err != nil {
-		if ctx.Err() != nil {
-			err = ctx.Err()
-		}
-		return nil, errors.Wrap(err, "lsif request failed")
-	}
-
-	if resp.StatusCode >= 200 && resp.StatusCode < 300 {
-		return
-	}
-
-	defer resp.Body.Close()
-	content, err := ioutil.ReadAll(resp.Body)
-	if err != nil {
-		return
-	}
-
-	err = errors.WithStack(&lsifError{StatusCode: resp.StatusCode, Message: string(content)})
-	return
-}
-
-// UnmarshalPayload reads (and closes) the given response body and populates
-// the given payload with the JSON response.
-func UnmarshalPayload(resp *http.Response, payload interface{}) error {
-	defer resp.Body.Close()
-
-	if payload == nil {
-		return nil
-	}
-
-	body, err := ioutil.ReadAll(resp.Body)
-	if err != nil {
-		return err
-	}
-
-	return json.Unmarshal([]byte(body), &payload)
-}
-
-// ExtractNextURL retrieves the URL with rel="next" in the given response's Link
-// header. If the link header is empty or has no rel="next", this method returns an
-// empty string.
-func ExtractNextURL(resp *http.Response) string {
-	for _, link := range linkheader.Parse(resp.Header.Get("Link")) {
-		if link.Rel == "next" {
-			return link.URL
-		}
-	}
-
-	return ""
-}
-
-type lsifError struct {
-	StatusCode int
-	Message    string
-}
-
-func (e *lsifError) Error() string {
-	return e.Message
-}
-
-func IsNotFound(err error) bool {
-	if e, ok := errors.Cause(err).(*lsifError); ok {
-		return e.StatusCode == http.StatusNotFound
-	}
-
-	return false
-=======
->>>>>>> a2ce2654
 }