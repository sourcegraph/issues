--- conflicted
+++ resolved
@@ -17,28 +17,19 @@
 	bundles "github.com/sourcegraph/sourcegraph/internal/codeintel/bundles/client"
 	codeinteldb "github.com/sourcegraph/sourcegraph/internal/codeintel/db"
 	"github.com/sourcegraph/sourcegraph/internal/codeintel/enqueuer"
+	"github.com/sourcegraph/sourcegraph/internal/codeintel/lsifserver/client"
 	"github.com/sourcegraph/sourcegraph/internal/conf"
 	"github.com/sourcegraph/sourcegraph/internal/errcode"
 	"github.com/sourcegraph/sourcegraph/internal/gitserver"
 )
 
-<<<<<<< HEAD
-func NewProxy(lsifserverClient *client.Client) (*httpapi.LSIFServerProxy, error) {
+func NewProxy(db codeinteldb.DB, bundleManagerClient bundles.BundleManagerClient, lsifserverClient *client.Client) (*httpapi.LSIFServerProxy, error) {
 	return &httpapi.LSIFServerProxy{
-		UploadHandler: http.HandlerFunc(uploadProxyHandler(lsifserverClient)),
+		UploadHandler: http.HandlerFunc(uploadProxyHandler(enqueuer.NewEnqueuer(db, bundleManagerClient), lsifserverClient)),
 	}, nil
 }
 
-func uploadProxyHandler(lsifserverClient *client.Client) func(http.ResponseWriter, *http.Request) {
-=======
-func NewProxy(db codeinteldb.DB, bundleManagerClient bundles.BundleManagerClient) (*httpapi.LSIFServerProxy, error) {
-	return &httpapi.LSIFServerProxy{
-		UploadHandler: http.HandlerFunc(uploadProxyHandler(enqueuer.NewEnqueuer(db, bundleManagerClient))),
-	}, nil
-}
-
-func uploadProxyHandler(enqueuer *enqueuer.Enqueuer) func(http.ResponseWriter, *http.Request) {
->>>>>>> 8a3f41a2
+func uploadProxyHandler(enqueuer *enqueuer.Enqueuer, lsifserverClient *client.Client) func(http.ResponseWriter, *http.Request) {
 	return func(w http.ResponseWriter, r *http.Request) {
 		q := r.URL.Query()
 		repoName := q.Get("repository")
@@ -72,32 +63,8 @@
 			}
 		}
 
-<<<<<<< HEAD
-		host, err := client.SelectRandomHost()
-		if err != nil {
-			http.Error(w, err.Error(), http.StatusInternalServerError)
-			return
-		}
-
-		proxyReq, err := makeUploadRequest(host, q, r.Body)
-		if err != nil {
-			http.Error(w, err.Error(), http.StatusInternalServerError)
-			return
-		}
-
-		proxyResp, err := lsifserverClient.RawRequest(ctx, proxyReq)
-		if err != nil {
-			http.Error(w, err.Error(), http.StatusInternalServerError)
-			return
-		}
-		defer proxyResp.Body.Close()
-
-		w.WriteHeader(proxyResp.StatusCode)
-		_, _ = io.Copy(w, proxyResp.Body)
-=======
 		r.URL.RawQuery = q.Encode()
 		enqueuer.HandleEnqueue(w, r)
->>>>>>> 8a3f41a2
 	}
 }
 
