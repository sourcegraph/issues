--- conflicted
+++ resolved
@@ -60,16 +60,10 @@
 	})
 
 	scheduler := &IndexEnqueuer{
-<<<<<<< HEAD
-		dbStore:         mockDBStore,
-		gitserverClient: mockGitserverClient,
-		operations:      newOperations(&observation.TestContext),
-=======
 		dbStore:          mockDBStore,
 		gitserverClient:  mockGitserverClient,
 		maxJobsPerCommit: defaultMaxJobsPerCommit,
-		operations:       observability.NewOperations(&observation.TestContext),
->>>>>>> a18d4642
+		operations:       newOperations(&observation.TestContext),
 	}
 
 	_ = scheduler.QueueIndex(context.Background(), 42)
@@ -190,16 +184,10 @@
 	mockGitserverClient.RawContentsFunc.SetDefaultReturn(yamlIndexConfiguration, nil)
 
 	scheduler := &IndexEnqueuer{
-<<<<<<< HEAD
-		dbStore:         mockDBStore,
-		gitserverClient: mockGitserverClient,
-		operations:      newOperations(&observation.TestContext),
-=======
 		dbStore:          mockDBStore,
 		gitserverClient:  mockGitserverClient,
 		maxJobsPerCommit: defaultMaxJobsPerCommit,
-		operations:       observability.NewOperations(&observation.TestContext),
->>>>>>> a18d4642
+		operations:       newOperations(&observation.TestContext),
 	}
 
 	if err := scheduler.QueueIndex(context.Background(), 42); err != nil {
@@ -296,16 +284,10 @@
 	})
 
 	scheduler := &IndexEnqueuer{
-<<<<<<< HEAD
-		dbStore:         mockDBStore,
-		gitserverClient: mockGitserverClient,
-		operations:      newOperations(&observation.TestContext),
-=======
 		dbStore:          mockDBStore,
 		gitserverClient:  mockGitserverClient,
 		maxJobsPerCommit: defaultMaxJobsPerCommit,
-		operations:       observability.NewOperations(&observation.TestContext),
->>>>>>> a18d4642
+		operations:       newOperations(&observation.TestContext),
 	}
 
 	for _, id := range []int{41, 42, 43, 44} {
