--- conflicted
+++ resolved
@@ -135,20 +135,12 @@
 		})
 		defer state.Unmock()
 
-<<<<<<< HEAD
-		err = SyncChangeset(ctx, rstore, store, githubSrc, githubRepo, changeset)
-=======
 		err = SyncChangeset(ctx, rstore, s, githubSrc, githubRepo, changeset)
->>>>>>> 59e966fa
-		if err != nil {
-			t.Fatal(err)
-		}
-
-<<<<<<< HEAD
-		hook := NewGitHubWebhook(store, rstore, clock)
-=======
+		if err != nil {
+			t.Fatal(err)
+		}
+
 		hook := NewGitHubWebhook(s, rstore, clock)
->>>>>>> 59e966fa
 
 		fixtureFiles, err := filepath.Glob("testdata/fixtures/webhooks/github/*.json")
 		if err != nil {
@@ -330,21 +322,13 @@
 				t.Fatal(err)
 			}
 
-<<<<<<< HEAD
-			err = SyncChangeset(ctx, rstore, store, bitbucketSource, bitbucketRepo, ch)
-=======
 			err = SyncChangeset(ctx, rstore, s, bitbucketSource, bitbucketRepo, ch)
->>>>>>> 59e966fa
 			if err != nil {
 				t.Fatal(err)
 			}
 		}
 
-<<<<<<< HEAD
-		hook := NewBitbucketServerWebhook(store, rstore, clock, "testhook")
-=======
 		hook := NewBitbucketServerWebhook(s, rstore, clock, "testhook")
->>>>>>> 59e966fa
 
 		fixtureFiles, err := filepath.Glob("testdata/fixtures/webhooks/bitbucketserver/*.json")
 		if err != nil {
