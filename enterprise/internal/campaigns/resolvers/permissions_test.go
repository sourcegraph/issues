package resolvers

import (
	"context"
	"database/sql"
	"fmt"
	"strings"
	"testing"
	"time"

	"github.com/google/go-cmp/cmp"
	"github.com/graph-gophers/graphql-go"

	"github.com/sourcegraph/sourcegraph/cmd/frontend/graphqlbackend"
	"github.com/sourcegraph/sourcegraph/enterprise/internal/campaigns/resolvers/apitest"
	"github.com/sourcegraph/sourcegraph/enterprise/internal/campaigns/store"
	ct "github.com/sourcegraph/sourcegraph/enterprise/internal/campaigns/testing"
	"github.com/sourcegraph/sourcegraph/internal/actor"
	"github.com/sourcegraph/sourcegraph/internal/api"
	"github.com/sourcegraph/sourcegraph/internal/campaigns"
	"github.com/sourcegraph/sourcegraph/internal/conf"
	"github.com/sourcegraph/sourcegraph/internal/db"
	"github.com/sourcegraph/sourcegraph/internal/db/dbconn"
	"github.com/sourcegraph/sourcegraph/internal/db/dbtesting"
	"github.com/sourcegraph/sourcegraph/internal/extsvc"
	"github.com/sourcegraph/sourcegraph/internal/extsvc/auth"
	"github.com/sourcegraph/sourcegraph/internal/extsvc/github"
	"github.com/sourcegraph/sourcegraph/internal/repos"
	"github.com/sourcegraph/sourcegraph/internal/repoupdater"
	"github.com/sourcegraph/sourcegraph/internal/types"
	"github.com/sourcegraph/sourcegraph/schema"
)

func TestPermissionLevels(t *testing.T) {
	if testing.Short() {
		t.Skip()
	}

	dbtesting.SetupGlobalTestDB(t)

	cstore := store.New(dbconn.Global)
	sr := &Resolver{store: cstore}
	s, err := graphqlbackend.NewSchema(sr, nil, nil, nil)
	if err != nil {
		t.Fatal(err)
	}

	// SyncChangeset uses EnqueueChangesetSync and tries to talk to repo-updater, hence we need to mock it.
	repoupdater.MockEnqueueChangesetSync = func(ctx context.Context, ids []int64) error {
		return nil
	}
	t.Cleanup(func() { repoupdater.MockEnqueueChangesetSync = nil })

	ctx := context.Background()

	// Global test data that we reuse in every test
	adminID := insertTestUser(t, dbconn.Global, "perm-level-admin", true)
	userID := insertTestUser(t, dbconn.Global, "perm-level-user", false)

	reposStore := repos.NewDBStore(dbconn.Global, sql.TxOptions{})
<<<<<<< HEAD
	repoStore := db.NewRepoStoreWith(store)
=======
	repoStore := db.NewRepoStoreWith(cstore)
>>>>>>> 59e966fa

	repo := newGitHubTestRepo("github.com/sourcegraph/sourcegraph", newGitHubExternalService(t, reposStore))
	if err := repoStore.Create(ctx, repo); err != nil {
		t.Fatal(err)
	}

	changeset := &campaigns.Changeset{
		RepoID:              repo.ID,
		ExternalServiceType: "github",
		ExternalID:          "1234",
	}
	if err := cstore.CreateChangeset(ctx, changeset); err != nil {
		t.Fatal(err)
	}

	createCampaign := func(t *testing.T, s *store.Store, name string, userID int32, campaignSpecID int64) (campaignID int64) {
		t.Helper()

		c := &campaigns.Campaign{
			Name:             name,
			InitialApplierID: userID,
			NamespaceUserID:  userID,
			LastApplierID:    userID,
			LastAppliedAt:    time.Now(),
			CampaignSpecID:   campaignSpecID,
		}
		if err := s.CreateCampaign(ctx, c); err != nil {
			t.Fatal(err)
		}

		// We attach the changeset to the campaign so we can test syncChangeset
		changeset.CampaignIDs = append(changeset.CampaignIDs, c.ID)
		if err := s.UpdateChangeset(ctx, changeset); err != nil {
			t.Fatal(err)
		}

		cs := &campaigns.CampaignSpec{UserID: userID, NamespaceUserID: userID}
		if err := s.CreateCampaignSpec(ctx, cs); err != nil {
			t.Fatal(err)
		}

		return c.ID
	}

	createCampaignSpec := func(t *testing.T, s *store.Store, userID int32) (randID string, id int64) {
		t.Helper()

		cs := &campaigns.CampaignSpec{UserID: userID, NamespaceUserID: userID}
		if err := s.CreateCampaignSpec(ctx, cs); err != nil {
			t.Fatal(err)
		}

		return cs.RandID, cs.ID
	}

	cleanUpCampaigns := func(t *testing.T, s *store.Store) {
		t.Helper()

		campaigns, next, err := s.ListCampaigns(ctx, store.ListCampaignsOpts{LimitOpts: store.LimitOpts{Limit: 1000}})
		if err != nil {
			t.Fatal(err)
		}
		if next != 0 {
			t.Fatalf("more campaigns in store")
		}

		for _, c := range campaigns {
			if err := s.DeleteCampaign(ctx, c.ID); err != nil {
				t.Fatal(err)
			}
		}
	}

	t.Run("queries", func(t *testing.T) {
		cleanUpCampaigns(t, cstore)

		adminCampaignSpec, adminCampaignSpecID := createCampaignSpec(t, cstore, adminID)
		adminCampaign := createCampaign(t, cstore, "admin", adminID, adminCampaignSpecID)
		userCampaignSpec, userCampaignSpecID := createCampaignSpec(t, cstore, userID)
		userCampaign := createCampaign(t, cstore, "user", userID, userCampaignSpecID)

		t.Run("CampaignByID", func(t *testing.T) {
			tests := []struct {
				name                    string
				currentUser             int32
				campaign                int64
				wantViewerCanAdminister bool
			}{
				{
					name:                    "site-admin viewing own campaign",
					currentUser:             adminID,
					campaign:                adminCampaign,
					wantViewerCanAdminister: true,
				},
				{
					name:                    "non-site-admin viewing other's campaign",
					currentUser:             userID,
					campaign:                adminCampaign,
					wantViewerCanAdminister: false,
				},
				{
					name:                    "site-admin viewing other's campaign",
					currentUser:             adminID,
					campaign:                userCampaign,
					wantViewerCanAdminister: true,
				},
				{
					name:                    "non-site-admin viewing own campaign",
					currentUser:             userID,
					campaign:                userCampaign,
					wantViewerCanAdminister: true,
				},
			}

			for _, tc := range tests {
				t.Run(tc.name, func(t *testing.T) {
					graphqlID := string(marshalCampaignID(tc.campaign))

					var res struct{ Node apitest.Campaign }

					input := map[string]interface{}{"campaign": graphqlID}
					queryCampaign := `
				  query($campaign: ID!) {
				    node(id: $campaign) { ... on Campaign { id, viewerCanAdminister } }
				  }
                `

					actorCtx := actor.WithActor(ctx, actor.FromUser(tc.currentUser))
					apitest.MustExec(actorCtx, t, s, input, &res, queryCampaign)

					if have, want := res.Node.ID, graphqlID; have != want {
						t.Fatalf("queried campaign has wrong id %q, want %q", have, want)
					}
					if have, want := res.Node.ViewerCanAdminister, tc.wantViewerCanAdminister; have != want {
						t.Fatalf("queried campaign's ViewerCanAdminister is wrong %t, want %t", have, want)
					}
				})
			}
		})

		t.Run("CampaignSpecByID", func(t *testing.T) {
			tests := []struct {
				name                    string
				currentUser             int32
				campaignSpec            string
				wantViewerCanAdminister bool
			}{
				{
					name:                    "site-admin viewing own campaign spec",
					currentUser:             adminID,
					campaignSpec:            adminCampaignSpec,
					wantViewerCanAdminister: true,
				},
				{
					name:                    "non-site-admin viewing other's campaign spec",
					currentUser:             userID,
					campaignSpec:            adminCampaignSpec,
					wantViewerCanAdminister: false,
				},
				{
					name:                    "site-admin viewing other's campaign spec",
					currentUser:             adminID,
					campaignSpec:            userCampaignSpec,
					wantViewerCanAdminister: true,
				},
				{
					name:                    "non-site-admin viewing own campaign spec",
					currentUser:             userID,
					campaignSpec:            userCampaignSpec,
					wantViewerCanAdminister: true,
				},
			}

			for _, tc := range tests {
				t.Run(tc.name, func(t *testing.T) {
					graphqlID := string(marshalCampaignSpecRandID(tc.campaignSpec))

					var res struct{ Node apitest.CampaignSpec }

					input := map[string]interface{}{"campaignSpec": graphqlID}
					queryCampaignSpec := `
				  query($campaignSpec: ID!) {
				    node(id: $campaignSpec) { ... on CampaignSpec { id, viewerCanAdminister } }
				  }
                `

					actorCtx := actor.WithActor(ctx, actor.FromUser(tc.currentUser))
					apitest.MustExec(actorCtx, t, s, input, &res, queryCampaignSpec)

					if have, want := res.Node.ID, graphqlID; have != want {
						t.Fatalf("queried campaign spec has wrong id %q, want %q", have, want)
					}
					if have, want := res.Node.ViewerCanAdminister, tc.wantViewerCanAdminister; have != want {
						t.Fatalf("queried campaign spec's ViewerCanAdminister is wrong %t, want %t", have, want)
					}
				})
			}
		})

		t.Run("CampaignsCodeHosts", func(t *testing.T) {
			tests := []struct {
				name        string
				currentUser int32
				user        int32
				wantErr     bool
			}{
				{
					name:        "site-admin viewing other user",
					currentUser: adminID,
					user:        userID,
					wantErr:     false,
				},
				{
					name:        "non-site-admin viewing other's hosts",
					currentUser: userID,
					user:        adminID,
					wantErr:     true,
				},
				{
					name:        "non-site-admin viewing own hosts",
					currentUser: userID,
					user:        userID,
					wantErr:     false,
				},
			}

			for _, tc := range tests {
				t.Run(tc.name, func(t *testing.T) {
					pruneUserCredentials(t)

					graphqlID := string(graphqlbackend.MarshalUserID(tc.user))

					var res struct{ Node apitest.User }

					input := map[string]interface{}{"user": graphqlID}
					queryCodeHosts := `
				  query($user: ID!) {
				    node(id: $user) { ... on User { campaignsCodeHosts { totalCount } } }
				  }
                `

					actorCtx := actor.WithActor(ctx, actor.FromUser(tc.currentUser))
					errors := apitest.Exec(actorCtx, t, s, input, &res, queryCodeHosts)
					if !tc.wantErr && len(errors) != 0 {
						t.Fatal("got error but didn't expect one")
					} else if tc.wantErr && len(errors) == 0 {
						t.Fatal("expected error but got none")
					}
				})
			}
		})

		t.Run("CampaignsCredentialByID", func(t *testing.T) {
			tests := []struct {
				name        string
				currentUser int32
				user        int32
				wantErr     bool
			}{
				{
					name:        "site-admin viewing other user",
					currentUser: adminID,
					user:        userID,
					wantErr:     false,
				},
				{
					name:        "non-site-admin viewing other's credential",
					currentUser: userID,
					user:        adminID,
					wantErr:     true,
				},
				{
					name:        "non-site-admin viewing own credential",
					currentUser: userID,
					user:        userID,
					wantErr:     false,
				},
			}

			for _, tc := range tests {
				t.Run(tc.name, func(t *testing.T) {
					pruneUserCredentials(t)

					cred, err := db.UserCredentials.Create(ctx, db.UserCredentialScope{
						Domain:              db.UserCredentialDomainCampaigns,
						ExternalServiceID:   "https://github.com/",
						ExternalServiceType: extsvc.TypeGitHub,
						UserID:              tc.user,
					}, &auth.OAuthBearerToken{Token: "SOSECRET"})
					if err != nil {
						t.Fatal(err)
					}
					graphqlID := string(marshalCampaignsCredentialID(cred.ID))

					var res struct{ Node apitest.CampaignsCredential }

					input := map[string]interface{}{"id": graphqlID}
					queryCodeHosts := `
				  query($id: ID!) {
				    node(id: $id) { ... on CampaignsCredential { id } }
				  }
                `

					actorCtx := actor.WithActor(ctx, actor.FromUser(tc.currentUser))
					errors := apitest.Exec(actorCtx, t, s, input, &res, queryCodeHosts)
					if !tc.wantErr && len(errors) != 0 {
						t.Fatal("got error but didn't expect one")
					} else if tc.wantErr && len(errors) == 0 {
						t.Fatal("expected error but got none")
					}
					if !tc.wantErr {
						if have, want := res.Node.ID, graphqlID; have != want {
							t.Fatalf("invalid node returned, wanted ID=%q, have=%q", want, have)
						}
					}
				})
			}
		})

		t.Run("DeleteCampaignsCredential", func(t *testing.T) {
			tests := []struct {
				name        string
				currentUser int32
				user        int32
				wantAuthErr bool
			}{
				{
					name:        "site-admin for other user",
					currentUser: adminID,
					user:        userID,
					wantAuthErr: false,
				},
				{
					name:        "non-site-admin for other user",
					currentUser: userID,
					user:        adminID,
					wantAuthErr: true,
				},
				{
					name:        "non-site-admin for self",
					currentUser: userID,
					user:        userID,
					wantAuthErr: false,
				},
			}

			for _, tc := range tests {
				t.Run(tc.name, func(t *testing.T) {
					pruneUserCredentials(t)

					cred, err := db.UserCredentials.Create(ctx, db.UserCredentialScope{
						Domain:              db.UserCredentialDomainCampaigns,
						ExternalServiceID:   "https://github.com/",
						ExternalServiceType: extsvc.TypeGitHub,
						UserID:              tc.user,
					}, &auth.OAuthBearerToken{Token: "SOSECRET"})
					if err != nil {
						t.Fatal(err)
					}

					var res struct{ Node apitest.CampaignsCredential }

					input := map[string]interface{}{
						"campaignsCredential": marshalCampaignsCredentialID(cred.ID),
					}
					mutationDeleteCampaignsCredential := `
					mutation($campaignsCredential: ID!) {
						deleteCampaignsCredential(campaignsCredential: $campaignsCredential) { alwaysNil }
					}
                `

					actorCtx := actor.WithActor(ctx, actor.FromUser(tc.currentUser))
					errors := apitest.Exec(actorCtx, t, s, input, &res, mutationDeleteCampaignsCredential)
					if tc.wantAuthErr {
						if len(errors) != 1 {
							t.Fatalf("expected 1 error, but got %d: %s", len(errors), errors)
						}
						if !strings.Contains(errors[0].Error(), "must be authenticated") {
							t.Fatalf("wrong error: %s %T", errors[0], errors[0])
						}
					} else {
						// We don't care about other errors, we only want to
						// check that we didn't get an auth error.
						for _, e := range errors {
							if strings.Contains(e.Error(), "must be authenticated") {
								t.Fatalf("auth error wrongly returned: %s %T", errors[0], errors[0])
							}
						}
					}
				})
			}
		})

		t.Run("Campaigns", func(t *testing.T) {
			tests := []struct {
				name                string
				currentUser         int32
				viewerCanAdminister bool
				wantCampaigns       []int64
			}{
				{
					name:                "admin listing viewerCanAdminister: true",
					currentUser:         adminID,
					viewerCanAdminister: true,
					wantCampaigns:       []int64{adminCampaign, userCampaign},
				},
				{
					name:                "user listing viewerCanAdminister: true",
					currentUser:         userID,
					viewerCanAdminister: true,
					wantCampaigns:       []int64{userCampaign},
				},
				{
					name:                "admin listing viewerCanAdminister: false",
					currentUser:         adminID,
					viewerCanAdminister: false,
					wantCampaigns:       []int64{adminCampaign, userCampaign},
				},
				{
					name:                "user listing viewerCanAdminister: false",
					currentUser:         userID,
					viewerCanAdminister: false,
					wantCampaigns:       []int64{adminCampaign, userCampaign},
				},
			}
			for _, tc := range tests {
				t.Run(tc.name, func(t *testing.T) {
					actorCtx := actor.WithActor(context.Background(), actor.FromUser(tc.currentUser))
					expectedIDs := make(map[string]bool, len(tc.wantCampaigns))
					for _, c := range tc.wantCampaigns {
						graphqlID := string(marshalCampaignID(c))
						expectedIDs[graphqlID] = true
					}

					query := fmt.Sprintf(`
				query {
					campaigns(viewerCanAdminister: %t) { totalCount, nodes { id } }
					node(id: %q) {
						id
						... on ExternalChangeset {
							campaigns(viewerCanAdminister: %t) { totalCount, nodes { id } }
						}
					}
					}`, tc.viewerCanAdminister, marshalChangesetID(changeset.ID), tc.viewerCanAdminister)
					var res struct {
						Campaigns apitest.CampaignConnection
						Node      apitest.Changeset
					}
					apitest.MustExec(actorCtx, t, s, nil, &res, query)
					for _, conn := range []apitest.CampaignConnection{res.Campaigns, res.Node.Campaigns} {
						if have, want := conn.TotalCount, len(tc.wantCampaigns); have != want {
							t.Fatalf("wrong count of campaigns returned, want=%d have=%d", want, have)
						}
						if have, want := conn.TotalCount, len(conn.Nodes); have != want {
							t.Fatalf("totalCount and nodes length don't match, want=%d have=%d", want, have)
						}
						for _, node := range conn.Nodes {
							if _, ok := expectedIDs[node.ID]; !ok {
								t.Fatalf("received wrong campaign with id %q", node.ID)
							}
						}
					}
				})
			}
		})
	})

	t.Run("campaign mutations", func(t *testing.T) {
		mutations := []struct {
			name         string
			mutationFunc func(campaignID, changesetID, campaignSpecID string) string
		}{
			{
				name: "createCampaign",
				mutationFunc: func(campaignID, changesetID, campaignSpecID string) string {
					return fmt.Sprintf(`mutation { createCampaign(campaignSpec: %q) { id } }`, campaignSpecID)
				},
			},
			{
				name: "closeCampaign",
				mutationFunc: func(campaignID, changesetID, campaignSpecID string) string {
					return fmt.Sprintf(`mutation { closeCampaign(campaign: %q, closeChangesets: false) { id } }`, campaignID)
				},
			},
			{
				name: "deleteCampaign",
				mutationFunc: func(campaignID, changesetID, campaignSpecID string) string {
					return fmt.Sprintf(`mutation { deleteCampaign(campaign: %q) { alwaysNil } } `, campaignID)
				},
			},
			{
				name: "syncChangeset",
				mutationFunc: func(campaignID, changesetID, campaignSpecID string) string {
					return fmt.Sprintf(`mutation { syncChangeset(changeset: %q) { alwaysNil } }`, changesetID)
				},
			},
			{
				name: "applyCampaign",
				mutationFunc: func(campaignID, changesetID, campaignSpecID string) string {
					return fmt.Sprintf(`mutation { applyCampaign(campaignSpec: %q) { id } }`, campaignSpecID)
				},
			},
			{
				name: "moveCampaign",
				mutationFunc: func(campaignID, changesetID, campaignSpecID string) string {
					return fmt.Sprintf(`mutation { moveCampaign(campaign: %q, newName: "foobar") { id } }`, campaignID)
				},
			},
		}

		for _, m := range mutations {
			t.Run(m.name, func(t *testing.T) {
				tests := []struct {
					name           string
					currentUser    int32
					campaignAuthor int32
					wantAuthErr    bool

					// If campaigns.restrictToAdmins is enabled, should an error
					// be generated?
					wantDisabledErr bool
				}{
					{
						name:            "unauthorized",
						currentUser:     userID,
						campaignAuthor:  adminID,
						wantAuthErr:     true,
						wantDisabledErr: true,
					},
					{
						name:            "authorized campaign owner",
						currentUser:     userID,
						campaignAuthor:  userID,
						wantAuthErr:     false,
						wantDisabledErr: true,
					},
					{
						name:            "authorized site-admin",
						currentUser:     adminID,
						campaignAuthor:  userID,
						wantAuthErr:     false,
						wantDisabledErr: false,
					},
				}

				for _, tc := range tests {
					for _, restrict := range []bool{true, false} {
						t.Run(fmt.Sprintf("%s restrict: %v", tc.name, restrict), func(t *testing.T) {
							cleanUpCampaigns(t, cstore)

							campaignSpecRandID, campaignSpecID := createCampaignSpec(t, cstore, tc.campaignAuthor)
							campaignID := createCampaign(t, cstore, "test-campaign", tc.campaignAuthor, campaignSpecID)

							// We add the changeset to the campaign. It doesn't
							// matter for the addChangesetsToCampaign mutation,
							// since that is idempotent and we want to solely
							// check for auth errors.
							changeset.CampaignIDs = []int64{campaignID}
							if err := cstore.UpdateChangeset(ctx, changeset); err != nil {
								t.Fatal(err)
							}

							mutation := m.mutationFunc(
								string(marshalCampaignID(campaignID)),
								string(marshalChangesetID(changeset.ID)),
								string(marshalCampaignSpecRandID(campaignSpecRandID)),
							)

							actorCtx := actor.WithActor(ctx, actor.FromUser(tc.currentUser))

							conf.Mock(&conf.Unified{
								SiteConfiguration: schema.SiteConfiguration{
									CampaignsRestrictToAdmins: restrict,
								},
							})
							defer conf.Mock(nil)

							var response struct{}
							errs := apitest.Exec(actorCtx, t, s, nil, &response, mutation)

							// We don't care about other errors, we only want to
							// check that we didn't get an auth error.
							if restrict && tc.wantDisabledErr {
								if len(errs) != 1 {
									t.Fatalf("expected 1 error, but got %d: %s", len(errs), errs)
								}
								if !strings.Contains(errs[0].Error(), "campaigns are disabled for non-site-admin users") {
									t.Fatalf("wrong error: %s %T", errs[0], errs[0])
								}
							} else if tc.wantAuthErr {
								if len(errs) != 1 {
									t.Fatalf("expected 1 error, but got %d: %s", len(errs), errs)
								}
								if !strings.Contains(errs[0].Error(), "must be authenticated") {
									t.Fatalf("wrong error: %s %T", errs[0], errs[0])
								}
							} else {
								// We don't care about other errors, we only
								// want to check that we didn't get an auth
								// or site admin error.
								for _, e := range errs {
									if strings.Contains(e.Error(), "must be authenticated") {
										t.Fatalf("auth error wrongly returned: %s %T", errs[0], errs[0])
									} else if strings.Contains(e.Error(), "campaigns are disabled for non-site-admin users") {
										t.Fatalf("site admin error wrongly returned: %s %T", errs[0], errs[0])
									}
								}
							}
						})
					}
				}
			})
		}
	})

	t.Run("spec mutations", func(t *testing.T) {
		mutations := []struct {
			name         string
			mutationFunc func(userID string) string
		}{
			{
				name: "createChangesetSpec",
				mutationFunc: func(_ string) string {
					return `mutation { createChangesetSpec(changesetSpec: "{}") { type } }`
				},
			},
			{
				name: "createCampaignSpec",
				mutationFunc: func(userID string) string {
					return fmt.Sprintf(`
					mutation {
						createCampaignSpec(namespace: %q, campaignSpec: "{}", changesetSpecs: []) {
							id
						}
					}`, userID)
				},
			},
		}

		for _, m := range mutations {
			t.Run(m.name, func(t *testing.T) {
				tests := []struct {
					name        string
					currentUser int32
					wantAuthErr bool
				}{
					{name: "no user", currentUser: 0, wantAuthErr: true},
					{name: "user", currentUser: userID, wantAuthErr: false},
					{name: "site-admin", currentUser: adminID, wantAuthErr: false},
				}

				for _, tc := range tests {
					t.Run(tc.name, func(t *testing.T) {
						cleanUpCampaigns(t, cstore)

						namespaceID := string(graphqlbackend.MarshalUserID(tc.currentUser))
						if tc.currentUser == 0 {
							// If we don't have a currentUser we try to create
							// a campaign in another namespace, solely for the
							// purposes of this test.
							namespaceID = string(graphqlbackend.MarshalUserID(userID))
						}
						mutation := m.mutationFunc(namespaceID)

						actorCtx := actor.WithActor(ctx, actor.FromUser(tc.currentUser))

						var response struct{}
						errs := apitest.Exec(actorCtx, t, s, nil, &response, mutation)

						if tc.wantAuthErr {
							if len(errs) != 1 {
								t.Fatalf("expected 1 error, but got %d: %s", len(errs), errs)
							}
							if !strings.Contains(errs[0].Error(), "not authenticated") {
								t.Fatalf("wrong error: %s %T", errs[0], errs[0])
							}
						} else {
							// We don't care about other errors, we only want to
							// check that we didn't get an auth error.
							for _, e := range errs {
								if strings.Contains(e.Error(), "must be site admin") {
									t.Fatalf("auth error wrongly returned: %s %T", errs[0], errs[0])
								}
							}
						}
					})
				}
			})
		}
	})
}

func TestRepositoryPermissions(t *testing.T) {
	if testing.Short() {
		t.Skip()
	}

	dbtesting.SetupGlobalTestDB(t)

	cstore := store.New(dbconn.Global)
	sr := &Resolver{store: cstore}
	s, err := graphqlbackend.NewSchema(sr, nil, nil, nil)
	if err != nil {
		t.Fatal(err)
	}

	ctx := context.Background()

	testRev := api.CommitID("b69072d5f687b31b9f6ae3ceafdc24c259c4b9ec")
	mockBackendCommits(t, testRev)

	// Global test data that we reuse in every test
	userID := insertTestUser(t, dbconn.Global, "perm-level-user", false)

	reposStore := repos.NewDBStore(dbconn.Global, sql.TxOptions{})
<<<<<<< HEAD
	repoStore := db.NewRepoStoreWith(store)
=======
	repoStore := db.NewRepoStoreWith(cstore)
>>>>>>> 59e966fa

	// Create 2 repositories
	repos := make([]*types.Repo, 0, 2)
	for i := 0; i < cap(repos); i++ {
		name := fmt.Sprintf("github.com/sourcegraph/repo-%d", i)
		r := newGitHubTestRepo(name, newGitHubExternalService(t, reposStore))
		if err := repoStore.Create(ctx, r); err != nil {
			t.Fatal(err)
		}
		repos = append(repos, r)
	}

	t.Run("Campaign and changesets", func(t *testing.T) {
		// Create 2 changesets for 2 repositories
		changesetBaseRefOid := "f00b4r"
		changesetHeadRefOid := "b4rf00"
		mockRepoComparison(t, changesetBaseRefOid, changesetHeadRefOid, testDiff)
		changesetDiffStat := apitest.DiffStat{Added: 0, Changed: 2, Deleted: 0}

		changesets := make([]*campaigns.Changeset, 0, len(repos))
		changesetIDs := make([]int64, 0, cap(changesets))
		for _, r := range repos {
			c := &campaigns.Changeset{
				RepoID:              r.ID,
				ExternalServiceType: extsvc.TypeGitHub,
				ExternalID:          fmt.Sprintf("external-%d", r.ID),
				ExternalState:       campaigns.ChangesetExternalStateOpen,
				ExternalCheckState:  campaigns.ChangesetCheckStatePassed,
				ExternalReviewState: campaigns.ChangesetReviewStateChangesRequested,
				PublicationState:    campaigns.ChangesetPublicationStatePublished,
				ReconcilerState:     campaigns.ReconcilerStateCompleted,
				Metadata: &github.PullRequest{
					BaseRefOid: changesetBaseRefOid,
					HeadRefOid: changesetHeadRefOid,
				},
			}
			c.SetDiffStat(changesetDiffStat.ToDiffStat())
			if err := cstore.CreateChangeset(ctx, c); err != nil {
				t.Fatal(err)
			}
			changesets = append(changesets, c)
			changesetIDs = append(changesetIDs, c.ID)
		}

		spec := &campaigns.CampaignSpec{
			NamespaceUserID: userID,
			UserID:          userID,
		}
		if err := cstore.CreateCampaignSpec(ctx, spec); err != nil {
			t.Fatal(err)
		}

		campaign := &campaigns.Campaign{
			Name:             "my campaign",
			InitialApplierID: userID,
			NamespaceUserID:  userID,
			LastApplierID:    userID,
			LastAppliedAt:    time.Now(),
			CampaignSpecID:   spec.ID,
		}
		if err := cstore.CreateCampaign(ctx, campaign); err != nil {
			t.Fatal(err)
		}
		// We attach the two changesets to the campaign
		for _, c := range changesets {
			c.CampaignIDs = []int64{campaign.ID}
			if err := cstore.UpdateChangeset(ctx, c); err != nil {
				t.Fatal(err)
			}
		}

		// Query campaign and check that we get all changesets
		userCtx := actor.WithActor(ctx, actor.FromUser(userID))

		input := map[string]interface{}{
			"campaign": string(marshalCampaignID(campaign.ID)),
		}
		testCampaignResponse(t, s, userCtx, input, wantCampaignResponse{
			changesetTypes:  map[string]int{"ExternalChangeset": 2},
			changesetsCount: 2,
			changesetStats:  apitest.ChangesetsStats{Open: 2, Total: 2},
			campaignDiffStat: apitest.DiffStat{
				Added:   2 * changesetDiffStat.Added,
				Changed: 2 * changesetDiffStat.Changed,
				Deleted: 2 * changesetDiffStat.Deleted,
			},
		})

		for _, c := range changesets {
			// Both changesets are visible still, so both should be ExternalChangesets
			testChangesetResponse(t, s, userCtx, c.ID, "ExternalChangeset")
		}

		// Now we set permissions and filter out the repository of one changeset
		filteredRepo := changesets[0].RepoID
		accessibleRepo := changesets[1].RepoID
		ct.MockRepoPermissions(t, userID, accessibleRepo)

		// Send query again and check that for each filtered repository we get a
		// HiddenChangeset
		want := wantCampaignResponse{
			changesetTypes: map[string]int{
				"ExternalChangeset":       1,
				"HiddenExternalChangeset": 1,
			},
			changesetsCount: 2,
			changesetStats:  apitest.ChangesetsStats{Open: 2, Total: 2},
			campaignDiffStat: apitest.DiffStat{
				Added:   1 * changesetDiffStat.Added,
				Changed: 1 * changesetDiffStat.Changed,
				Deleted: 1 * changesetDiffStat.Deleted,
			},
		}
		testCampaignResponse(t, s, userCtx, input, want)

		for _, c := range changesets {
			// The changeset whose repository has been filtered should be hidden
			if c.RepoID == filteredRepo {
				testChangesetResponse(t, s, userCtx, c.ID, "HiddenExternalChangeset")
			} else {
				testChangesetResponse(t, s, userCtx, c.ID, "ExternalChangeset")
			}
		}

		// Now we query with more filters for the changesets. The hidden changesets
		// should not be returned, since that would leak information about the
		// hidden changesets.
		input = map[string]interface{}{
			"campaign":   string(marshalCampaignID(campaign.ID)),
			"checkState": string(campaigns.ChangesetCheckStatePassed),
		}
		wantCheckStateResponse := want
		wantCheckStateResponse.changesetsCount = 1
		wantCheckStateResponse.changesetTypes = map[string]int{
			"ExternalChangeset": 1,
			// No HiddenExternalChangeset
		}
		testCampaignResponse(t, s, userCtx, input, wantCheckStateResponse)

		input = map[string]interface{}{
			"campaign":    string(marshalCampaignID(campaign.ID)),
			"reviewState": string(campaigns.ChangesetReviewStateChangesRequested),
		}
		wantReviewStateResponse := wantCheckStateResponse
		testCampaignResponse(t, s, userCtx, input, wantReviewStateResponse)
	})

	t.Run("CampaignSpec and changesetSpecs", func(t *testing.T) {
		campaignSpec := &campaigns.CampaignSpec{
			UserID:          userID,
			NamespaceUserID: userID,
		}
		if err := cstore.CreateCampaignSpec(ctx, campaignSpec); err != nil {
			t.Fatal(err)
		}

		changesetSpecs := make([]*campaigns.ChangesetSpec, 0, len(repos))
		for _, r := range repos {
			c := &campaigns.ChangesetSpec{
				RepoID:          r.ID,
				UserID:          userID,
				CampaignSpecID:  campaignSpec.ID,
				DiffStatAdded:   4,
				DiffStatChanged: 4,
				DiffStatDeleted: 4,
			}
			if err := cstore.CreateChangesetSpec(ctx, c); err != nil {
				t.Fatal(err)
			}
			changesetSpecs = append(changesetSpecs, c)
		}

		// Query campaignSpec and check that we get all changesetSpecs
		userCtx := actor.WithActor(ctx, actor.FromUser(userID))
		testCampaignSpecResponse(t, s, userCtx, campaignSpec.RandID, wantCampaignSpecResponse{
			changesetSpecTypes:  map[string]int{"VisibleChangesetSpec": 2},
			changesetSpecsCount: 2,
			campaignSpecDiffStat: apitest.DiffStat{
				Added: 8, Changed: 8, Deleted: 8,
			},
		})

		// Now query the changesetSpecs as single nodes, to make sure that fetching/preloading
		// of repositories works
		for _, c := range changesetSpecs {
			// Both changesetSpecs are visible still, so both should be VisibleChangesetSpec
			testChangesetSpecResponse(t, s, userCtx, c.RandID, "VisibleChangesetSpec")
		}

		// Now we set permissions and filter out the repository of one changeset
		filteredRepo := changesetSpecs[0].RepoID
		accessibleRepo := changesetSpecs[1].RepoID
		ct.MockRepoPermissions(t, userID, accessibleRepo)

		// Send query again and check that for each filtered repository we get a
		// HiddenChangesetSpec.
		testCampaignSpecResponse(t, s, userCtx, campaignSpec.RandID, wantCampaignSpecResponse{
			changesetSpecTypes: map[string]int{
				"VisibleChangesetSpec": 1,
				"HiddenChangesetSpec":  1,
			},
			changesetSpecsCount: 2,
			campaignSpecDiffStat: apitest.DiffStat{
				Added: 4, Changed: 4, Deleted: 4,
			},
		})

		// Query the single changesetSpec nodes again
		for _, c := range changesetSpecs {
			// The changesetSpec whose repository has been filtered should be hidden
			if c.RepoID == filteredRepo {
				testChangesetSpecResponse(t, s, userCtx, c.RandID, "HiddenChangesetSpec")
			} else {
				testChangesetSpecResponse(t, s, userCtx, c.RandID, "VisibleChangesetSpec")
			}
		}
	})
}

type wantCampaignResponse struct {
	changesetTypes   map[string]int
	changesetsCount  int
	changesetStats   apitest.ChangesetsStats
	campaignDiffStat apitest.DiffStat
}

func testCampaignResponse(t *testing.T, s *graphql.Schema, ctx context.Context, in map[string]interface{}, w wantCampaignResponse) {
	t.Helper()

	var response struct{ Node apitest.Campaign }
	apitest.MustExec(ctx, t, s, in, &response, queryCampaignPermLevels)

	if have, want := response.Node.ID, in["campaign"]; have != want {
		t.Fatalf("campaign id is wrong. have %q, want %q", have, want)
	}

	if diff := cmp.Diff(w.changesetsCount, response.Node.Changesets.TotalCount); diff != "" {
		t.Fatalf("unexpected changesets total count (-want +got):\n%s", diff)
	}

	if diff := cmp.Diff(w.changesetStats, response.Node.ChangesetsStats); diff != "" {
		t.Fatalf("unexpected changesets stats (-want +got):\n%s", diff)
	}

	changesetTypes := map[string]int{}
	for _, c := range response.Node.Changesets.Nodes {
		changesetTypes[c.Typename]++
	}
	if diff := cmp.Diff(w.changesetTypes, changesetTypes); diff != "" {
		t.Fatalf("unexpected changesettypes (-want +got):\n%s", diff)
	}

	if diff := cmp.Diff(w.campaignDiffStat, response.Node.DiffStat); diff != "" {
		t.Fatalf("unexpected campaign diff stat (-want +got):\n%s", diff)
	}
}

const queryCampaignPermLevels = `
query($campaign: ID!, $reviewState: ChangesetReviewState, $checkState: ChangesetCheckState) {
  node(id: $campaign) {
    ... on Campaign {
	  id

	  changesetsStats { unpublished, open, merged, closed, total }

      changesets(first: 100, reviewState: $reviewState, checkState: $checkState) {
        totalCount
        nodes {
          __typename
          ... on HiddenExternalChangeset {
            id
          }
          ... on ExternalChangeset {
            id
            repository {
              id
              name
            }
          }
        }
      }

      diffStat {
        added
        changed
        deleted
      }
    }
  }
}
`

func testChangesetResponse(t *testing.T, s *graphql.Schema, ctx context.Context, id int64, wantType string) {
	t.Helper()

	var res struct{ Node apitest.Changeset }
	query := fmt.Sprintf(queryChangesetPermLevels, marshalChangesetID(id))
	apitest.MustExec(ctx, t, s, nil, &res, query)

	if have, want := res.Node.Typename, wantType; have != want {
		t.Fatalf("changeset has wrong typename. want=%q, have=%q", want, have)
	}

	if have, want := res.Node.PublicationState, string(campaigns.ChangesetPublicationStatePublished); have != want {
		t.Fatalf("changeset has wrong publication state. want=%q, have=%q", want, have)
	}

	if have, want := res.Node.ReconcilerState, string(campaigns.ReconcilerStateCompleted); have != want {
		t.Fatalf("changeset has wrong reconciler state. want=%q, have=%q", want, have)
	}

	if have, want := res.Node.ExternalState, string(campaigns.ChangesetExternalStateOpen); have != want {
		t.Fatalf("changeset has wrong external state. want=%q, have=%q", want, have)
	}

	if have, want := res.Node.Campaigns.TotalCount, 1; have != want {
		t.Fatalf("changeset has wrong campaigns totalcount. want=%d, have=%d", want, have)
	}

	if parseJSONTime(t, res.Node.CreatedAt).IsZero() {
		t.Fatalf("changeset createdAt is zero")
	}

	if parseJSONTime(t, res.Node.UpdatedAt).IsZero() {
		t.Fatalf("changeset updatedAt is zero")
	}

	if parseJSONTime(t, res.Node.NextSyncAt).IsZero() {
		t.Fatalf("changeset next sync at is zero")
	}
}

const queryChangesetPermLevels = `
query {
  node(id: %q) {
    __typename

    ... on HiddenExternalChangeset {
      id

	  publicationState
	  reconcilerState
	  externalState
	  createdAt
	  updatedAt
	  nextSyncAt
	  campaigns {
	    totalCount
	  }
    }
    ... on ExternalChangeset {
      id

	  publicationState
	  reconcilerState
	  externalState
	  createdAt
	  updatedAt
	  nextSyncAt
	  campaigns {
	    totalCount
	  }

      repository {
        id
        name
      }
    }
  }
}
`

type wantCampaignSpecResponse struct {
	changesetSpecTypes   map[string]int
	changesetSpecsCount  int
	campaignSpecDiffStat apitest.DiffStat
}

func testCampaignSpecResponse(t *testing.T, s *graphql.Schema, ctx context.Context, campaignSpecRandID string, w wantCampaignSpecResponse) {
	t.Helper()

	in := map[string]interface{}{
		"campaignSpec": string(marshalCampaignSpecRandID(campaignSpecRandID)),
	}

	var response struct{ Node apitest.CampaignSpec }
	apitest.MustExec(ctx, t, s, in, &response, queryCampaignSpecPermLevels)

	if have, want := response.Node.ID, in["campaignSpec"]; have != want {
		t.Fatalf("campaignSpec id is wrong. have %q, want %q", have, want)
	}

	if diff := cmp.Diff(w.changesetSpecsCount, response.Node.ChangesetSpecs.TotalCount); diff != "" {
		t.Fatalf("unexpected changesetSpecs total count (-want +got):\n%s", diff)
	}

	changesetSpecTypes := map[string]int{}
	for _, c := range response.Node.ChangesetSpecs.Nodes {
		changesetSpecTypes[c.Typename]++
	}
	if diff := cmp.Diff(w.changesetSpecTypes, changesetSpecTypes); diff != "" {
		t.Fatalf("unexpected changesetSpec types (-want +got):\n%s", diff)
	}
}

const queryCampaignSpecPermLevels = `
query($campaignSpec: ID!) {
  node(id: $campaignSpec) {
    ... on CampaignSpec {
      id

      changesetSpecs(first: 100) {
        totalCount
        nodes {
          __typename
          type
          operations
          changeset { id }
          delta {
              titleChanged
              bodyChanged
              undraft
              baseRefChanged
              diffChanged
              commitMessageChanged
              authorNameChanged
              authorEmailChanged
          }
          ... on HiddenChangesetSpec {
            id
          }

          ... on VisibleChangesetSpec {
            id

            description {
              ... on ExistingChangesetReference {
                baseRepository {
                  id
                  name
                }
              }

              ... on GitBranchChangesetDescription {
                baseRepository {
                  id
                  name
                }
              }
            }
          }
        }
      }
    }
  }
}
`

func testChangesetSpecResponse(t *testing.T, s *graphql.Schema, ctx context.Context, randID, wantType string) {
	t.Helper()

	var res struct{ Node apitest.ChangesetSpec }
	query := fmt.Sprintf(queryChangesetSpecPermLevels, marshalChangesetSpecRandID(randID))
	apitest.MustExec(ctx, t, s, nil, &res, query)

	if have, want := res.Node.Typename, wantType; have != want {
		t.Fatalf("changesetspec has wrong typename. want=%q, have=%q", want, have)
	}
}

const queryChangesetSpecPermLevels = `
query {
  node(id: %q) {
    __typename

    ... on HiddenChangesetSpec {
      id
      type
    }

    ... on VisibleChangesetSpec {
      id
      type

      description {
        ... on ExistingChangesetReference {
          baseRepository {
            id
            name
          }
        }

        ... on GitBranchChangesetDescription {
          baseRepository {
            id
            name
          }
        }
      }
    }
  }
}
`<|MERGE_RESOLUTION|>--- conflicted
+++ resolved
@@ -58,11 +58,7 @@
 	userID := insertTestUser(t, dbconn.Global, "perm-level-user", false)
 
 	reposStore := repos.NewDBStore(dbconn.Global, sql.TxOptions{})
-<<<<<<< HEAD
-	repoStore := db.NewRepoStoreWith(store)
-=======
 	repoStore := db.NewRepoStoreWith(cstore)
->>>>>>> 59e966fa
 
 	repo := newGitHubTestRepo("github.com/sourcegraph/sourcegraph", newGitHubExternalService(t, reposStore))
 	if err := repoStore.Create(ctx, repo); err != nil {
@@ -778,11 +774,7 @@
 	userID := insertTestUser(t, dbconn.Global, "perm-level-user", false)
 
 	reposStore := repos.NewDBStore(dbconn.Global, sql.TxOptions{})
-<<<<<<< HEAD
-	repoStore := db.NewRepoStoreWith(store)
-=======
 	repoStore := db.NewRepoStoreWith(cstore)
->>>>>>> 59e966fa
 
 	// Create 2 repositories
 	repos := make([]*types.Repo, 0, 2)
