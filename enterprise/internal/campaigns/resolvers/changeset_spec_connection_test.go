--- conflicted
+++ resolved
@@ -16,10 +16,7 @@
 	"github.com/sourcegraph/sourcegraph/internal/db"
 	"github.com/sourcegraph/sourcegraph/internal/db/dbconn"
 	"github.com/sourcegraph/sourcegraph/internal/db/dbtesting"
-<<<<<<< HEAD
-=======
 	"github.com/sourcegraph/sourcegraph/internal/repos"
->>>>>>> 59e966fa
 	"github.com/sourcegraph/sourcegraph/internal/types"
 )
 
@@ -44,17 +41,10 @@
 	}
 
 	rstore := repos.NewDBStore(dbconn.Global, sql.TxOptions{})
-<<<<<<< HEAD
-	repoStore := db.NewRepoStoreWith(store)
-
-	repos := make([]*types.Repo, 0, 3)
-	for i := 0; i < cap(repos); i++ {
-=======
 	repoStore := db.NewRepoStoreWith(cstore)
 
 	rs := make([]*types.Repo, 0, 3)
 	for i := 0; i < cap(rs); i++ {
->>>>>>> 59e966fa
 		name := fmt.Sprintf("github.com/sourcegraph/repo-%d", i)
 		r := newGitHubTestRepo(name, newGitHubExternalService(t, rstore))
 		if err := repoStore.Create(ctx, r); err != nil {
