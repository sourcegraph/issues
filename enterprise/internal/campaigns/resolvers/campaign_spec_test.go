--- conflicted
+++ resolved
@@ -34,16 +34,10 @@
 	cstore := store.New(dbconn.Global)
 	rstore := repos.NewDBStore(dbconn.Global, sql.TxOptions{})
 
-<<<<<<< HEAD
-	rstore := repos.NewDBStore(dbconn.Global, sql.TxOptions{})
-	repoStore := db.NewRepoStoreWith(store)
+	repoStore := db.NewRepoStoreWith(cstore)
 
 	repo := newGitHubTestRepo("github.com/sourcegraph/sourcegraph", newGitHubExternalService(t, rstore))
 	if err := repoStore.Create(ctx, repo); err != nil {
-=======
-	repo := newGitHubTestRepo("github.com/sourcegraph/sourcegraph", newGitHubExternalService(t, rstore))
-	if err := rstore.InsertRepos(ctx, repo); err != nil {
->>>>>>> b23a28ce
 		t.Fatal(err)
 	}
 	repoID := graphqlbackend.MarshalRepositoryID(repo.ID)
