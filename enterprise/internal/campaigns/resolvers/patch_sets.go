package resolvers

import (
	"context"
	"crypto/sha256"
	"database/sql"
	"encoding/hex"
	"fmt"
	"net/url"
	"sync"

	"github.com/graph-gophers/graphql-go"
	"github.com/graph-gophers/graphql-go/relay"
	"github.com/sourcegraph/go-diff/diff"
	"github.com/sourcegraph/sourcegraph/cmd/frontend/globals"
	"github.com/sourcegraph/sourcegraph/cmd/frontend/graphqlbackend"
	"github.com/sourcegraph/sourcegraph/cmd/frontend/graphqlbackend/graphqlutil"
	"github.com/sourcegraph/sourcegraph/cmd/repo-updater/repos"
	ee "github.com/sourcegraph/sourcegraph/enterprise/internal/campaigns"
	"github.com/sourcegraph/sourcegraph/internal/api"
	"github.com/sourcegraph/sourcegraph/internal/campaigns"
)

const patchSetIDKind = "PatchSet"

func marshalPatchSetID(id int64) graphql.ID {
	return relay.MarshalID(patchSetIDKind, id)
}

func unmarshalPatchSetID(id graphql.ID) (patchSetID int64, err error) {
	err = relay.UnmarshalSpec(id, &patchSetID)
	return
}

const patchIDKind = "Patch"

func marshalPatchID(id int64) graphql.ID {
	return relay.MarshalID(patchIDKind, id)
}

func unmarshalPatchID(id graphql.ID) (cid int64, err error) {
	err = relay.UnmarshalSpec(id, &cid)
	return
}

var _ graphqlbackend.PatchSetResolver = &patchSetResolver{}

type patchSetResolver struct {
	store    *ee.Store
	patchSet *campaigns.PatchSet
}

func (r *patchSetResolver) ID() graphql.ID {
	return marshalPatchSetID(r.patchSet.ID)
}

func (r *patchSetResolver) Patches(
	ctx context.Context,
	args *graphqlutil.ConnectionArgs,
) graphqlbackend.PatchConnectionResolver {
	return &patchesConnectionResolver{
		store: r.store,
		opts: ee.ListPatchesOpts{
			PatchSetID:   r.patchSet.ID,
			Limit:        int(args.GetFirst()),
			OnlyWithDiff: true,
		},
	}
}

func (r *patchSetResolver) DiffStat(ctx context.Context) (*graphqlbackend.DiffStat, error) {
	return patchSetDiffStat(ctx, r.store, ee.ListPatchesOpts{
		PatchSetID:   r.patchSet.ID,
		Limit:        -1, // Fetch all patches in a patch set
		OnlyWithDiff: true,
	})
}

func patchSetDiffStat(ctx context.Context, store *ee.Store, opts ee.ListPatchesOpts) (*graphqlbackend.DiffStat, error) {
	patchesConnection := &patchesConnectionResolver{store: store, opts: opts}

	patches, err := patchesConnection.Nodes(ctx)
	if err != nil {
		return nil, err
	}

	total := &graphqlbackend.DiffStat{}
	for _, p := range patches {
		fileDiffs, err := p.FileDiffs(ctx, &graphqlutil.ConnectionArgs{})
		if err != nil {
			return nil, err
		}

		s, err := fileDiffs.DiffStat(ctx)
		if err != nil {
			return nil, err
		}

		total.AddDiffStat(s)
	}

	return total, nil
}

func (r *patchSetResolver) PreviewURL() string {
	u := globals.ExternalURL().ResolveReference(&url.URL{Path: "/campaigns/new"})
	q := url.Values{}
	q.Set("patchSet", string(r.ID()))
	u.RawQuery = q.Encode()
	return u.String()
}

type patchesConnectionResolver struct {
	store *ee.Store
	opts  ee.ListPatchesOpts

	// cache results because they are used by multiple fields
	once                   sync.Once
	jobs                   []*campaigns.Patch
	reposByID              map[api.RepoID]*repos.Repo
	changesetJobsByPatchID map[int64]*campaigns.ChangesetJob
	next                   int64
	err                    error
}

func (r *patchesConnectionResolver) Nodes(ctx context.Context) ([]graphqlbackend.PatchResolver, error) {
	jobs, reposByID, changesetJobsByPatchID, _, err := r.compute(ctx)
	if err != nil {
		return nil, err
	}

	resolvers := make([]graphqlbackend.PatchResolver, 0, len(jobs))
	for _, j := range jobs {
		repo, ok := reposByID[j.RepoID]
		if !ok {
			return nil, fmt.Errorf("failed to load repo %d", j.RepoID)
		}

		resolver := &patchResolver{
			store:         r.store,
			patch:         j,
			preloadedRepo: repo,
			// We set this to true, because we tried to preload the
			// changestJob, but maybe we couldn't find one.
			attemptedPreloadChangesetJob: true,
		}

		changesetJob, ok := changesetJobsByPatchID[j.ID]
		if ok {
			resolver.preloadedChangesetJob = changesetJob
		}

		resolvers = append(resolvers, resolver)
	}
	return resolvers, nil
}

func (r *patchesConnectionResolver) compute(ctx context.Context) ([]*campaigns.Patch, map[api.RepoID]*repos.Repo, map[int64]*campaigns.ChangesetJob, int64, error) {
	r.once.Do(func() {
		r.jobs, r.next, r.err = r.store.ListPatches(ctx, r.opts)
		if r.err != nil {
			return
		}

		reposStore := repos.NewDBStore(r.store.DB(), sql.TxOptions{})
		repoIDs := make([]api.RepoID, len(r.jobs))
		for i, j := range r.jobs {
			repoIDs[i] = j.RepoID
		}

		rs, err := reposStore.ListRepos(ctx, repos.StoreListReposArgs{IDs: repoIDs})
		if err != nil {
			r.err = err
			return
		}

		r.reposByID = make(map[api.RepoID]*repos.Repo, len(rs))
		for _, repo := range rs {
			r.reposByID[repo.ID] = repo
		}

		cs, _, err := r.store.ListChangesetJobs(ctx, ee.ListChangesetJobsOpts{
			PatchSetID: r.opts.PatchSetID,
			Limit:      -1,
		})
		if err != nil {
			r.err = err
			return
		}
		r.changesetJobsByPatchID = make(map[int64]*campaigns.ChangesetJob, len(cs))
		for _, c := range cs {
			r.changesetJobsByPatchID[c.PatchID] = c
		}
	})
	return r.jobs, r.reposByID, r.changesetJobsByPatchID, r.next, r.err
}

func (r *patchesConnectionResolver) TotalCount(ctx context.Context) (int32, error) {
	opts := ee.CountPatchesOpts{
		PatchSetID:                r.opts.PatchSetID,
		OnlyWithDiff:              r.opts.OnlyWithDiff,
		OnlyUnpublishedInCampaign: r.opts.OnlyUnpublishedInCampaign,
	}
	count, err := r.store.CountPatches(ctx, opts)
	return int32(count), err
}

func (r *patchesConnectionResolver) PageInfo(ctx context.Context) (*graphqlutil.PageInfo, error) {
	_, _, _, next, err := r.compute(ctx)
	if err != nil {
		return nil, err
	}
	return graphqlutil.HasNextPage(next != 0), nil
}

type patchResolver struct {
	store *ee.Store

	patch         *campaigns.Patch
	preloadedRepo *repos.Repo

	// Set if we tried to preload the changesetjob
	attemptedPreloadChangesetJob bool
	// This is only set if we tried to preload and found a ChangesetJob. If we
	// tried preloading, but couldn't find anything, it's nil.
	preloadedChangesetJob *campaigns.ChangesetJob

	// cache repo because it's called more than one time
	once   sync.Once
	err    error
	repo   *graphqlbackend.RepositoryResolver
	commit *graphqlbackend.GitCommitResolver
}

func (r *patchResolver) computeRepoCommit(ctx context.Context) (*graphqlbackend.RepositoryResolver, *graphqlbackend.GitCommitResolver, error) {
	r.once.Do(func() {
		if r.preloadedRepo != nil {
			r.repo = newRepositoryResolver(r.preloadedRepo)
		} else {
			r.repo, r.err = graphqlbackend.RepositoryByIDInt32(ctx, r.patch.RepoID)
			if r.err != nil {
				return
			}
		}
		args := &graphqlbackend.RepositoryCommitArgs{Rev: string(r.patch.Rev)}
		r.commit, r.err = r.repo.Commit(ctx, args)
	})
	return r.repo, r.commit, r.err
}

func (r *patchResolver) ID() graphql.ID {
	return marshalPatchID(r.patch.ID)
}

func (r *patchResolver) Repository(ctx context.Context) (*graphqlbackend.RepositoryResolver, error) {
	repo, _, err := r.computeRepoCommit(ctx)
	return repo, err
}

func (r *patchResolver) BaseRepository(ctx context.Context) (*graphqlbackend.RepositoryResolver, error) {
	return r.Repository(ctx)
}

func (r *patchResolver) Diff() graphqlbackend.PatchResolver {
	return r
}

func (r *patchResolver) FileDiffs(ctx context.Context, args *graphqlutil.ConnectionArgs) (graphqlbackend.PreviewFileDiffConnection, error) {
	_, commit, err := r.computeRepoCommit(ctx)
	if err != nil {
		return nil, err
	}
	return &previewFileDiffConnectionResolver{
<<<<<<< HEAD
		diff:   &r.job.Diff,
=======
		patch:  r.patch,
>>>>>>> 5204b66f
		commit: commit,
		first:  args.First,
	}, nil
}

func (r *patchResolver) PublicationEnqueued(ctx context.Context) (bool, error) {
	// We tried to preload a ChangesetJob for this Patch
	if r.attemptedPreloadChangesetJob {
		if r.preloadedChangesetJob == nil {
			return false, nil
		}
		return r.preloadedChangesetJob.FinishedAt.IsZero(), nil
	}

	cj, err := r.store.GetChangesetJob(ctx, ee.GetChangesetJobOpts{PatchID: r.patch.ID})
	if err != nil && err != ee.ErrNoResults {
		return false, err
	}
	if err == ee.ErrNoResults {
		return false, nil
	}

	// FinishedAt is always set once the ChangesetJob is finished, even if it
	// failed. If it's zero, we're still executing the job. If not, we're
	// done and the "publication" is not "enqueued" anymore.
	return cj.FinishedAt.IsZero(), nil
}

type previewFileDiffConnectionResolver struct {
<<<<<<< HEAD
	diff   *string
=======
	patch  *campaigns.Patch
>>>>>>> 5204b66f
	commit *graphqlbackend.GitCommitResolver
	first  *int32

	// cache result because it is used by multiple fields
	once        sync.Once
	fileDiffs   []*diff.FileDiff
	hasNextPage bool
	err         error
}

func (r *previewFileDiffConnectionResolver) compute(ctx context.Context) ([]*diff.FileDiff, error) {
	r.once.Do(func() {
<<<<<<< HEAD
		r.fileDiffs, r.err = diff.ParseMultiFileDiff([]byte(*r.diff))
=======
		r.fileDiffs, r.err = diff.ParseMultiFileDiff([]byte(r.patch.Diff))
>>>>>>> 5204b66f
		if r.err != nil {
			return
		}

		if r.first != nil && len(r.fileDiffs) > int(*r.first) {
			r.hasNextPage = true
		}
	})
	return r.fileDiffs, r.err
}

func (r *previewFileDiffConnectionResolver) Nodes(ctx context.Context) ([]graphqlbackend.PreviewFileDiff, error) {
	fileDiffs, err := r.compute(ctx)
	if err != nil {
		return nil, err
	}

	if r.first != nil && int(*r.first) <= len(fileDiffs) {
		fileDiffs = fileDiffs[:*r.first]
	}

	resolvers := make([]graphqlbackend.PreviewFileDiff, len(fileDiffs))
	for i, fileDiff := range fileDiffs {
		resolvers[i] = &previewFileDiffResolver{
			fileDiff: fileDiff,
			commit:   r.commit,
		}
	}
	return resolvers, nil
}

func (r *previewFileDiffConnectionResolver) TotalCount(ctx context.Context) (*int32, error) {
	fileDiffs, err := r.compute(ctx)
	if err != nil {
		return nil, err
	}
	if r.first == nil || (len(fileDiffs) > int(*r.first)) {
		n := int32(len(fileDiffs))
		return &n, nil
	}
	// This is taken from fileDiffConnectionResolver.TotalCount
	return nil, nil
}

func (r *previewFileDiffConnectionResolver) PageInfo(ctx context.Context) (*graphqlutil.PageInfo, error) {
	if _, err := r.compute(ctx); err != nil {
		return nil, err
	}
	return graphqlutil.HasNextPage(r.hasNextPage), nil
}

func (r *previewFileDiffConnectionResolver) DiffStat(ctx context.Context) (*graphqlbackend.DiffStat, error) {
	fileDiffs, err := r.compute(ctx)
	if err != nil {
		return nil, err
	}

	stat := &graphqlbackend.DiffStat{}
	for _, fileDiff := range fileDiffs {
		s := fileDiff.Stat()
		stat.AddStat(s)
	}
	return stat, nil
}

func (r *previewFileDiffConnectionResolver) RawDiff(ctx context.Context) (string, error) {
	fileDiffs, err := r.compute(ctx)
	if err != nil {
		return "", err
	}
	b, err := diff.PrintMultiFileDiff(fileDiffs)
	return string(b), err
}

type previewFileDiffResolver struct {
	fileDiff *diff.FileDiff
	commit   *graphqlbackend.GitCommitResolver
}

func (r *previewFileDiffResolver) OldPath() *string { return diffPathOrNull(r.fileDiff.OrigName) }
func (r *previewFileDiffResolver) NewPath() *string { return diffPathOrNull(r.fileDiff.NewName) }

func (r *previewFileDiffResolver) Hunks() []*graphqlbackend.DiffHunk {
	hunks := make([]*graphqlbackend.DiffHunk, len(r.fileDiff.Hunks))
	for i, hunk := range r.fileDiff.Hunks {
		hunks[i] = graphqlbackend.NewDiffHunk(hunk)
	}
	return hunks
}

func (r *previewFileDiffResolver) Stat() *graphqlbackend.DiffStat {
	stat := r.fileDiff.Stat()
	return graphqlbackend.NewDiffStat(stat)
}

func (r *previewFileDiffResolver) OldFile() *graphqlbackend.GitTreeEntryResolver {
	fileStat := graphqlbackend.CreateFileInfo(r.fileDiff.OrigName, false)
	return graphqlbackend.NewGitTreeEntryResolver(r.commit, fileStat)
}

func (r *previewFileDiffResolver) InternalID() string {
	b := sha256.Sum256([]byte(fmt.Sprintf("%d:%s:%s", len(r.fileDiff.OrigName), r.fileDiff.OrigName, r.fileDiff.NewName)))
	return hex.EncodeToString(b[:])[:32]
}

func diffPathOrNull(path string) *string {
	if path == "/dev/null" || path == "" {
		return nil
	}
	return &path
}<|MERGE_RESOLUTION|>--- conflicted
+++ resolved
@@ -271,11 +271,7 @@
 		return nil, err
 	}
 	return &previewFileDiffConnectionResolver{
-<<<<<<< HEAD
-		diff:   &r.job.Diff,
-=======
-		patch:  r.patch,
->>>>>>> 5204b66f
+		diff:   &r.patch.Diff,
 		commit: commit,
 		first:  args.First,
 	}, nil
@@ -305,11 +301,7 @@
 }
 
 type previewFileDiffConnectionResolver struct {
-<<<<<<< HEAD
 	diff   *string
-=======
-	patch  *campaigns.Patch
->>>>>>> 5204b66f
 	commit *graphqlbackend.GitCommitResolver
 	first  *int32
 
@@ -322,11 +314,7 @@
 
 func (r *previewFileDiffConnectionResolver) compute(ctx context.Context) ([]*diff.FileDiff, error) {
 	r.once.Do(func() {
-<<<<<<< HEAD
 		r.fileDiffs, r.err = diff.ParseMultiFileDiff([]byte(*r.diff))
-=======
-		r.fileDiffs, r.err = diff.ParseMultiFileDiff([]byte(r.patch.Diff))
->>>>>>> 5204b66f
 		if r.err != nil {
 			return
 		}
