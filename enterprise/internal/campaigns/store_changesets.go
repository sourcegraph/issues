package campaigns

import (
	"context"
	"database/sql"
	"encoding/json"
	"strings"

	"github.com/keegancsmith/sqlf"
	"github.com/pkg/errors"
	"github.com/sourcegraph/sourcegraph/internal/api"
	"github.com/sourcegraph/sourcegraph/internal/campaigns"
	"github.com/sourcegraph/sourcegraph/internal/db"
	"github.com/sourcegraph/sourcegraph/internal/db/basestore"
	"github.com/sourcegraph/sourcegraph/internal/db/dbutil"
	"github.com/sourcegraph/sourcegraph/internal/extsvc"
	"github.com/sourcegraph/sourcegraph/internal/extsvc/bitbucketserver"
	"github.com/sourcegraph/sourcegraph/internal/extsvc/github"
	"github.com/sourcegraph/sourcegraph/internal/extsvc/gitlab"
)

// changesetColumns are used by by the changeset related Store methods and by
// workerutil.Worker to load changesets from the database for processing by
// the reconciler.
var changesetColumns = []*sqlf.Query{
	sqlf.Sprintf("changesets.id"),
	sqlf.Sprintf("changesets.repo_id"),
	sqlf.Sprintf("changesets.created_at"),
	sqlf.Sprintf("changesets.updated_at"),
	sqlf.Sprintf("changesets.metadata"),
	sqlf.Sprintf("changesets.campaign_ids"),
	sqlf.Sprintf("changesets.external_id"),
	sqlf.Sprintf("changesets.external_service_type"),
	sqlf.Sprintf("changesets.external_branch"),
	sqlf.Sprintf("changesets.external_deleted_at"),
	sqlf.Sprintf("changesets.external_updated_at"),
	sqlf.Sprintf("changesets.external_state"),
	sqlf.Sprintf("changesets.external_review_state"),
	sqlf.Sprintf("changesets.external_check_state"),
	sqlf.Sprintf("changesets.added_to_campaign"),
	sqlf.Sprintf("changesets.diff_stat_added"),
	sqlf.Sprintf("changesets.diff_stat_changed"),
	sqlf.Sprintf("changesets.diff_stat_deleted"),
	sqlf.Sprintf("changesets.sync_state"),
	sqlf.Sprintf("changesets.owned_by_campaign_id"),
	sqlf.Sprintf("changesets.current_spec_id"),
	sqlf.Sprintf("changesets.previous_spec_id"),
	sqlf.Sprintf("changesets.publication_state"),
	sqlf.Sprintf("changesets.reconciler_state"),
	sqlf.Sprintf("changesets.failure_message"),
	sqlf.Sprintf("changesets.started_at"),
	sqlf.Sprintf("changesets.finished_at"),
	sqlf.Sprintf("changesets.process_after"),
	sqlf.Sprintf("changesets.num_resets"),
	sqlf.Sprintf("changesets.num_failures"),
	sqlf.Sprintf("changesets.unsynced"),
	sqlf.Sprintf("changesets.closing"),
}

// changesetInsertColumns is the list of changeset columns that are modified in
// CreateChangeset and UpdateChangeset.
var changesetInsertColumns = []*sqlf.Query{
	sqlf.Sprintf("repo_id"),
	sqlf.Sprintf("created_at"),
	sqlf.Sprintf("updated_at"),
	sqlf.Sprintf("metadata"),
	sqlf.Sprintf("campaign_ids"),
	sqlf.Sprintf("external_id"),
	sqlf.Sprintf("external_service_type"),
	sqlf.Sprintf("external_branch"),
	sqlf.Sprintf("external_deleted_at"),
	sqlf.Sprintf("external_updated_at"),
	sqlf.Sprintf("external_state"),
	sqlf.Sprintf("external_review_state"),
	sqlf.Sprintf("external_check_state"),
	sqlf.Sprintf("added_to_campaign"),
	sqlf.Sprintf("diff_stat_added"),
	sqlf.Sprintf("diff_stat_changed"),
	sqlf.Sprintf("diff_stat_deleted"),
	sqlf.Sprintf("sync_state"),
	sqlf.Sprintf("owned_by_campaign_id"),
	sqlf.Sprintf("current_spec_id"),
	sqlf.Sprintf("previous_spec_id"),
	sqlf.Sprintf("publication_state"),
	sqlf.Sprintf("reconciler_state"),
	sqlf.Sprintf("failure_message"),
	sqlf.Sprintf("started_at"),
	sqlf.Sprintf("finished_at"),
	sqlf.Sprintf("process_after"),
	sqlf.Sprintf("num_resets"),
	sqlf.Sprintf("num_failures"),
	sqlf.Sprintf("unsynced"),
	sqlf.Sprintf("closing"),
}

func (s *Store) changesetWriteQuery(q string, includeID bool, c *campaigns.Changeset) (*sqlf.Query, error) {
	metadata, err := jsonbColumn(c.Metadata)
	if err != nil {
		return nil, err
	}

	campaignIDs, err := jsonSetColumn(c.CampaignIDs)
	if err != nil {
		return nil, err
	}

	syncState, err := json.Marshal(c.SyncState)
	if err != nil {
		return nil, err
	}

	vars := []interface{}{
		sqlf.Join(changesetInsertColumns, ", "),
		c.RepoID,
		c.CreatedAt,
		c.UpdatedAt,
		metadata,
		campaignIDs,
		nullStringColumn(c.ExternalID),
		c.ExternalServiceType,
		nullStringColumn(c.ExternalBranch),
		nullTimeColumn(c.ExternalDeletedAt),
		nullTimeColumn(c.ExternalUpdatedAt),
		nullStringColumn(string(c.ExternalState)),
		nullStringColumn(string(c.ExternalReviewState)),
		nullStringColumn(string(c.ExternalCheckState)),
		c.AddedToCampaign,
		c.DiffStatAdded,
		c.DiffStatChanged,
		c.DiffStatDeleted,
		syncState,
		nullInt64Column(c.OwnedByCampaignID),
		nullInt64Column(c.CurrentSpecID),
		nullInt64Column(c.PreviousSpecID),
		c.PublicationState,
		c.ReconcilerState.ToDB(),
		c.FailureMessage,
		nullTimeColumn(c.StartedAt),
		nullTimeColumn(c.FinishedAt),
		nullTimeColumn(c.ProcessAfter),
		c.NumResets,
		c.NumFailures,
		c.Unsynced,
		c.Closing,
	}

	if includeID {
		vars = append(vars, c.ID)
	}

	vars = append(vars, sqlf.Join(changesetColumns, ", "))

	return sqlf.Sprintf(q, vars...), nil
}

// CreateChangeset creates the given Changeset.
func (s *Store) CreateChangeset(ctx context.Context, c *campaigns.Changeset) error {
	if c.CreatedAt.IsZero() {
		c.CreatedAt = s.now()
	}

	if c.UpdatedAt.IsZero() {
		c.UpdatedAt = c.CreatedAt
	}

	q, err := s.changesetWriteQuery(createChangesetQueryFmtstr, false, c)
	if err != nil {
		return err
	}

	return s.query(ctx, q, func(sc scanner) error { return scanChangeset(c, sc) })
}

var createChangesetQueryFmtstr = `
-- source: enterprise/internal/campaigns/store.go:CreateChangeset
INSERT INTO changesets (%s)
VALUES (%s, %s, %s, %s, %s, %s, %s, %s, %s, %s, %s, %s, %s, %s, %s, %s, %s, %s, %s, %s, %s, %s, %s, %s, %s, %s, %s, %s, %s, %s, %s)
RETURNING %s
`

// DeleteChangeset deletes the Changeset with the given ID.
func (s *Store) DeleteChangeset(ctx context.Context, id int64) error {
	return s.Store.Exec(ctx, sqlf.Sprintf(deleteChangesetQueryFmtstr, id))
}

var deleteChangesetQueryFmtstr = `
DELETE FROM changesets WHERE id = %s
`

// CountChangesetsOpts captures the query options needed for
// counting changesets.
type CountChangesetsOpts struct {
	CampaignID          int64
	ExternalState       *campaigns.ChangesetExternalState
	ExternalReviewState *campaigns.ChangesetReviewState
	ExternalCheckState  *campaigns.ChangesetCheckState
	ReconcilerStates    []campaigns.ReconcilerState
	OwnedByCampaignID   int64
}

// CountChangesets returns the number of changesets in the database.
func (s *Store) CountChangesets(ctx context.Context, opts CountChangesetsOpts) (int, error) {
	return s.queryCount(ctx, countChangesetsQuery(&opts))
}

var countChangesetsQueryFmtstr = `
-- source: enterprise/internal/campaigns/store.go:CountChangesets
SELECT COUNT(changesets.id)
FROM changesets
INNER JOIN repo ON repo.id = changesets.repo_id
WHERE %s
`

func countChangesetsQuery(opts *CountChangesetsOpts) *sqlf.Query {
	preds := []*sqlf.Query{
		sqlf.Sprintf("repo.deleted_at IS NULL"),
	}
	if opts.CampaignID != 0 {
		preds = append(preds, sqlf.Sprintf("changesets.campaign_ids ? %s", opts.CampaignID))
	}

	if opts.ExternalState != nil {
		preds = append(preds, sqlf.Sprintf("changesets.external_state = %s", *opts.ExternalState))
	}
	if opts.ExternalReviewState != nil {
		preds = append(preds, sqlf.Sprintf("changesets.external_review_state = %s", *opts.ExternalReviewState))
	}
	if opts.ExternalCheckState != nil {
		preds = append(preds, sqlf.Sprintf("changesets.external_check_state = %s", *opts.ExternalCheckState))
	}
	if len(opts.ReconcilerStates) != 0 {
		states := make([]*sqlf.Query, len(opts.ReconcilerStates))
		for i, reconcilerState := range opts.ReconcilerStates {
			states[i] = sqlf.Sprintf("%s", reconcilerState.ToDB())
		}
		preds = append(preds, sqlf.Sprintf("changesets.reconciler_state IN (%s)", sqlf.Join(states, ",")))
	}
	if opts.OwnedByCampaignID != 0 {
		preds = append(preds, sqlf.Sprintf("changesets.owned_by_campaign_id = %s", opts.OwnedByCampaignID))
	}

	return sqlf.Sprintf(countChangesetsQueryFmtstr, sqlf.Join(preds, "\n AND "))
}

// GetChangesetOpts captures the query options needed for getting a Changeset
type GetChangesetOpts struct {
	ID                  int64
	RepoID              api.RepoID
	ExternalID          string
	ExternalServiceType string
	ExternalBranch      string
}

// GetChangeset gets a changeset matching the given options.
func (s *Store) GetChangeset(ctx context.Context, opts GetChangesetOpts) (*campaigns.Changeset, error) {
	q := getChangesetQuery(&opts)

	var c campaigns.Changeset
	err := s.query(ctx, q, func(sc scanner) error { return scanChangeset(&c, sc) })
	if err != nil {
		return nil, err
	}

	if c.ID == 0 {
		return nil, ErrNoResults
	}

	return &c, nil
}

var getChangesetsQueryFmtstr = `
-- source: enterprise/internal/campaigns/store.go:GetChangeset
SELECT %s FROM changesets
INNER JOIN repo ON repo.id = changesets.repo_id
WHERE %s
LIMIT 1
`

func getChangesetQuery(opts *GetChangesetOpts) *sqlf.Query {
	preds := []*sqlf.Query{
		sqlf.Sprintf("repo.deleted_at IS NULL"),
	}
	if opts.ID != 0 {
		preds = append(preds, sqlf.Sprintf("changesets.id = %s", opts.ID))
	}

	if opts.RepoID != 0 {
		preds = append(preds, sqlf.Sprintf("changesets.repo_id = %s", opts.RepoID))
	}

	if opts.ExternalID != "" && opts.ExternalServiceType != "" {
		preds = append(preds,
			sqlf.Sprintf("changesets.external_id = %s", opts.ExternalID),
			sqlf.Sprintf("changesets.external_service_type = %s", opts.ExternalServiceType),
		)
	}
	if opts.ExternalBranch != "" {
		preds = append(preds, sqlf.Sprintf("changesets.external_branch = %s", opts.ExternalBranch))
	}

	return sqlf.Sprintf(
		getChangesetsQueryFmtstr,
		sqlf.Join(changesetColumns, ", "),
		sqlf.Join(preds, "\n AND "),
	)
}

type ListChangesetSyncDataOpts struct {
	// Return only the supplied changesets. If empty, all changesets are returned
	ChangesetIDs []int64

	ExternalServiceID int64
}

// ListChangesetSyncData returns sync data on all non-externally-deleted changesets
// that are part of at least one open campaign.
func (s *Store) ListChangesetSyncData(ctx context.Context, opts ListChangesetSyncDataOpts) ([]*campaigns.ChangesetSyncData, error) {
	q := listChangesetSyncDataQuery(opts)
	results := make([]*campaigns.ChangesetSyncData, 0)
	err := s.query(ctx, q, func(sc scanner) (err error) {
		var h campaigns.ChangesetSyncData
		if err = scanChangesetSyncData(&h, sc); err != nil {
			return err
		}
		results = append(results, &h)
		return err
	})
	if err != nil {
		return nil, err
	}
	return results, nil
}

func scanChangesetSyncData(h *campaigns.ChangesetSyncData, s scanner) error {
	return s.Scan(
		&h.ChangesetID,
		&h.UpdatedAt,
		&dbutil.NullTime{Time: &h.LatestEvent},
		&dbutil.NullTime{Time: &h.ExternalUpdatedAt},
		&h.RepoExternalServiceID,
	)
}

const listChangesetSyncDataQueryFmtstr = `
-- source: enterprise/internal/campaigns/store_changesets.go:ListChangesetSyncData
SELECT changesets.id,
	changesets.updated_at,
	max(ce.updated_at) AS latest_event,
	changesets.external_updated_at,
	min(esr.external_service_id)
FROM changesets
LEFT JOIN changeset_events ce ON changesets.id = ce.changeset_id
JOIN campaigns ON campaigns.changeset_ids ? changesets.id::TEXT
JOIN repo r ON changesets.repo_id = r.id
LEFT JOIN external_service_repos esr ON r.id = esr.repo_id
WHERE %s
GROUP BY changesets.id, r.id
%s --- having
ORDER BY changesets.id ASC
`

func listChangesetSyncDataQuery(opts ListChangesetSyncDataOpts) *sqlf.Query {
	preds := []*sqlf.Query{
		sqlf.Sprintf("campaigns.closed_at IS NULL"),
		sqlf.Sprintf("r.deleted_at IS NULL"),
		sqlf.Sprintf("changesets.publication_state = %s", campaigns.ChangesetPublicationStatePublished),
		sqlf.Sprintf("changesets.reconciler_state = %s", campaigns.ReconcilerStateCompleted.ToDB()),
	}
	if len(opts.ChangesetIDs) > 0 {
		ids := make([]*sqlf.Query, 0, len(opts.ChangesetIDs))
		for _, id := range opts.ChangesetIDs {
			if id != 0 {
				ids = append(ids, sqlf.Sprintf("%d", id))
			}
		}
		preds = append(preds, sqlf.Sprintf("changesets.id IN (%s)", sqlf.Join(ids, ",")))
	}

	having := &sqlf.Query{}

	if opts.ExternalServiceID != 0 {
		// We use this to always get the same external service for a given repository,
		// even if multiple external services point to it in the `external_service_repos` table.
		having = sqlf.Sprintf("HAVING min(esr.external_service_id) = %s", opts.ExternalServiceID)
	}

	return sqlf.Sprintf(listChangesetSyncDataQueryFmtstr, sqlf.Join(preds, "\n AND"), having)
}

// ListChangesetsOpts captures the query options needed for
// listing changesets.
type ListChangesetsOpts struct {
	LimitOpts
	Cursor               int64
	CampaignID           int64
	IDs                  []int64
	WithoutDeleted       bool
	PublicationState     *campaigns.ChangesetPublicationState
	ReconcilerStates     []campaigns.ReconcilerState
	ExternalState        *campaigns.ChangesetExternalState
	ExternalReviewState  *campaigns.ChangesetReviewState
	ExternalCheckState   *campaigns.ChangesetCheckState
	OwnedByCampaignID    int64
	OnlyWithoutDiffStats bool
	OnlySynced           bool
<<<<<<< HEAD
	OnlyAccessible       bool
=======
	ExternalServiceID    int64
>>>>>>> 987218cc
}

// ListChangesets lists Changesets with the given filters.
func (s *Store) ListChangesets(ctx context.Context, opts ListChangesetsOpts) (cs campaigns.Changesets, next int64, err error) {
	q, err := listChangesetsQuery(ctx, &opts)
	if err != nil {
		return nil, 0, err
	}

	cs = make([]*campaigns.Changeset, 0, opts.DBLimit())
	err = s.query(ctx, q, func(sc scanner) (err error) {
		var c campaigns.Changeset
		if err = scanChangeset(&c, sc); err != nil {
			return err
		}
		cs = append(cs, &c)
		return nil
	})

	if opts.Limit != 0 && len(cs) == opts.DBLimit() {
		next = cs[len(cs)-1].ID
		cs = cs[:len(cs)-1]
	}

	return cs, next, err
}

var listChangesetsQueryFmtstr = `
-- source: enterprise/internal/campaigns/store.go:ListChangesets
SELECT %s FROM changesets
%s --- joins
WHERE %s
%s --- group by
ORDER BY id ASC
`

func listChangesetsQuery(ctx context.Context, opts *ListChangesetsOpts) (*sqlf.Query, error) {
	preds := []*sqlf.Query{
		sqlf.Sprintf("changesets.id >= %s", opts.Cursor),
		sqlf.Sprintf("repo.deleted_at IS NULL"),
	}
	joins := []*sqlf.Query{
		sqlf.Sprintf("INNER JOIN repo ON repo.id = changesets.repo_id"),
	}
	groupBy := &sqlf.Query{}

	if opts.OnlyAccessible {
		authzConds, err := db.AuthzQueryConds(ctx)
		if err != nil {
			return nil, err
		}
		preds = append(preds, authzConds)
	}

	if opts.CampaignID != 0 {
		preds = append(preds, sqlf.Sprintf("changesets.campaign_ids ? %s", opts.CampaignID))
	}

	if len(opts.IDs) > 0 {
		ids := make([]*sqlf.Query, 0, len(opts.IDs))
		for _, id := range opts.IDs {
			if id != 0 {
				ids = append(ids, sqlf.Sprintf("%d", id))
			}
		}
		preds = append(preds, sqlf.Sprintf("changesets.id IN (%s)", sqlf.Join(ids, ",")))
	}

	if opts.WithoutDeleted {
		preds = append(preds, sqlf.Sprintf("changesets.external_deleted_at IS NULL"))
	}

	if opts.PublicationState != nil {
		preds = append(preds, sqlf.Sprintf("changesets.publication_state = %s", *opts.PublicationState))
	}
	if len(opts.ReconcilerStates) != 0 {
		states := make([]*sqlf.Query, len(opts.ReconcilerStates))
		for i, reconcilerState := range opts.ReconcilerStates {
			states[i] = sqlf.Sprintf("%s", reconcilerState.ToDB())
		}
		preds = append(preds, sqlf.Sprintf("changesets.reconciler_state IN (%s)", sqlf.Join(states, ",")))
	}
	if opts.ExternalState != nil {
		preds = append(preds, sqlf.Sprintf("changesets.external_state = %s", *opts.ExternalState))
	}
	if opts.ExternalReviewState != nil {
		preds = append(preds, sqlf.Sprintf("changesets.external_review_state = %s", *opts.ExternalReviewState))
	}
	if opts.ExternalCheckState != nil {
		preds = append(preds, sqlf.Sprintf("changesets.external_check_state = %s", *opts.ExternalCheckState))
	}
	if opts.OwnedByCampaignID != 0 {
		preds = append(preds, sqlf.Sprintf("changesets.owned_by_campaign_id = %s", opts.OwnedByCampaignID))
	}

	if opts.OnlyWithoutDiffStats {
		preds = append(preds, sqlf.Sprintf("(changesets.diff_stat_added IS NULL OR changesets.diff_stat_changed IS NULL OR changesets.diff_stat_deleted IS NULL)"))
	}

	if opts.OnlySynced {
		preds = append(preds, sqlf.Sprintf("changesets.unsynced IS FALSE"))
	}

	if opts.ExternalServiceID != 0 {
		joins = append(joins, sqlf.Sprintf("LEFT JOIN external_service_repos esr ON repo.id = esr.repo_id"))
		groupBy = sqlf.Sprintf("GROUP BY changesets.id HAVING min(esr.external_service_id) = %s", opts.ExternalServiceID)
	}

	return sqlf.Sprintf(
		listChangesetsQueryFmtstr+opts.LimitOpts.ToDB(),
		sqlf.Join(changesetColumns, ", "),
		sqlf.Join(joins, "\n"),
		sqlf.Join(preds, "\n AND "),
<<<<<<< HEAD
	), nil
=======
		groupBy,
	)
>>>>>>> 987218cc
}

// ListChangesetsAttachedOrOwnedByCampaign lists Changesets that are either
// attached to the given Campaign or their OwnedByCampaignID points to the
// campaign.
func (s *Store) ListChangesetsAttachedOrOwnedByCampaign(ctx context.Context, campaign int64) (cs campaigns.Changesets, err error) {
	q := sqlf.Sprintf(`
-- source: enterprise/internal/campaigns/store.go:ListChangesetsAttachedOrOwnedByCampaign
SELECT %s FROM changesets
INNER JOIN repo ON repo.id = changesets.repo_id
WHERE
  ((changesets.campaign_ids ? %s) OR changesets.owned_by_campaign_id = %s)
AND
  repo.deleted_at IS NULL
ORDER BY id ASC
`,
		sqlf.Join(changesetColumns, ", "),
		campaign,
		campaign,
	)

	err = s.query(ctx, q, func(sc scanner) (err error) {
		var c campaigns.Changeset
		if err = scanChangeset(&c, sc); err != nil {
			return err
		}
		cs = append(cs, &c)
		return nil
	})

	return cs, err
}

// UpdateChangeset updates the given Changeset.
func (s *Store) UpdateChangeset(ctx context.Context, cs *campaigns.Changeset) error {
	cs.UpdatedAt = s.now()

	q, err := s.changesetWriteQuery(updateChangesetQueryFmtstr, true, cs)
	if err != nil {
		return err
	}

	return s.query(ctx, q, func(sc scanner) (err error) {
		return scanChangeset(cs, sc)
	})
}

var updateChangesetQueryFmtstr = `
-- source: enterprise/internal/campaigns/store_changesets.go:UpdateChangeset
UPDATE changesets
SET (%s) = (%s, %s, %s, %s, %s, %s, %s, %s, %s, %s, %s, %s, %s, %s, %s, %s, %s, %s, %s, %s, %s, %s, %s, %s, %s, %s, %s, %s, %s, %s, %s)
WHERE id = %s
RETURNING
  %s
`

// GetChangesetExternalIDs allows us to find the external ids for pull requests based on
// a slice of head refs. We need this in order to match incoming webhooks to pull requests as
// the only information they provide is the remote branch
func (s *Store) GetChangesetExternalIDs(ctx context.Context, spec api.ExternalRepoSpec, refs []string) ([]string, error) {
	queryFmtString := `
	SELECT cs.external_id FROM changesets cs
	JOIN repo r ON cs.repo_id = r.id
	WHERE cs.external_service_type = %s
	AND cs.external_branch IN (%s)
	AND r.external_id = %s
	AND r.external_service_type = %s
	AND r.external_service_id = %s
	AND r.deleted_at IS NULL
	ORDER BY cs.id ASC;
	`

	inClause := make([]*sqlf.Query, 0, len(refs))
	for _, ref := range refs {
		if ref == "" {
			continue
		}
		inClause = append(inClause, sqlf.Sprintf("%s", ref))
	}

	q := sqlf.Sprintf(queryFmtString, spec.ServiceType, sqlf.Join(inClause, ","), spec.ID, spec.ServiceType, spec.ServiceID)
	return basestore.ScanStrings(s.Store.Query(ctx, q))
}

// canceledChangesetFailureMessage is set on changesets as the FailureMessage
// by CancelQueuedCampaignChangesets which is called at the beginning of
// ApplyCampaign to stop enqueued changesets being processed while we're
// applying the new campaign spec.
var canceledChangesetFailureMessage = "Canceled"

func (s *Store) CancelQueuedCampaignChangesets(ctx context.Context, campaignID int64) error {
	// Note that we don't cancel queued "syncing" changesets, since their
	// owned_by_campaign_id is not set. That's on purpose. It's okay if they're
	// being processed after this, since they only pull data and not create
	// changesets on the code hosts.
	q := sqlf.Sprintf(
		cancelQueuedCampaignChangesetsFmtstr,
		campaignID,
		reconcilerMaxNumRetries,
		canceledChangesetFailureMessage,
		reconcilerMaxNumRetries,
	)
	return s.Store.Exec(ctx, q)
}

const cancelQueuedCampaignChangesetsFmtstr = `
-- source: enterprise/internal/campaigns/store_changesets.go:CancelQueuedCampaignChangesets
WITH changeset_ids AS (
  SELECT id FROM changesets
  WHERE
    owned_by_campaign_id = %s
  AND
    (reconciler_state = 'queued' OR
	 reconciler_state = 'processing' OR
	 (reconciler_state = 'errored' AND num_failures < %d))
  FOR UPDATE
)
UPDATE
  changesets
SET
  reconciler_state = 'errored',
  failure_message = %s,
  num_failures = %d
WHERE id IN (SELECT id FROM changeset_ids);
`

// EnqueueChangesetsToClose updates all changesets that are owned by the given
// campaign to set their reconciler status to 'queued' and the Closing boolean
// to true.
//
// It does not update the changesets that are fully processed and already
// closed/merged.
//
// This method will *block* if some of the changesets are currently being processed.
func (s *Store) EnqueueChangesetsToClose(ctx context.Context, campaignID int64) error {
	q := sqlf.Sprintf(
		enqueueChangesetsToCloseFmtstr,
		campaignID,
		campaigns.ChangesetExternalStateClosed,
		campaigns.ChangesetExternalStateMerged,
	)
	return s.Store.Exec(ctx, q)
}

const enqueueChangesetsToCloseFmtstr = `
-- source: enterprise/internal/campaigns/store_changesets.go:EnqueueChangesetsToClose
UPDATE
  changesets
SET
  reconciler_state = 'queued',
  failure_message = NULL,
  num_failures = 0,
  closing = TRUE
WHERE
  owned_by_campaign_id = %d
AND
  NOT (
    reconciler_state = 'completed'
	AND
	(external_state = %s OR external_state = %s)
  )
;
`

func scanFirstChangeset(rows *sql.Rows, err error) (*campaigns.Changeset, bool, error) {
	changesets, err := scanChangesets(rows, err)
	if err != nil || len(changesets) == 0 {
		return &campaigns.Changeset{}, false, err
	}
	return changesets[0], true, nil
}

func scanChangesets(rows *sql.Rows, queryErr error) ([]*campaigns.Changeset, error) {
	if queryErr != nil {
		return nil, queryErr
	}

	var cs []*campaigns.Changeset

	return cs, scanAll(rows, func(sc scanner) (err error) {
		var c campaigns.Changeset
		if err = scanChangeset(&c, sc); err != nil {
			return err
		}
		cs = append(cs, &c)
		return nil
	})
}

func scanChangeset(t *campaigns.Changeset, s scanner) error {
	var metadata, syncState json.RawMessage

	var (
		externalState       string
		externalReviewState string
		externalCheckState  string
		failureMessage      string
		reconcilerState     string
	)
	err := s.Scan(
		&t.ID,
		&t.RepoID,
		&t.CreatedAt,
		&t.UpdatedAt,
		&metadata,
		&dbutil.JSONInt64Set{Set: &t.CampaignIDs},
		&dbutil.NullString{S: &t.ExternalID},
		&t.ExternalServiceType,
		&dbutil.NullString{S: &t.ExternalBranch},
		&dbutil.NullTime{Time: &t.ExternalDeletedAt},
		&dbutil.NullTime{Time: &t.ExternalUpdatedAt},
		&dbutil.NullString{S: &externalState},
		&dbutil.NullString{S: &externalReviewState},
		&dbutil.NullString{S: &externalCheckState},
		&t.AddedToCampaign,
		&t.DiffStatAdded,
		&t.DiffStatChanged,
		&t.DiffStatDeleted,
		&syncState,
		&dbutil.NullInt64{N: &t.OwnedByCampaignID},
		&dbutil.NullInt64{N: &t.CurrentSpecID},
		&dbutil.NullInt64{N: &t.PreviousSpecID},
		&t.PublicationState,
		&reconcilerState,
		&dbutil.NullString{S: &failureMessage},
		&dbutil.NullTime{Time: &t.StartedAt},
		&dbutil.NullTime{Time: &t.FinishedAt},
		&dbutil.NullTime{Time: &t.ProcessAfter},
		&t.NumResets,
		&t.NumFailures,
		&t.Unsynced,
		&t.Closing,
	)
	if err != nil {
		return errors.Wrap(err, "scanning changeset")
	}

	t.ExternalState = campaigns.ChangesetExternalState(externalState)
	t.ExternalReviewState = campaigns.ChangesetReviewState(externalReviewState)
	t.ExternalCheckState = campaigns.ChangesetCheckState(externalCheckState)
	if failureMessage != "" {
		t.FailureMessage = &failureMessage
	}
	t.ReconcilerState = campaigns.ReconcilerState(strings.ToUpper(reconcilerState))

	switch t.ExternalServiceType {
	case extsvc.TypeGitHub:
		t.Metadata = new(github.PullRequest)
	case extsvc.TypeBitbucketServer:
		t.Metadata = new(bitbucketserver.PullRequest)
	case extsvc.TypeGitLab:
		t.Metadata = new(gitlab.MergeRequest)
	default:
		return errors.New("unknown external service type")
	}

	if err = json.Unmarshal(metadata, t.Metadata); err != nil {
		return errors.Wrapf(err, "scanChangeset: failed to unmarshal %q metadata", t.ExternalServiceType)
	}
	if err = json.Unmarshal(syncState, &t.SyncState); err != nil {
		return errors.Wrapf(err, "scanChangeset: failed to unmarshal sync state: %s", syncState)
	}

	return nil
}<|MERGE_RESOLUTION|>--- conflicted
+++ resolved
@@ -403,11 +403,8 @@
 	OwnedByCampaignID    int64
 	OnlyWithoutDiffStats bool
 	OnlySynced           bool
-<<<<<<< HEAD
 	OnlyAccessible       bool
-=======
 	ExternalServiceID    int64
->>>>>>> 987218cc
 }
 
 // ListChangesets lists Changesets with the given filters.
@@ -521,12 +518,8 @@
 		sqlf.Join(changesetColumns, ", "),
 		sqlf.Join(joins, "\n"),
 		sqlf.Join(preds, "\n AND "),
-<<<<<<< HEAD
+		groupBy,
 	), nil
-=======
-		groupBy,
-	)
->>>>>>> 987218cc
 }
 
 // ListChangesetsAttachedOrOwnedByCampaign lists Changesets that are either
