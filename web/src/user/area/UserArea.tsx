--- conflicted
+++ resolved
@@ -11,11 +11,7 @@
 import * as GQL from '../../../../shared/src/graphql/schema'
 import { PlatformContextProps } from '../../../../shared/src/platform/context'
 import { SettingsCascadeProps } from '../../../../shared/src/settings/settings'
-<<<<<<< HEAD
-import { createAggregateError, isErrorLike, asError } from '../../../../shared/src/util/errors'
-=======
-import { ErrorLike, isErrorLike, asError } from '../../../../shared/src/util/errors'
->>>>>>> 86c72c7c
+import { isErrorLike, asError } from '../../../../shared/src/util/errors'
 import { queryGraphQL } from '../../backend/graphql'
 import { ErrorBoundary } from '../../components/ErrorBoundary'
 import { HeroPage } from '../../components/HeroPage'
@@ -161,12 +157,8 @@
                     switchMap(([username, forceRefresh]) => {
                         type PartialStateUpdate = Pick<UserAreaState, 'userOrError'>
                         return fetchUser({ username }).pipe(
-<<<<<<< HEAD
                             filter(isDefined),
                             catchError(error => [asError(error)]),
-=======
-                            catchError((error): [ErrorLike] => [asError(error)]),
->>>>>>> 86c72c7c
                             map((c): PartialStateUpdate => ({ userOrError: c })),
 
                             // Don't clear old user data while we reload, to avoid unmounting all components during
