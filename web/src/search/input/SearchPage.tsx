--- conflicted
+++ resolved
@@ -124,70 +124,7 @@
                                         </p>
                                     </div>
                                 </div>
-<<<<<<< HEAD
                             ))}
-=======
-                            </div>
-                        ))}
-                    </div>
-                    <div className="search-page__help-content row mt-5">
-                        <div className="search-page__example-searches col-xs-12 col-lg-5 col-xl-6">
-                            <h3 className="search-page__help-content-header">Example searches</h3>
-                            <ul className="list-group-flush p-0 mt-2">
-                                <li className="list-group-item px-0 pt-3 pb-2">
-                                    <Link
-                                        to="/search?q=lang:javascript+alert%28:%5Bvariable%5D%29&patternType=structural"
-                                        className="text-monospace mb-2"
-                                    >
-                                        <span className="search-page__keyword-text">lang:</span>javascript
-                                        alert(:[variable])
-                                    </Link>{' '}
-                                    <p className="mt-2">
-                                        Find usages of the alert() method that displays an alert box.
-                                    </p>
-                                </li>
-                                <li className="list-group-item px-0 pt-3 pb-2">
-                                    <Link
-                                        to="/search?q=repogroup:python+from+%5CB%5C.%5Cw%2B+import+%5Cw%2B&patternType=regexp"
-                                        className="text-monospace mb-2"
-                                    >
-                                        <span className="search-page__keyword-text">repogroup:</span>python from \B\.\w+
-                                        import \w+
-                                    </Link>{' '}
-                                    <p className="mt-2">
-                                        Search for explicit imports with one or more leading dots that indicate current
-                                        and parent packages involved, across popular Python repositories.
-                                    </p>
-                                </li>
-                                <li className="list-group-item px-0 pt-3 pb-2">
-                                    <Link
-                                        to='/search?q=repo:%5Egithub%5C.com/golang/go%24+type:diff+after:"1+week+ago"&patternType=literal"'
-                                        className="text-monospace mb-2"
-                                    >
-                                        <span className="search-page__keyword-text">repo:</span>
-                                        ^github\.com/golang/go$ <span className="search-page__keyword-text">type:</span>
-                                        diff <span className="search-page__keyword-text">after:</span>"1 week ago"
-                                    </Link>{' '}
-                                    <p className="mt-2">
-                                        Browse diffs for recent code changes in the 'golang/go' GitHub repository.
-                                    </p>
-                                </li>
-                                <li className="list-group-item px-0 pt-3 pb-2">
-                                    <Link
-                                        to='/search?q=file:pod.yaml+content:"kind:+ReplicationController"&patternType=literal'
-                                        className="text-monospace mb-2"
-                                    >
-                                        <span className="search-page__keyword-text">file:</span>pod.yaml{' '}
-                                        <span className="search-page__keyword-text">content:</span>"kind:
-                                        ReplicationController"
-                                    </Link>{' '}
-                                    <p className="mt-2">
-                                        Use a ReplicationController configuration to ensure specified number of pod
-                                        replicas are running at any one time.
-                                    </p>
-                                </li>
-                            </ul>
->>>>>>> 7dc8fd2e
                         </div>
                         <div className="search-page__help-content row mt-5">
                             <div className="search-page__example-searches col-xs-12 col-lg-5 col-xl-6">
@@ -207,15 +144,15 @@
                                     </li>
                                     <li className="list-group-item px-0 pt-3 pb-2">
                                         <Link
-                                            to="/search?q=lang:python+from+%5CB%5C.%5Cw%2B+import+%5Cw%2B&patternType=regexp"
+                                            to="/search?q=repogroup:python+from+%5CB%5C.%5Cw%2B+import+%5Cw%2B&patternType=regexp"
                                             className="text-monospace mb-2"
                                         >
-                                            <span className="search-page__keyword-text">lang:</span>python from \B\.\w+
-                                            import \w+
+                                            <span className="search-page__keyword-text">repogroup:</span>python from
+                                            \B\.\w+ import \w+
                                         </Link>{' '}
                                         <p className="mt-2">
                                             Search for explicit imports with one or more leading dots that indicate
-                                            current and parent packages involved.
+                                            current and parent packages involved, across popular Python repositories.
                                         </p>
                                     </li>
                                     <li className="list-group-item px-0 pt-3 pb-2">
