import * as React from 'react'
import * as H from 'history'
import RegexIcon from 'mdi-react/RegexIcon'
import classNames from 'classnames'
import FormatLetterCaseIcon from 'mdi-react/FormatLetterCaseIcon'
import { PatternTypeProps, CaseSensitivityProps, InteractiveSearchProps, CopyQueryButtonProps } from '../..'
import { SettingsCascadeProps } from '../../../../../shared/src/settings/settings'
import { SearchPatternType } from '../../../../../shared/src/graphql/schema'
import { isEmpty } from 'lodash'
import { submitSearch } from '../../helpers'
import { QueryInputToggle } from './QueryInputToggle'
import { isErrorLike } from '../../../../../shared/src/util/errors'
import CodeBracketsIcon from 'mdi-react/CodeBracketsIcon'
<<<<<<< HEAD
import { generateFiltersQuery } from '../../../../../shared/src/util/url'
import { CopyQueryButton } from './CopyQueryButton'
=======
import { VersionContextProps } from '../../../../../shared/src/search/util'
>>>>>>> 5c175231

export interface TogglesProps
    extends PatternTypeProps,
        CaseSensitivityProps,
        SettingsCascadeProps,
<<<<<<< HEAD
        CopyQueryButtonProps,
        Partial<Pick<InteractiveSearchProps, 'filtersInQuery'>> {
=======
        Partial<Pick<InteractiveSearchProps, 'filtersInQuery'>>,
        VersionContextProps {
>>>>>>> 5c175231
    navbarSearchQuery: string
    history: H.History
    location: H.Location
    hasGlobalQueryBehavior?: boolean
    className?: string
}

/**
 * The toggles displayed in the query input.
 */
export const Toggles: React.FunctionComponent<TogglesProps> = (props: TogglesProps) => {
    const structuralSearchDisabled =
        window.context &&
        window.context.experimentalFeatures &&
        window.context.experimentalFeatures.structuralSearch === 'disabled'

    const submitOnToggle = (args: { newPatternType: SearchPatternType } | { newCaseSensitivity: boolean }): void => {
        const { history, navbarSearchQuery, filtersInQuery, versionContext } = props
        const searchQueryNotEmpty = navbarSearchQuery !== '' || (filtersInQuery && !isEmpty(filtersInQuery))
        const shouldSubmitSearch = props.hasGlobalQueryBehavior && searchQueryNotEmpty
        const activation = undefined
        const source = 'filter'
        const patternType = 'newPatternType' in args ? args.newPatternType : props.patternType
        const caseSensitive = 'newCaseSensitivity' in args ? args.newCaseSensitivity : props.caseSensitive
        if (shouldSubmitSearch) {
            // Only submit search on toggle when the query input has global behavior (i.e. it's on the main search page
            // or global navbar). Non-global inputs don't have the canonical query and need more context, making
            // submit on-toggle undesirable. Also, only submit on toggle only when the query is non-empty.
            submitSearch({
                history,
                query: navbarSearchQuery,
                source,
                patternType,
                caseSensitive,
                versionContext,
                activation,
                filtersInQuery,
            })
        }
    }

    const toggleCaseSensitivity = (): void => {
        if (props.patternType === SearchPatternType.structural) {
            return
        }
        const newCaseSensitivity = !props.caseSensitive
        props.setCaseSensitivity(newCaseSensitivity)
        submitOnToggle({ newCaseSensitivity })
    }

    const toggleRegexp = (): void => {
        const newPatternType =
            props.patternType !== SearchPatternType.regexp ? SearchPatternType.regexp : SearchPatternType.literal

        props.setPatternType(newPatternType)
        submitOnToggle({ newPatternType })
    }

    const toggleStructuralSearch = (): void => {
        const cascadePatternTypeValue =
            props.settingsCascade.final &&
            !isErrorLike(props.settingsCascade.final) &&
            props.settingsCascade.final['search.defaultPatternType']

        const defaultPatternType = cascadePatternTypeValue || 'literal'

        const newPatternType =
            props.patternType !== SearchPatternType.structural ? SearchPatternType.structural : defaultPatternType

        props.setPatternType(newPatternType)
        submitOnToggle({ newPatternType })
    }

    const fullQuery = [
        props.navbarSearchQuery,
        props.filtersInQuery && generateFiltersQuery(props.filtersInQuery),
        `patternType:${props.patternType}`,
        props.caseSensitive ? 'case:yes' : '',
    ]
        .filter(queryPart => !!queryPart)
        .join(' ')

    return (
        <div className={classNames('toggle-container', props.className)}>
            {props.copyQueryButton && (
                <CopyQueryButton
                    fullQuery={fullQuery}
                    className="toggle-container__toggle toggle-container__copy-query-button"
                />
            )}
            <QueryInputToggle
                {...props}
                title="Case sensitivity"
                isActive={props.caseSensitive}
                onToggle={toggleCaseSensitivity}
                icon={FormatLetterCaseIcon}
                className="e2e-case-sensitivity-toggle"
                activeClassName="e2e-case-sensitivity-toggle--active"
                disabledCondition={props.patternType === SearchPatternType.structural}
                disabledMessage="Structural search is always case sensitive"
            />
            <QueryInputToggle
                {...props}
                title="Regular expression"
                isActive={props.patternType === SearchPatternType.regexp}
                onToggle={toggleRegexp}
                icon={RegexIcon}
                className="e2e-regexp-toggle"
                activeClassName="e2e-regexp-toggle--active"
            />
            {!structuralSearchDisabled && (
                <QueryInputToggle
                    {...props}
                    title="Structural search"
                    className="e2e-structural-search-toggle"
                    activeClassName="e2e-structural-search-toggle--active"
                    isActive={props.patternType === SearchPatternType.structural}
                    onToggle={toggleStructuralSearch}
                    icon={CodeBracketsIcon}
                />
            )}
        </div>
    )
}<|MERGE_RESOLUTION|>--- conflicted
+++ resolved
@@ -11,24 +11,17 @@
 import { QueryInputToggle } from './QueryInputToggle'
 import { isErrorLike } from '../../../../../shared/src/util/errors'
 import CodeBracketsIcon from 'mdi-react/CodeBracketsIcon'
-<<<<<<< HEAD
 import { generateFiltersQuery } from '../../../../../shared/src/util/url'
 import { CopyQueryButton } from './CopyQueryButton'
-=======
 import { VersionContextProps } from '../../../../../shared/src/search/util'
->>>>>>> 5c175231
 
 export interface TogglesProps
     extends PatternTypeProps,
         CaseSensitivityProps,
         SettingsCascadeProps,
-<<<<<<< HEAD
         CopyQueryButtonProps,
-        Partial<Pick<InteractiveSearchProps, 'filtersInQuery'>> {
-=======
         Partial<Pick<InteractiveSearchProps, 'filtersInQuery'>>,
         VersionContextProps {
->>>>>>> 5c175231
     navbarSearchQuery: string
     history: H.History
     location: H.Location
