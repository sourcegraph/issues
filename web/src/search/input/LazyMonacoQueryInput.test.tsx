import renderer from 'react-test-renderer'
import React from 'react'
import { noop } from 'lodash'
import { PlainQueryInput } from './LazyMonacoQueryInput'
import { createMemoryHistory } from 'history'
import { SearchPatternType } from '../../../../shared/src/graphql/schema'

describe('PlainQueryInput', () => {
    const history = createMemoryHistory()
    test('empty', () =>
        expect(
            renderer
                .create(
                    <PlainQueryInput
                        history={history}
                        location={history.location}
                        queryState={{
                            query: '',
                            cursorPosition: 0,
                        }}
                        patternType={SearchPatternType.regexp}
                        setPatternType={noop}
                        caseSensitive={true}
                        setCaseSensitivity={noop}
                        onChange={noop}
                        onSubmit={noop}
                        isLightTheme={false}
                        settingsCascade={{ subjects: [], final: {} }}
<<<<<<< HEAD
                        copyQueryButton={false}
=======
                        versionContext={undefined}
>>>>>>> 5c175231
                    />
                )
                .toJSON()
        ).toMatchSnapshot())

    test('with query', () =>
        expect(
            renderer
                .create(
                    <PlainQueryInput
                        history={history}
                        location={history.location}
                        queryState={{
                            query: 'repo:jsonrpc2 file:async.go asyncHandler',
                            cursorPosition: 0,
                        }}
                        patternType={SearchPatternType.regexp}
                        setPatternType={noop}
                        caseSensitive={true}
                        setCaseSensitivity={noop}
                        onChange={noop}
                        onSubmit={noop}
                        isLightTheme={false}
                        settingsCascade={{ subjects: [], final: {} }}
<<<<<<< HEAD
                        copyQueryButton={false}
=======
                        versionContext={undefined}
>>>>>>> 5c175231
                    />
                )
                .toJSON()
        ).toMatchSnapshot())
})<|MERGE_RESOLUTION|>--- conflicted
+++ resolved
@@ -26,11 +26,8 @@
                         onSubmit={noop}
                         isLightTheme={false}
                         settingsCascade={{ subjects: [], final: {} }}
-<<<<<<< HEAD
                         copyQueryButton={false}
-=======
                         versionContext={undefined}
->>>>>>> 5c175231
                     />
                 )
                 .toJSON()
@@ -55,11 +52,8 @@
                         onSubmit={noop}
                         isLightTheme={false}
                         settingsCascade={{ subjects: [], final: {} }}
-<<<<<<< HEAD
                         copyQueryButton={false}
-=======
                         versionContext={undefined}
->>>>>>> 5c175231
                     />
                 )
                 .toJSON()
