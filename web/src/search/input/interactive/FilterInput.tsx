--- conflicted
+++ resolved
@@ -425,14 +425,10 @@
                                             {this.props.negated ? <MinusCircleIcon /> : <MinusCircleOutlineIcon />}
                                         </button>
                                     )}
-<<<<<<< HEAD
-                                    <span tabIndex={0}>{`${this.props.filterType}:`}</span>
-=======
                                     <span
                                         tabIndex={0}
                                         className="filter-input__label"
                                     >{`${this.props.filterType}:`}</span>
->>>>>>> 37930bae
                                     <div className="filter-input__input-wrapper">
                                         <input
                                             ref={this.inputEl}
