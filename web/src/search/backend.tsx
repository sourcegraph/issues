import { Observable, of } from 'rxjs'
import { catchError, map, mergeMap, switchMap } from 'rxjs/operators'
import { ExtensionsControllerProps } from '../../../shared/src/extensions/controller'
import { dataOrThrowErrors, gql } from '../../../shared/src/graphql/graphql'
import * as GQL from '../../../shared/src/graphql/schema'
import { asError, createAggregateError, ErrorLike } from '../../../shared/src/util/errors'
import { memoizeObservable } from '../../../shared/src/util/memoizeObservable'
import { mutateGraphQL, queryGraphQL } from '../backend/graphql'
import { OwnerKind } from './saved-queries/SavedQueryForm'

export function search(
    query: string,
    { extensionsController }: ExtensionsControllerProps<'services'>
): Observable<GQL.ISearchResults | ErrorLike> {
    /**
     * Emits whenever a search is executed, and whenever an extension registers a query transformer.
     */
    return extensionsController.services.queryTransformer.transformQuery(query).pipe(
        switchMap(query =>
            queryGraphQL(
                gql`
                    query Search($query: String!) {
                        search(query: $query) {
                            results {
                                __typename
                                limitHit
                                resultCount
                                approximateResultCount
                                missing {
                                    name
                                }
                                cloning {
                                    name
                                }
                                timedout {
                                    name
                                }
                                indexUnavailable
                                dynamicFilters {
                                    value
                                    label
                                    count
                                    limitHit
                                    kind
                                }
                                results {
                                    ... on Repository {
                                        __typename
                                        id
                                        name
                                        url
                                        label {
                                            html
                                        }
                                        icon
                                        detail {
                                            html
                                        }
                                        matches {
                                            url
                                            body {
                                                text
                                                html
                                            }
                                            highlights {
                                                line
                                                character
                                                length
                                            }
                                        }
                                    }
                                    ... on FileMatch {
                                        __typename
                                        file {
                                            path
                                            url
                                            commit {
                                                oid
                                            }
                                        }
                                        repository {
                                            name
                                            url
                                        }
                                        limitHit
                                        symbols {
                                            name
                                            containerName
                                            url
                                            kind
                                        }
                                        lineMatches {
                                            preview
                                            lineNumber
                                            offsetAndLengths
                                        }
                                    }
                                    ... on CommitSearchResult {
                                        __typename
                                        label {
                                            html
                                        }
                                        url
                                        icon
                                        detail {
                                            html
                                        }
                                        matches {
                                            url
                                            body {
                                                text
                                                html
                                            }
                                            highlights {
                                                line
                                                character
                                                length
                                            }
                                        }
                                    }
                                }
                                alert {
                                    title
                                    description
                                    proposedQueries {
                                        description
                                        query
                                    }
                                }
                                elapsedMilliseconds
                            }
                        }
                    }
                `,
                { query }
            ).pipe(
                map(({ data, errors }) => {
                    if (!data || !data.search || !data.search.results) {
                        throw createAggregateError(errors)
                    }
                    return data.search.results
                }),
                catchError(error => [asError(error)])
            )
        )
    )
}

export function fetchSearchResultStats(query: string): Observable<GQL.ISearchResultsStats> {
    return queryGraphQL(
        gql`
            query SearchResultsStats($query: String!) {
                search(query: $query) {
                    stats {
                        approximateResultCount
                        sparkline
                    }
                }
            }
        `,
        { query }
    ).pipe(
        map(({ data, errors }) => {
            if (!data || !data.search || !data.search.stats) {
                throw createAggregateError(errors)
            }
            return data.search.stats
        })
    )
}

export function fetchSuggestions(query: string): Observable<GQL.SearchSuggestion> {
    return queryGraphQL(
        gql`
            query SearchSuggestions($query: String!) {
                search(query: $query) {
                    suggestions {
                        __typename
                        ... on Repository {
                            name
                        }
                        ... on File {
                            path
                            name
                            isDirectory
                            url
                            repository {
                                name
                            }
                        }
                        ... on Symbol {
                            name
                            containerName
                            url
                            kind
                            location {
                                resource {
                                    path
                                    repository {
                                        name
                                    }
                                }
                            }
                        }
                    }
                }
            }
        `,
        { query }
    ).pipe(
        mergeMap(({ data, errors }) => {
            if (!data || !data.search || !data.search.suggestions) {
                throw createAggregateError(errors)
            }
            return data.search.suggestions
        })
    )
}

export function fetchReposByQuery(query: string): Observable<{ name: string; url: string }[]> {
    return queryGraphQL(
        gql`
            query ReposByQuery($query: String!) {
                search(query: $query) {
                    results {
                        repositories {
                            name
                            url
                        }
                    }
                }
            }
        `,
        { query }
    ).pipe(
        map(({ data, errors }) => {
            if (!data || !data.search || !data.search.results || !data.search.results.repositories) {
                throw createAggregateError(errors)
            }
            return data.search.results.repositories
        })
    )
}

const savedQueryFragment = gql`
    fragment SavedQueryFields on SavedQuery {
        id
        key
        description
        notify
        notifySlack
        query
        ownerKind
        userID
        orgID
    }
`

export function fetchSavedQueries(): Observable<GQL.ISavedQuery[]> {
    return queryGraphQL(gql`
        query SavedQueries {
            savedQueries {
                ...SavedQueryFields
            }
        }
        ${savedQueryFragment}
    `).pipe(
        map(({ data, errors }) => {
            if (!data || !data.savedQueries) {
                throw createAggregateError(errors)
            }
            return data.savedQueries
        })
    )
}

export function createSavedSearch(
    description: string,
    query: string,
    notify: boolean,
    notifySlack: boolean,
    ownerKind: GQL.SavedQueryOwnerKind,
    userId: number | null,
    orgId: number | null
): Observable<void> {
    return mutateGraphQL(
        gql`
            mutation CreateSavedSearch(
                $description: String!
                $query: String!
<<<<<<< HEAD
                $notifyOwner: Boolean!
                $notifySlack: Boolean!
                $ownerKind: SavedQueryOwnerKind!
                $userID: Int
                $orgID: Int
            ) {
                createSavedSearch(
                    description: $description
                    query: $query
                    notifyOwner: $notifyOwner
                    notifySlack: $notifySlack
                    ownerKind: $ownerKind
                    userID: $userID
                    orgID: $orgID
                ) {
                    alwaysNil
=======
                $notify: Boolean
                $notifySlack: Boolean
                $disableSubscriptionNotifications: Boolean
            ) {
                settingsMutation(input: { subject: $subject, lastID: $lastID }) {
                    createSavedQuery(
                        description: $description
                        query: $query
                        notify: $notify
                        notifySlack: $notifySlack
                        disableSubscriptionNotifications: $disableSubscriptionNotifications
                    ) {
                        ...SavedQueryFields
                    }
>>>>>>> 6c08f815
                }
            }
        `,
        {
            description,
            query,
<<<<<<< HEAD
            notifyOwner: notify,
=======
            notify,
>>>>>>> 6c08f815
            notifySlack,
            ownerKind,
            userID: userId,
            orgID: orgId,
        }
    ).pipe(
        map(dataOrThrowErrors),
        map(() => undefined)
    )
}

export function updateSavedSearch(
    id: string,
    description: string,
    query: string,
    notify: boolean,
    notifySlack: boolean,
    ownerKind: GQL.SavedQueryOwnerKind,
    userId: number | null,
    orgId: number | null
): Observable<void> {
    return mutateGraphQL(
        gql`
            mutation UpdateSavedSearch(
                $id: String!
                $description: String!
                $query: String!
                $notifyOwner: Boolean!
                $notifySlack: Boolean!
                $ownerKind: SavedQueryOwnerKind!
                $userID: Int
                $orgID: Int
            ) {
                updateSavedSearch(
                    id: $id
                    description: $description
                    query: $query
                    notifyOwner: $notifyOwner
                    notifySlack: $notifySlack
                    ownerKind: $ownerKind
                    userID: $userID
                    orgID: $orgID
                ) {
                    alwaysNil
                }
            }
        `,
        {
            id,
            description,
            query,
            notifyOwner: notify,
            notifySlack,
            ownerKind,
            userID: userId,
            orgID: orgId,
        }
    ).pipe(
        map(dataOrThrowErrors),
        map(() => undefined)
    )
}

export function deleteSavedSearch(id: string): Observable<void> {
    return mutateGraphQL(
        gql`
            mutation DeleteSavedSearch($id: String!) {
                deleteSavedSearch(id: $id) {
                    alwaysNil
                }
            }
        `,
        { id }
    ).pipe(
        map(dataOrThrowErrors),
        map(() => undefined)
    )
}

export function updateSavedQuery(
    subject: GQL.SettingsSubject | GQL.ISettingsSubject | { id: GQL.ID },
    settingsLastID: number | null,
    id: GQL.ID,
    description: string,
    query: string,
    notify: boolean,
    notifySlack: boolean
): Observable<GQL.ISavedQuery> {
    return mutateGraphQL(
        gql`
            mutation UpdateSavedQuery(
                $subject: ID!
                $lastID: Int
                $id: ID!
                $description: String
                $query: String
                $notify: Boolean
                $notifySlack: Boolean
            ) {
                settingsMutation(input: { subject: $subject, lastID: $lastID }) {
                    updateSavedQuery(
                        id: $id
                        description: $description
                        query: $query
                        notify: $notify
                        notifySlack: $notifySlack
                    ) {
                        ...SavedQueryFields
                    }
                }
            }
            ${savedQueryFragment}
        `,
        { id, description, query, notify, notifySlack, subject: subject.id, lastID: settingsLastID }
    ).pipe(
        map(({ data, errors }) => {
            if (!data || !data.settingsMutation || !data.settingsMutation.updateSavedQuery) {
                throw createAggregateError(errors)
            }
            return data.settingsMutation.updateSavedQuery
        })
    )
}

export function deleteSavedQuery(
    subject: GQL.SettingsSubject | GQL.ISettingsSubject | { id: GQL.ID },
    settingsLastID: number | null,
    id: GQL.ID,
    disableSubscriptionNotifications?: boolean
): Observable<void> {
    return mutateGraphQL(
        gql`
            mutation DeleteSavedQuery(
                $subject: ID!
                $lastID: Int
                $id: ID!
                $disableSubscriptionNotifications: Boolean
            ) {
                settingsMutation(input: { subject: $subject, lastID: $lastID }) {
                    deleteSavedQuery(id: $id, disableSubscriptionNotifications: $disableSubscriptionNotifications) {
                        alwaysNil
                    }
                }
            }
        `,
        {
            id,
            disableSubscriptionNotifications: disableSubscriptionNotifications || false,
            subject: subject.id,
            lastID: settingsLastID,
        }
    ).pipe(
        map(({ data, errors }) => {
            if (!data || !data.settingsMutation || !data.settingsMutation.deleteSavedQuery) {
                throw createAggregateError(errors)
            }
        })
    )
}

export const highlightCode = memoizeObservable(
    (ctx: {
        code: string
        fuzzyLanguage: string
        disableTimeout: boolean
        isLightTheme: boolean
    }): Observable<string> =>
        queryGraphQL(
            gql`
                query highlightCode(
                    $code: String!
                    $fuzzyLanguage: String!
                    $disableTimeout: Boolean!
                    $isLightTheme: Boolean!
                ) {
                    highlightCode(
                        code: $code
                        fuzzyLanguage: $fuzzyLanguage
                        disableTimeout: $disableTimeout
                        isLightTheme: $isLightTheme
                    )
                }
            `,
            ctx
        ).pipe(
            map(({ data, errors }) => {
                if (!data || !data.highlightCode) {
                    throw createAggregateError(errors)
                }
                return data.highlightCode
            })
        ),
    ctx => `${ctx.code}:${ctx.fuzzyLanguage}:${ctx.disableTimeout}:${ctx.isLightTheme}`
)

/**
 * Returns true if search performance and accuracy are limited because this is a
 * single-node Docker deployment that is configured with more than 100 repositories.
 */
export function shouldDisplayPerformanceWarning(deployType: DeployType): Observable<boolean> {
    if (deployType !== 'docker-container') {
        return of(false)
    }
    const manyReposWarningLimit = 100
    return queryGraphQL(
        gql`
            query ManyReposWarning($first: Int) {
                repositories(enabled: true, first: $first) {
                    nodes {
                        enabled
                    }
                }
            }
        `,
        {
            first: manyReposWarningLimit + 1,
        }
    ).pipe(
        map(dataOrThrowErrors),
        map(data => (data.repositories.nodes || []).length > manyReposWarningLimit)
    )
}<|MERGE_RESOLUTION|>--- conflicted
+++ resolved
@@ -288,7 +288,6 @@
             mutation CreateSavedSearch(
                 $description: String!
                 $query: String!
-<<<<<<< HEAD
                 $notifyOwner: Boolean!
                 $notifySlack: Boolean!
                 $ownerKind: SavedQueryOwnerKind!
@@ -305,33 +304,13 @@
                     orgID: $orgID
                 ) {
                     alwaysNil
-=======
-                $notify: Boolean
-                $notifySlack: Boolean
-                $disableSubscriptionNotifications: Boolean
-            ) {
-                settingsMutation(input: { subject: $subject, lastID: $lastID }) {
-                    createSavedQuery(
-                        description: $description
-                        query: $query
-                        notify: $notify
-                        notifySlack: $notifySlack
-                        disableSubscriptionNotifications: $disableSubscriptionNotifications
-                    ) {
-                        ...SavedQueryFields
-                    }
->>>>>>> 6c08f815
                 }
             }
         `,
         {
             description,
             query,
-<<<<<<< HEAD
             notifyOwner: notify,
-=======
-            notify,
->>>>>>> 6c08f815
             notifySlack,
             ownerKind,
             userID: userId,
