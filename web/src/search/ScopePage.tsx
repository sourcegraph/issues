import MapSearchIcon from 'mdi-react/MapSearchIcon'
import React, { useEffect, useState, useMemo, useCallback } from 'react'
import { RouteComponentProps } from 'react-router'
import { Link } from 'react-router-dom'
import { of } from 'rxjs'
import { catchError } from 'rxjs/operators'
import { RepoLink } from '../../../shared/src/components/RepoLink'
import * as GQL from '../../../shared/src/graphql/schema'
import { isSettingsValid, SettingsCascadeProps } from '../../../shared/src/settings/settings'
import { renderMarkdown } from '../../../shared/src/util/markdown'
import { Form } from '../components/Form'
import { HeroPage } from '../components/HeroPage'
import { PageTitle } from '../components/PageTitle'
import { Settings } from '../schema/settings.schema'
import { eventLogger } from '../tracking/eventLogger'
import { fetchReposByQuery } from './backend'
import { submitSearch, QueryState } from './helpers'
import { QueryInput } from './input/QueryInput'
import { SearchButton } from './input/SearchButton'
import { PatternTypeProps, CaseSensitivityProps, CopyQueryButtonProps } from '.'
import { ErrorAlert } from '../components/alerts'
import { asError, isErrorLike } from '../../../shared/src/util/errors'
import { useObservable } from '../../../shared/src/util/useObservable'
import { Markdown } from '../../../shared/src/components/Markdown'
import { pluralize } from '../../../shared/src/util/strings'
import * as H from 'history'
import { VersionContextProps } from '../../../shared/src/search/util'

const ScopeNotFound: React.FunctionComponent = () => (
    <HeroPage
        icon={MapSearchIcon}
        title="404: Not Found"
        subtitle={
            <>
                No search page found with this scope ID. Add an ID and description to a search scope to create a search
                page. See{' '}
                <Link to="/help/user/search/scopes#creating-search-scope-pages">search scope documentation</Link>.
            </>
        }
    />
)

interface Props
    extends RouteComponentProps<{ id: GQL.ID }>,
        SettingsCascadeProps,
        PatternTypeProps,
        CaseSensitivityProps,
<<<<<<< HEAD
        CopyQueryButtonProps {
=======
        VersionContextProps {
>>>>>>> 5c175231
    authenticatedUser: GQL.IUser | null
    onNavbarQueryChange: (queryState: QueryState) => void
    history: H.History
}

/**
 * A page with a search bar and list of repositories for a single search scope.
 */
export const ScopePage: React.FunctionComponent<Props> = ({ settingsCascade, onNavbarQueryChange, ...props }) => {
    useEffect(() => eventLogger.logViewEvent('Scope'), [])

    const [queryState, setQueryState] = useState<QueryState>({ query: '', cursorPosition: 0 })

    const searchScopes = useMemo(
        () => isSettingsValid<Settings>(settingsCascade) && settingsCascade.final['search.scopes'],
        [settingsCascade]
    )
    const searchScope = useMemo(
        () => (searchScopes ? searchScopes.find(o => o.id === props.match.params.id) : undefined),
        [props.match.params.id, searchScopes]
    )
    useEffect(() => {
        if (searchScope) {
            onNavbarQueryChange({
                query: searchScope.value,
                cursorPosition: searchScope.value.length,
            })
        }
    }, [onNavbarQueryChange, searchScope])

    const scopeRepositories = useObservable(
        useMemo(() => {
            if (searchScope?.value.includes('repo:') || searchScope?.value.includes('repogroup:')) {
                return fetchReposByQuery(searchScope.value).pipe(catchError(err => of(asError(err))))
            }
            return of([])
        }, [searchScope])
    )

    const onSubmit = useCallback(
        (event: React.FormEvent<HTMLFormElement>): void => {
            event.preventDefault()
            submitSearch({
                ...props,
                query: `${searchScope ? searchScope.value : ''} ${queryState.query}`,
                source: 'scopePage',
            })
        },
        [props, queryState.query, searchScope]
    )

    const [repositoriesFirst, setRepositoriesFirst] = useState(50)
    const showMoreRepositories = useCallback(() => setRepositoriesFirst(prevValue => prevValue + 50), [])

    if (!searchScopes) {
        return null
    }
    if (!searchScope) {
        return <ScopeNotFound />
    }
    return (
        <div className="container mt-3">
            <PageTitle title={searchScope.name} />
            <header>
                <h1>{searchScope.name}</h1>
                {searchScope.description && (
                    <Markdown dangerousInnerHTML={renderMarkdown(searchScope.description)} history={props.history} />
                )}
            </header>
            <section className="mb-5">
                <Form className="d-flex" onSubmit={onSubmit}>
                    <QueryInput
                        {...props}
                        value={queryState}
                        onChange={setQueryState}
                        prependQueryForSuggestions={searchScope.value}
                        autoFocus={true}
                        location={props.location}
                        history={props.history}
                        settingsCascade={settingsCascade}
                        placeholder="Search..."
                    />
                    <SearchButton />
                </Form>
                <div className="d-flex align-items-center m-1 text-muted">
                    <span className="mr-1">Scope:</span>
                    <code className="border rounded p-1">{searchScope.value}</code>
                </div>
            </section>

            {isErrorLike(scopeRepositories) ? (
                <ErrorAlert error={scopeRepositories} history={props.history} />
            ) : (
                scopeRepositories &&
                (scopeRepositories.length > 0 ? (
                    <section className="card d-inline-flex">
                        <h3 className="card-header">Repositories</h3>
                        <div className="list-group list-group-flush">
                            {scopeRepositories.slice(0, repositoriesFirst).map(repo => (
                                <RepoLink
                                    key={repo.name}
                                    repoName={repo.name}
                                    to={repo.url}
                                    className="list-group-item list-group-item-action"
                                />
                            ))}
                        </div>
                        <div className="card-footer">
                            <span>
                                {scopeRepositories.length}{' '}
                                {pluralize('repository', scopeRepositories.length, 'repositories')} in scope{' '}
                                {scopeRepositories.length > repositoriesFirst
                                    ? `(showing first ${repositoriesFirst})`
                                    : ''}{' '}
                            </span>
                            {repositoriesFirst < scopeRepositories.length && (
                                <button
                                    type="button"
                                    className="btn btn-secondary btn-sm p-1 ml-2"
                                    onClick={showMoreRepositories}
                                >
                                    Show more
                                </button>
                            )}
                        </div>
                    </section>
                ) : (
                    <div className="alert alert-warning">No repositories in scope.</div>
                ))
            )}
        </div>
    )
}<|MERGE_RESOLUTION|>--- conflicted
+++ resolved
@@ -45,11 +45,8 @@
         SettingsCascadeProps,
         PatternTypeProps,
         CaseSensitivityProps,
-<<<<<<< HEAD
-        CopyQueryButtonProps {
-=======
+        CopyQueryButtonProps,
         VersionContextProps {
->>>>>>> 5c175231
     authenticatedUser: GQL.IUser | null
     onNavbarQueryChange: (queryState: QueryState) => void
     history: H.History
