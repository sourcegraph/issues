--- conflicted
+++ resolved
@@ -6,33 +6,14 @@
 import { codeHostExternalServices, nonCodeHostExternalServices } from './externalServices'
 import { WebStory } from '../WebStory'
 
-<<<<<<< HEAD
-const { add } = storiesOf('web/External services/AddExternalServicesPage', module).addDecorator(story => (
-    <div className="p-3 container">{story()}</div>
-))
-=======
-let isLightTheme = true
 const { add } = storiesOf('web/External services/AddExternalServicesPage', module)
-    .addDecorator(story => {
-        const theme = radios('Theme', { Light: 'light', Dark: 'dark' }, 'light')
-        document.body.classList.toggle('theme-light', theme === 'light')
-        document.body.classList.toggle('theme-dark', theme === 'dark')
-        isLightTheme = theme === 'light'
-        return (
-            <>
-                <Tooltip />
-                <style>{webStyles}</style>
-                <div className="p-3 container">{story()}</div>
-            </>
-        )
-    })
+    .addDecorator(story => <div className="p-3 container">{story()}</div>)
     .addParameters({
         chromatic: {
             // Delay screenshot taking, so Monaco has some time to get syntax highlighting prepared.
             delay: 2000,
         },
     })
->>>>>>> ba355af2
 
 add('Overview', () => (
     <WebStory>
