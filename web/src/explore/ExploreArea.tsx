--- conflicted
+++ resolved
@@ -7,13 +7,10 @@
 import { ComponentDescriptor } from '../util/contributions'
 import { PatternTypeProps } from '../search'
 import { ThemeProps } from '../../../shared/src/theme'
-<<<<<<< HEAD
 import { PageHeader } from '../components/PageHeader'
 import { Breadcrumbs, BreadcrumbsProps, BreadcrumbSetters } from '../components/Breadcrumbs'
 import CompassOutlineIcon from 'mdi-react/CompassOutlineIcon'
-=======
 import { AuthenticatedUser } from '../auth'
->>>>>>> 98c7ed96
 
 /**
  * Properties passed to all section components in the explore area.
