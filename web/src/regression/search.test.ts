--- conflicted
+++ resolved
@@ -271,35 +271,6 @@
                 throw new Error('found Go results when filtering for JavaScript')
             }
         })
-<<<<<<< HEAD
-        test('Indexed multiline search, many results', async () => {
-            await driver.page.goto(
-                config.sourcegraphBaseUrl +
-                    '/search?q=repo:%5Egithub%5C.com/facebook/react%24+componentDidMount%5C%28%5C%29+%7B%5Cn%5Cs*this'
-            )
-            await driver.page.waitForFunction(() => document.querySelectorAll('.e2e-search-result').length > 10)
-        })
-        test('Non-indexed multiline search, many results', async () => {
-            await driver.page.goto(
-                config.sourcegraphBaseUrl +
-                    '/search?q=repo:%5Egithub%5C.com/facebook/react%24+componentDidMount%5C%28%5C%29+%7B%5Cn%5Cs*this+index:no'
-            )
-            await driver.page.waitForFunction(() => document.querySelectorAll('.e2e-search-result').length > 10)
-        })
-        test('Indexed multiline search, 0 results', async () => {
-            await driver.page.goto(
-                config.sourcegraphBaseUrl +
-                    '/search?q=repo:%5Egithub%5C.com/facebook/react%24+componentDidMount%5C%28%5C%29+%7B%5Cn%5Cs*this%5C.props%5C.sourcegraph%5C%28'
-            )
-            await driver.page.waitForFunction(() => document.querySelectorAll('.e2e-search-result').length === 0)
-        })
-        test('Non-indexed multiline search, 0 results', async () => {
-            await driver.page.goto(
-                config.sourcegraphBaseUrl +
-                    '/search?q=repo:%5Egithub%5C.com/facebook/react%24+componentDidMount%5C%28%5C%29+%7B%5Cn%5Cs*this%5C.props%5C.sourcegraph%5C%28+index:no'
-            )
-            await driver.page.waitForFunction(() => document.querySelectorAll('.e2e-search-result').length === 0)
-=======
         test('Global search for a filename with 0 results', async () => {
             await driver.page.goto(config.sourcegraphBaseUrl + '/search?q=file:asdfasdf.go')
             await driver.page.waitForFunction(() => document.querySelectorAll('.e2e-search-result').length === 0)
@@ -334,7 +305,34 @@
         test('Global symbol search ("type:symbol ^newroute count:100") with a few results', async () => {
             await driver.page.goto(config.sourcegraphBaseUrl + '/search?q=type:symbol+%5Enewroute+count:100')
             await driver.page.waitForFunction(() => document.querySelectorAll('.e2e-search-result').length > 2)
->>>>>>> 4ec6774c
+        })
+        test('Indexed multiline search, many results', async () => {
+            await driver.page.goto(
+                config.sourcegraphBaseUrl +
+                    '/search?q=repo:%5Egithub%5C.com/facebook/react%24+componentDidMount%5C%28%5C%29+%7B%5Cn%5Cs*this'
+            )
+            await driver.page.waitForFunction(() => document.querySelectorAll('.e2e-search-result').length > 10)
+        })
+        test('Non-indexed multiline search, many results', async () => {
+            await driver.page.goto(
+                config.sourcegraphBaseUrl +
+                    '/search?q=repo:%5Egithub%5C.com/facebook/react%24+componentDidMount%5C%28%5C%29+%7B%5Cn%5Cs*this+index:no'
+            )
+            await driver.page.waitForFunction(() => document.querySelectorAll('.e2e-search-result').length > 10)
+        })
+        test('Indexed multiline search, 0 results', async () => {
+            await driver.page.goto(
+                config.sourcegraphBaseUrl +
+                    '/search?q=repo:%5Egithub%5C.com/facebook/react%24+componentDidMount%5C%28%5C%29+%7B%5Cn%5Cs*this%5C.props%5C.sourcegraph%5C%28'
+            )
+            await driver.page.waitForFunction(() => document.querySelectorAll('.e2e-search-result').length === 0)
+        })
+        test('Non-indexed multiline search, 0 results', async () => {
+            await driver.page.goto(
+                config.sourcegraphBaseUrl +
+                    '/search?q=repo:%5Egithub%5C.com/facebook/react%24+componentDidMount%5C%28%5C%29+%7B%5Cn%5Cs*this%5C.props%5C.sourcegraph%5C%28+index:no'
+            )
+            await driver.page.waitForFunction(() => document.querySelectorAll('.e2e-search-result').length === 0)
         })
     })
 })