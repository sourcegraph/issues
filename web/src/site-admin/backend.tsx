--- conflicted
+++ resolved
@@ -588,7 +588,6 @@
 }
 
 /**
-<<<<<<< HEAD
  * Fetch counts of LSIF jobs by state.
  */
 export function fetchLsifJobStatistics(): Observable<GQL.ILSIFJobStats> {
@@ -654,20 +653,12 @@
 /**
  * Fetch a single LSIF job by id.
  */
-export function fetchLsifJob({ id }: GQL.ILsifJobOnQueryArguments): Observable<GQL.ILSIFJob> {
-=======
- * Fetch a single LSIF job by id.
- */
 export function fetchLsifJob({ id }: GQL.ILsifJobOnQueryArguments): Observable<GQL.ILSIFJob | null> {
->>>>>>> 4462a087
     return queryGraphQL(
         gql`
             query LsifJob($id: ID!) {
                 node(id: $id) {
-<<<<<<< HEAD
-=======
                     __typename
->>>>>>> 4462a087
                     ... on LSIFJob {
                         id
                         name
@@ -685,9 +676,6 @@
         { id }
     ).pipe(
         map(dataOrThrowErrors),
-<<<<<<< HEAD
-        map(data => data.node as GQL.ILSIFJob)
-=======
         map(({ node }) => {
             if (!node) {
                 return null
@@ -698,6 +686,5 @@
 
             return node
         })
->>>>>>> 4462a087
     )
 }