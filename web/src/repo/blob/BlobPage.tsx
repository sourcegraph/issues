--- conflicted
+++ resolved
@@ -35,13 +35,10 @@
 import { ErrorMessage } from '../../components/alerts'
 import { Redirect } from 'react-router'
 import { toTreeURL } from '../../util/url'
-<<<<<<< HEAD
 import { BreadcrumbSetters } from '../../components/Breadcrumbs'
 import { useEventObservable } from '../../../../shared/src/util/useObservable'
 import { FilePathBreadcrumbs } from '../FilePathBreadcrumbs'
-=======
 import { AuthenticatedUser } from '../../auth'
->>>>>>> 98c7ed96
 
 function fetchBlobCacheKey(parsed: ParsedRepoURI & { isLightTheme: boolean; disableTimeout: boolean }): string {
     return makeRepoURI(parsed) + String(parsed.isLightTheme) + String(parsed.disableTimeout)
