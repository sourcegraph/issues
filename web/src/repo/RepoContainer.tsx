--- conflicted
+++ resolved
@@ -96,17 +96,7 @@
             distinctUntilChanged()
         )
         this.subscriptions.add(
-<<<<<<< HEAD
             repositoryChanges
-=======
-            merge(
-                repositoryChanges,
-                this.repositoryAdds.pipe(
-                    withLatestFrom(repositoryChanges),
-                    map(([, repoName]) => repoName)
-                )
-            )
->>>>>>> f05952b3
                 .pipe(
                     tap(() => this.setState({ repoOrError: undefined })),
                     switchMap(repoName =>
