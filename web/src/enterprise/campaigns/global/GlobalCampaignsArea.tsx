--- conflicted
+++ resolved
@@ -26,7 +26,6 @@
                 exact={true}
             />
             <Route
-<<<<<<< HEAD
                 path={`${match.url}/create`}
                 render={props => <CreateCampaign {...outerProps} {...props} />}
                 exact={true}
@@ -37,10 +36,7 @@
                 exact={true}
             />
             <Route
-                path={`${match.url}/new`}
-=======
                 path={`${match.url}/(new|update)`}
->>>>>>> d2bd7f19
                 render={props => <CampaignDetails {...outerProps} {...props} />}
                 exact={true}
             />
