import React from 'react'
import { RouteComponentProps, Switch, Route } from 'react-router'
import { GlobalCampaignListPage } from './list/GlobalCampaignListPage'
import { CampaignDetails } from '../detail/CampaignDetails'
import { IUser } from '../../../../../shared/src/graphql/schema'
import { withAuthenticatedUser } from '../../../auth/withAuthenticatedUser'
import { ThemeProps } from '../../../../../shared/src/theme'
import { CreateCampaign } from './create/CreateCampaign'
import { ExtensionsControllerProps } from '../../../../../shared/src/extensions/controller'
import { PlatformContextProps } from '../../../../../shared/src/platform/context'
import { TelemetryProps } from '../../../../../shared/src/telemetry/telemetryService'
import { CampaignUpdateSelection } from '../detail/CampaignUpdateSelection'
<<<<<<< HEAD
import { CampaignCLIHelp } from './create/CampaignCLIHelp'
=======
import { CampaignsDotComPage } from './marketing/CampaignsDotComPage'
import { CampaignsSiteAdminMarketingPage } from './marketing/CampaignsSiteAdminMarketingPage'
import { CampaignsUserMarketingPage } from './marketing/CampaignsUserMarketingPage'
>>>>>>> c9f96d2f

interface Props
    extends RouteComponentProps<{}>,
        ThemeProps,
        ExtensionsControllerProps,
        TelemetryProps,
        PlatformContextProps {
    authenticatedUser: IUser
    isSourcegraphDotCom: boolean
}

/**
 * The global campaigns area.
 */
<<<<<<< HEAD
export const GlobalCampaignsArea = withAuthenticatedUser<Props>(({ match, ...outerProps }) => (
    <div className="container mt-4">
        {/* eslint-disable react/jsx-no-bind */}
        <Switch>
            <Route
                render={props => <GlobalCampaignListPage {...outerProps} {...props} />}
                path={match.url}
                exact={true}
            />
            <Route
                path={`${match.url}/create`}
                render={props => <CreateCampaign {...outerProps} {...props} />}
                exact={true}
            />
            <Route
                path={`${match.url}/cli`}
                render={props => <CampaignCLIHelp {...outerProps} {...props} />}
                exact={true}
            />
            <Route
                path={`${match.url}/new`}
                render={props => <CampaignDetails {...outerProps} {...props} />}
                exact={true}
            />
            <Route
                path={`${match.url}/update`}
                render={props => <CampaignUpdateSelection {...outerProps} {...props} />}
                exact={true}
            />
            <Route
                path={`${match.url}/:campaignID`}
                render={({ match, ...props }: RouteComponentProps<{ campaignID: string }>) => (
                    <CampaignDetails {...outerProps} {...props} campaignID={match.params.campaignID} />
                )}
            />
        </Switch>
        {/* eslint-enable react/jsx-no-bind */}
    </div>
))
=======
export const GlobalCampaignsArea = withAuthenticatedUser<Props>(({ match, ...outerProps }) => {
    let content: React.ReactFragment
    if (outerProps.isSourcegraphDotCom) {
        content = <CampaignsDotComPage {...outerProps} />
    } else if (window.context.experimentalFeatures?.automation === 'enabled') {
        if (!outerProps.authenticatedUser.siteAdmin && window.context.site['campaigns.readAccess.enabled'] !== true) {
            content = <CampaignsUserMarketingPage {...outerProps} enableReadAccess={true} />
        } else {
            content = (
                <>
                    {/* eslint-disable react/jsx-no-bind */}
                    <Switch>
                        <Route
                            render={props => <GlobalCampaignListPage {...outerProps} {...props} />}
                            path={match.url}
                            exact={true}
                        />
                        <Route
                            path={`${match.url}/new`}
                            render={props => <CampaignDetails {...outerProps} {...props} />}
                            exact={true}
                        />
                        <Route
                            path={`${match.url}/update`}
                            render={props => <CampaignUpdateSelection {...outerProps} {...props} />}
                            exact={true}
                        />
                        <Route
                            path={`${match.url}/:campaignID`}
                            render={({ match, ...props }: RouteComponentProps<{ campaignID: string }>) => (
                                <CampaignDetails {...outerProps} {...props} campaignID={match.params.campaignID} />
                            )}
                        />
                    </Switch>
                    {/* eslint-enable react/jsx-no-bind */}
                </>
            )
        }
    } else if (outerProps.authenticatedUser.siteAdmin) {
        content = <CampaignsSiteAdminMarketingPage {...outerProps} />
    } else {
        content = <CampaignsUserMarketingPage {...outerProps} enableReadAccess={false} />
    }
    return <div className="container mt-4">{content}</div>
})
>>>>>>> c9f96d2f
<|MERGE_RESOLUTION|>--- conflicted
+++ resolved
@@ -10,13 +10,10 @@
 import { PlatformContextProps } from '../../../../../shared/src/platform/context'
 import { TelemetryProps } from '../../../../../shared/src/telemetry/telemetryService'
 import { CampaignUpdateSelection } from '../detail/CampaignUpdateSelection'
-<<<<<<< HEAD
 import { CampaignCLIHelp } from './create/CampaignCLIHelp'
-=======
 import { CampaignsDotComPage } from './marketing/CampaignsDotComPage'
 import { CampaignsSiteAdminMarketingPage } from './marketing/CampaignsSiteAdminMarketingPage'
 import { CampaignsUserMarketingPage } from './marketing/CampaignsUserMarketingPage'
->>>>>>> c9f96d2f
 
 interface Props
     extends RouteComponentProps<{}>,
@@ -31,47 +28,6 @@
 /**
  * The global campaigns area.
  */
-<<<<<<< HEAD
-export const GlobalCampaignsArea = withAuthenticatedUser<Props>(({ match, ...outerProps }) => (
-    <div className="container mt-4">
-        {/* eslint-disable react/jsx-no-bind */}
-        <Switch>
-            <Route
-                render={props => <GlobalCampaignListPage {...outerProps} {...props} />}
-                path={match.url}
-                exact={true}
-            />
-            <Route
-                path={`${match.url}/create`}
-                render={props => <CreateCampaign {...outerProps} {...props} />}
-                exact={true}
-            />
-            <Route
-                path={`${match.url}/cli`}
-                render={props => <CampaignCLIHelp {...outerProps} {...props} />}
-                exact={true}
-            />
-            <Route
-                path={`${match.url}/new`}
-                render={props => <CampaignDetails {...outerProps} {...props} />}
-                exact={true}
-            />
-            <Route
-                path={`${match.url}/update`}
-                render={props => <CampaignUpdateSelection {...outerProps} {...props} />}
-                exact={true}
-            />
-            <Route
-                path={`${match.url}/:campaignID`}
-                render={({ match, ...props }: RouteComponentProps<{ campaignID: string }>) => (
-                    <CampaignDetails {...outerProps} {...props} campaignID={match.params.campaignID} />
-                )}
-            />
-        </Switch>
-        {/* eslint-enable react/jsx-no-bind */}
-    </div>
-))
-=======
 export const GlobalCampaignsArea = withAuthenticatedUser<Props>(({ match, ...outerProps }) => {
     let content: React.ReactFragment
     if (outerProps.isSourcegraphDotCom) {
@@ -87,6 +43,16 @@
                         <Route
                             render={props => <GlobalCampaignListPage {...outerProps} {...props} />}
                             path={match.url}
+                            exact={true}
+                        />
+                        <Route
+                            path={`${match.url}/create`}
+                            render={props => <CreateCampaign {...outerProps} {...props} />}
+                            exact={true}
+                        />
+                        <Route
+                            path={`${match.url}/cli`}
+                            render={props => <CampaignCLIHelp {...outerProps} {...props} />}
                             exact={true}
                         />
                         <Route
@@ -116,5 +82,4 @@
         content = <CampaignsUserMarketingPage {...outerProps} enableReadAccess={false} />
     }
     return <div className="container mt-4">{content}</div>
-})
->>>>>>> c9f96d2f
+})