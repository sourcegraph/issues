import { LoadingSpinner } from '@sourcegraph/react-loading-spinner'
import AlertCircleIcon from 'mdi-react/AlertCircleIcon'
import React, { useState, useEffect, useRef, useCallback, useMemo } from 'react'
import * as GQL from '../../../../../shared/src/graphql/schema'
import { HeroPage } from '../../../components/HeroPage'
import { PageTitle } from '../../../components/PageTitle'
import { UserAvatar } from '../../../user/UserAvatar'
import { Timestamp } from '../../../components/time/Timestamp'
import { CampaignsIcon } from '../icons'
import { noop } from 'lodash'
import { Form } from '../../../components/Form'
import {
    fetchCampaignById,
    updateCampaign,
    deleteCampaign,
    createCampaign,
    fetchCampaignPlanById,
    retryCampaign,
    closeCampaign,
    publishCampaign,
} from './backend'
import { useError, useObservable } from '../../../util/useObservable'
import { asError } from '../../../../../shared/src/util/errors'
import * as H from 'history'
import { CampaignBurndownChart } from './BurndownChart'
import { AddChangesetForm } from './AddChangesetForm'
import { Subject, of, merge, Observable } from 'rxjs'
import { renderMarkdown } from '../../../../../shared/src/util/markdown'
import { ErrorAlert } from '../../../components/alerts'
import { Markdown } from '../../../../../shared/src/components/Markdown'
import { Link } from '../../../../../shared/src/components/Link'
import { switchMap, tap, takeWhile, repeatWhen, delay } from 'rxjs/operators'
import { ThemeProps } from '../../../../../shared/src/theme'
import classNames from 'classnames'
import { CampaignTitleField } from './form/CampaignTitleField'
import { CampaignDescriptionField } from './form/CampaignDescriptionField'
import { CloseDeleteCampaignPrompt } from './form/CloseDeleteCampaignPrompt'
import { CampaignStatus } from './CampaignStatus'
import { CampaignTabs } from './CampaignTabs'
import { DEFAULT_CHANGESET_LIST_COUNT } from './presentation'

interface Campaign
    extends Pick<
        GQL.ICampaign,
        | '__typename'
        | 'id'
        | 'name'
        | 'description'
        | 'author'
        | 'changesetCountsOverTime'
        | 'createdAt'
        | 'updatedAt'
        | 'publishedAt'
        | 'closedAt'
        | 'viewerCanAdminister'
    > {
    plan: Pick<GQL.ICampaignPlan, 'id'> | null
    changesets: Pick<GQL.ICampaign['changesets'], 'nodes' | 'totalCount'>
    changesetPlans: Pick<GQL.ICampaign['changesetPlans'], 'nodes' | 'totalCount'>
    status: Pick<GQL.ICampaign['status'], 'completedCount' | 'pendingCount' | 'errors' | 'state'>
}

interface CampaignPlan extends Pick<GQL.ICampaignPlan, '__typename' | 'id'> {
    changesetPlans: Pick<GQL.ICampaignPlan['changesetPlans'], 'nodes' | 'totalCount'>
    status: Pick<GQL.ICampaignPlan['status'], 'completedCount' | 'pendingCount' | 'errors' | 'state'>
}

interface Props extends ThemeProps {
    /**
     * The campaign ID.
     * If not given, will display a creation form.
     */
    campaignID?: GQL.ID
    authenticatedUser: Pick<GQL.IUser, 'id' | 'username' | 'avatarURL'>
    history: H.History
    location: H.Location

    /** For testing only. */
    _fetchCampaignById?: typeof fetchCampaignById | ((campaign: GQL.ID) => Observable<Campaign | null>)
    _fetchCampaignPlanById?: typeof fetchCampaignPlanById | ((campaignPlan: GQL.ID) => Observable<CampaignPlan | null>)
}

/**
 * The area for a single campaign.
 */
export const CampaignDetails: React.FunctionComponent<Props> = ({
    campaignID,
    history,
    location,
    authenticatedUser,
    isLightTheme,
    _fetchCampaignById = fetchCampaignById,
    _fetchCampaignPlanById = fetchCampaignPlanById,
}) => {
    // State for the form in editing mode
    const [name, setName] = useState<string>('')
    const [description, setDescription] = useState<string>('')

    // For errors during fetching
    const triggerError = useError()

    const campaignUpdates = useMemo(() => new Subject<void>(), [])
    const changesetUpdates = useMemo(() => new Subject<void>(), [])

    // Fetch campaign if ID was given
    const [campaign, setCampaign] = useState<Campaign | CampaignPlan | null>()
    useEffect(() => {
        if (!campaignID) {
            return
        }
        const subscription = merge(of(undefined), campaignUpdates)
            .pipe(
                switchMap(
                    () =>
                        new Observable<Campaign | null>(observer => {
                            let currentCampaign: Campaign | null
                            const subscription = _fetchCampaignById(campaignID)
                                .pipe(
                                    tap(campaign => {
                                        currentCampaign = campaign
                                    }),
                                    repeatWhen(obs =>
                                        obs.pipe(
                                            // todo(a8n): why does this not unsubscribe when takeWhile is in outer pipe
                                            takeWhile(
                                                () =>
                                                    currentCampaign?.status?.state ===
                                                    GQL.BackgroundProcessState.PROCESSING
                                            ),
                                            delay(2000)
                                        )
                                    )
                                )
                                .subscribe(observer)
                            return subscription
                        })
                )
            )
            .subscribe({
                next: fetchedCampaign => {
                    setCampaign(fetchedCampaign)
                    changesetUpdates.next()
                },
                error: triggerError,
            })
        return () => subscription.unsubscribe()
    }, [campaignID, triggerError, changesetUpdates, campaignUpdates, _fetchCampaignById])

    const [mode, setMode] = useState<'viewing' | 'editing' | 'saving' | 'deleting' | 'closing'>(
        campaignID ? 'viewing' : 'editing'
    )

    // To report errors from saving or deleting
    const [alertError, setAlertError] = useState<Error>()

    // To unblock the history after leaving edit mode
    const unblockHistoryRef = useRef<H.UnregisterCallback>(noop)
    useEffect(() => {
        if (!campaignID) {
            unblockHistoryRef.current()
            unblockHistoryRef.current = history.block('Do you want to discard this campaign?')
        }
        // Note: the current() method gets dynamically reassigned,
        // therefor we can't return it directly.
        return () => unblockHistoryRef.current()
    }, [campaignID, history])

    const previewCampaignPlans = useMemo(() => new Subject<GQL.ID>(), [])
    const nextPreviewCampaignPlan = useCallback(previewCampaignPlans.next.bind(previewCampaignPlans), [
        previewCampaignPlans,
    ])
    useObservable(
        useMemo(
            () =>
                previewCampaignPlans.pipe(
                    tap(() => {
                        setAlertError(undefined)
                        setCampaign(undefined)
                    }),
                    switchMap(plan => _fetchCampaignPlanById(plan)),
                    tap(campaign => {
                        setCampaign(campaign)
                        if (campaign && campaign.changesetPlans.totalCount <= DEFAULT_CHANGESET_LIST_COUNT) {
                            changesetUpdates.next()
                        }
                    })
                ),
            [previewCampaignPlans, changesetUpdates, _fetchCampaignPlanById]
        )
    )

    const planID: GQL.ID | null = new URLSearchParams(location.search).get('plan')
    useEffect(() => {
        if (planID) {
            nextPreviewCampaignPlan(planID)
        }
    }, [nextPreviewCampaignPlan, planID])

    if (campaign === undefined && campaignID) {
        return (
            <div className="text-center">
                <LoadingSpinner className="icon-inline mx-auto my-4" />
            </div>
        )
    }
    if (campaign === null) {
        return <HeroPage icon={AlertCircleIcon} title="Campaign not found" />
    }

    const onDraft: React.FormEventHandler = async event => {
        event.preventDefault()
        setMode('saving')
        try {
            const createdCampaign = await createCampaign({
                name,
                description,
                namespace: authenticatedUser.id,
                plan: campaign && campaign.__typename === 'CampaignPlan' ? campaign.id : undefined,
                draft: true,
            })
            unblockHistoryRef.current()
            history.push(`/campaigns/${createdCampaign.id}`)
            setMode('viewing')
            setAlertError(undefined)
            campaignUpdates.next()
        } catch (err) {
            setMode('editing')
            setAlertError(asError(err))
        }
    }

    const onPublish = async (): Promise<void> => {
        setMode('saving')
        try {
            await publishCampaign(campaign!.id)
            setMode('viewing')
            setAlertError(undefined)
            campaignUpdates.next()
        } catch (err) {
            setMode('editing')
            setAlertError(asError(err))
        }
    }

    const onSubmit: React.FormEventHandler = async event => {
        event.preventDefault()
        setMode('saving')
        try {
            if (campaignID) {
                setCampaign(await updateCampaign({ id: campaignID, name, description }))
                unblockHistoryRef.current()
            } else {
                const createdCampaign = await createCampaign({
                    name,
                    description,
                    namespace: authenticatedUser.id,
                    plan: campaign && campaign.__typename === 'CampaignPlan' ? campaign.id : undefined,
                })
                unblockHistoryRef.current()
                history.push(`/campaigns/${createdCampaign.id}`)
            }
            setMode('viewing')
            setAlertError(undefined)
        } catch (err) {
            setMode('editing')
            setAlertError(asError(err))
        }
    }

    const discardChangesMessage = 'Do you want to discard your changes?'

    const onEdit: React.MouseEventHandler = event => {
        event.preventDefault()
        unblockHistoryRef.current = history.block(discardChangesMessage)
        {
            const { name, description } = campaign as Campaign
            setName(name)
            setDescription(description)
            setMode('editing')
        }
    }

    const onCancel: React.FormEventHandler = event => {
        event.preventDefault()
        if (!confirm(discardChangesMessage)) {
            return
        }
        unblockHistoryRef.current()
        setMode('viewing')
        setAlertError(undefined)
    }

    const onClose = async (closeChangesets: boolean): Promise<void> => {
        if (!confirm('Are you sure you want to close the campaign?')) {
            return
        }
        setMode('closing')
        try {
            await closeCampaign(campaign!.id, closeChangesets)
            campaignUpdates.next()
        } catch (err) {
            setAlertError(asError(err))
        } finally {
            setMode('viewing')
        }
    }

    const onDelete = async (closeChangesets: boolean): Promise<void> => {
        if (!confirm('Are you sure you want to delete the campaign?')) {
            return
        }
        setMode('deleting')
        try {
            await deleteCampaign(campaign!.id, closeChangesets)
            history.push('/campaigns')
        } catch (err) {
            setAlertError(asError(err))
        } finally {
            setMode('viewing')
        }
    }

    const onRetry = async (): Promise<void> => {
        try {
            await retryCampaign(campaign!.id)
            campaignUpdates.next()
        } catch (err) {
            setAlertError(asError(err))
        }
    }

    const onAddChangeset = (): void => {
        // we also check the campaign.changesets.totalCount, so an update to the campaign is required as well
        campaignUpdates.next()
        changesetUpdates.next()
    }

    const author = campaign && campaign.__typename === 'Campaign' ? campaign.author : authenticatedUser

    return (
        <>
            <PageTitle title={campaign && campaign.__typename === 'Campaign' ? campaign.name : 'New campaign'} />
            <Form onSubmit={onSubmit} onReset={onCancel} className="e2e-campaign-form position-relative">
                <div className="d-flex mb-2">
                    <h2 className="m-0">
                        <CampaignsIcon
                            className={classNames(
                                'icon-inline mr-2',
                                campaign && campaign.__typename === 'Campaign' && !campaign.closedAt
                                    ? 'text-success'
                                    : campaignID
                                    ? 'text-danger'
                                    : 'text-muted'
                            )}
                        />
                        <span>
                            <Link to="/campaigns">Campaigns</Link>
                        </span>
                        <span className="text-muted d-inline-block mx-2">/</span>
                        {mode === 'editing' || mode === 'saving' ? (
                            <CampaignTitleField
                                className="w-auto d-inline-block e2e-campaign-title"
                                value={name}
                                onChange={setName}
                                disabled={mode === 'saving'}
                            />
                        ) : (
                            <span>{campaign && campaign.__typename === 'Campaign' && campaign.name}</span>
                        )}
                    </h2>
                    <span className="flex-grow-1 d-flex justify-content-end align-items-center">
                        {(mode === 'saving' || mode === 'deleting' || mode === 'closing') && (
                            <LoadingSpinner className="mr-2" />
                        )}
                        {campaign &&
                            campaign.__typename === 'Campaign' &&
                            (mode === 'editing' || mode === 'saving' ? (
                                <>
                                    <button type="submit" className="btn btn-primary mr-1" disabled={mode === 'saving'}>
                                        Save
                                    </button>
                                    <button type="reset" className="btn btn-secondary" disabled={mode === 'saving'}>
                                        Cancel
                                    </button>
                                </>
                            ) : (
                                campaign.viewerCanAdminister && (
                                    <>
                                        <button
                                            type="button"
                                            id="e2e-campaign-edit"
                                            className="btn btn-secondary mr-1"
                                            onClick={onEdit}
                                            disabled={mode === 'deleting' || mode === 'closing'}
                                        >
                                            Edit
                                        </button>
                                        {!campaign.closedAt && (
<<<<<<< HEAD
                                            <CloseDeleteCampaignPrompt
                                                summary={
                                                    <span className="btn btn-secondary mr-1 dropdown-toggle">
                                                        Close
                                                    </span>
                                                }
=======
                                            <details className="campaign-details__details">
                                                <summary>
                                                    <span
                                                        className={classNames(
                                                            'btn btn-secondary mr-1 dropdown-toggle',
                                                            campaign.status.state ===
                                                                GQL.BackgroundProcessState.PROCESSING && 'disabled'
                                                        )}
                                                        onClick={event =>
                                                            campaign.status.state ===
                                                                GQL.BackgroundProcessState.PROCESSING &&
                                                            event.preventDefault()
                                                        }
                                                        data-tooltip={
                                                            campaign.status.state ===
                                                            GQL.BackgroundProcessState.PROCESSING
                                                                ? 'Cannot close while campaign is being created'
                                                                : undefined
                                                        }
                                                    >
                                                        Close
                                                    </span>
                                                </summary>
                                                <CloseDeleteCampaignPrompt
                                                    message={
                                                        <p>
                                                            Close campaign <b>{campaign.name}</b>?
                                                        </p>
                                                    }
                                                    changesetsCount={campaign.changesets.totalCount}
                                                    closeChangesets={closeChangesets}
                                                    onCloseChangesetsToggle={setCloseChangesets}
                                                    buttonText="Close"
                                                    onButtonClick={onClose}
                                                    buttonClassName="btn-secondary"
                                                    buttonDisabled={
                                                        mode === 'deleting' ||
                                                        mode === 'closing' ||
                                                        campaign.status.state === GQL.BackgroundProcessState.PROCESSING
                                                    }
                                                    className="position-absolute campaign-details__details-menu"
                                                />
                                            </details>
                                        )}
                                        <details className="campaign-details__details">
                                            <summary>
                                                <span
                                                    className={classNames(
                                                        'btn btn-danger dropdown-toggle',
                                                        campaign.status.state ===
                                                            GQL.BackgroundProcessState.PROCESSING && 'disabled'
                                                    )}
                                                    onClick={event =>
                                                        campaign.status.state ===
                                                            GQL.BackgroundProcessState.PROCESSING &&
                                                        event.preventDefault()
                                                    }
                                                    data-tooltip={
                                                        campaign.status.state === GQL.BackgroundProcessState.PROCESSING
                                                            ? 'Cannot delete while campaign is being created'
                                                            : undefined
                                                    }
                                                >
                                                    Delete
                                                </span>
                                            </summary>
                                            <CloseDeleteCampaignPrompt
>>>>>>> 5fe37ed2
                                                message={
                                                    <p>
                                                        Close campaign <strong>{campaign.name}</strong>?
                                                    </p>
                                                }
                                                changesetsCount={campaign.changesets.totalCount}
<<<<<<< HEAD
                                                buttonText="Close"
                                                onButtonClick={onClose}
                                                buttonClassName="btn-secondary"
                                                buttonDisabled={mode === 'deleting' || mode === 'closing'}
=======
                                                closeChangesets={closeChangesets}
                                                onCloseChangesetsToggle={setCloseChangesets}
                                                buttonText="Delete"
                                                onButtonClick={onDelete}
                                                buttonClassName="btn-danger"
                                                buttonDisabled={
                                                    mode === 'deleting' ||
                                                    mode === 'closing' ||
                                                    campaign.status.state === GQL.BackgroundProcessState.PROCESSING
                                                }
                                                className="position-absolute campaign-details__details-menu"
>>>>>>> 5fe37ed2
                                            />
                                        )}
                                        <CloseDeleteCampaignPrompt
                                            summary={<span className="btn btn-danger dropdown-toggle">Delete</span>}
                                            message={
                                                <p>
                                                    Delete campaign <strong>{campaign.name}</strong>?
                                                </p>
                                            }
                                            changesetsCount={campaign.changesets.totalCount}
                                            buttonText="Delete"
                                            onButtonClick={onDelete}
                                            buttonClassName="btn-danger"
                                            buttonDisabled={mode === 'deleting' || mode === 'closing'}
                                        />
                                    </>
                                )
                            ))}
                    </span>
                </div>
                {alertError && <ErrorAlert error={alertError} />}
                <div className="card">
                    {campaign && campaign.__typename === 'Campaign' && (
                        <div className="card-header">
                            <strong>
                                <UserAvatar user={author} className="icon-inline" /> {author.username}
                            </strong>{' '}
                            started <Timestamp date={campaign.createdAt} />
                        </div>
                    )}
                    {mode === 'editing' || mode === 'saving' ? (
                        <CampaignDescriptionField
                            value={description}
                            onChange={setDescription}
                            disabled={mode === 'saving'}
                        />
                    ) : (
                        campaign &&
                        campaign.__typename === 'Campaign' && (
                            <div className="card-body">
                                <Markdown dangerousInnerHTML={renderMarkdown(campaign.description)}></Markdown>
                            </div>
                        )
                    )}
                </div>
                {mode === 'editing' && (
                    <p className="ml-1 mb-0">
                        <small>
                            <a rel="noopener noreferrer" target="_blank" href="/help/user/markdown">
                                Markdown supported
                            </a>
                        </small>
                    </p>
                )}
                {(!campaign || (campaign && campaign.__typename === 'CampaignPlan')) && mode === 'editing' && (
                    <>
                        {campaign && (
                            <button
                                type="submit"
                                className="btn btn-secondary mr-1"
                                onClick={onDraft}
                                disabled={mode !== 'editing'}
                            >
                                Create draft
                            </button>
                        )}
                        <button
                            type="submit"
                            className="btn btn-primary"
                            disabled={mode !== 'editing' || campaign?.changesetPlans.totalCount === 0}
                        >
                            Create
                        </button>
                    </>
                )}
            </Form>

            {/* is already created or a plan is available */}
            {campaign && (
                <>
                    <CampaignStatus
                        campaign={campaign}
                        status={campaign.status}
                        onPublish={onPublish}
                        onRetry={onRetry}
                    />

                    {campaign.__typename === 'Campaign' && (
                        <>
                            <h3>Progress</h3>
                            <CampaignBurndownChart
                                changesetCountsOverTime={campaign.changesetCountsOverTime}
                                history={history}
                            />
                            {/* only campaigns that have no plan can add changesets manually */}
                            {!campaign.plan && campaign.viewerCanAdminister && (
                                <AddChangesetForm campaignID={campaign.id} onAdd={onAddChangeset} />
                            )}
                        </>
                    )}

                    {campaign.changesetPlans.totalCount +
                        (campaign.__typename === 'Campaign' ? campaign.changesets.totalCount : 0) >
                    0 ? (
                        <CampaignTabs
                            campaign={campaign}
                            changesetUpdates={changesetUpdates}
                            campaignUpdates={campaignUpdates}
                            persistLines={campaign.__typename === 'Campaign'}
                            history={history}
                            location={location}
                            className="mt-3"
                            isLightTheme={isLightTheme}
                        />
                    ) : (
                        campaign.status.state !== GQL.BackgroundProcessState.PROCESSING && (
                            <p className="mt-3 text-muted">No changesets</p>
                        )
                    )}
                </>
            )}
        </>
    )
}<|MERGE_RESOLUTION|>--- conflicted
+++ resolved
@@ -396,16 +396,8 @@
                                             Edit
                                         </button>
                                         {!campaign.closedAt && (
-<<<<<<< HEAD
                                             <CloseDeleteCampaignPrompt
                                                 summary={
-                                                    <span className="btn btn-secondary mr-1 dropdown-toggle">
-                                                        Close
-                                                    </span>
-                                                }
-=======
-                                            <details className="campaign-details__details">
-                                                <summary>
                                                     <span
                                                         className={classNames(
                                                             'btn btn-secondary mr-1 dropdown-toggle',
@@ -426,30 +418,25 @@
                                                     >
                                                         Close
                                                     </span>
-                                                </summary>
-                                                <CloseDeleteCampaignPrompt
-                                                    message={
-                                                        <p>
-                                                            Close campaign <b>{campaign.name}</b>?
-                                                        </p>
-                                                    }
-                                                    changesetsCount={campaign.changesets.totalCount}
-                                                    closeChangesets={closeChangesets}
-                                                    onCloseChangesetsToggle={setCloseChangesets}
-                                                    buttonText="Close"
-                                                    onButtonClick={onClose}
-                                                    buttonClassName="btn-secondary"
-                                                    buttonDisabled={
-                                                        mode === 'deleting' ||
-                                                        mode === 'closing' ||
-                                                        campaign.status.state === GQL.BackgroundProcessState.PROCESSING
-                                                    }
-                                                    className="position-absolute campaign-details__details-menu"
-                                                />
-                                            </details>
+                                                }
+                                                message={
+                                                    <p>
+                                                        Close campaign <strong>{campaign.name}</strong>?
+                                                    </p>
+                                                }
+                                                changesetsCount={campaign.changesets.totalCount}
+                                                buttonText="Close"
+                                                onButtonClick={onClose}
+                                                buttonClassName="btn-secondary"
+                                                buttonDisabled={
+                                                    mode === 'deleting' ||
+                                                    mode === 'closing' ||
+                                                    campaign.status.state === GQL.BackgroundProcessState.PROCESSING
+                                                }
+                                            />
                                         )}
-                                        <details className="campaign-details__details">
-                                            <summary>
+                                        <CloseDeleteCampaignPrompt
+                                            summary={
                                                 <span
                                                     className={classNames(
                                                         'btn btn-danger dropdown-toggle',
@@ -469,37 +456,7 @@
                                                 >
                                                     Delete
                                                 </span>
-                                            </summary>
-                                            <CloseDeleteCampaignPrompt
->>>>>>> 5fe37ed2
-                                                message={
-                                                    <p>
-                                                        Close campaign <strong>{campaign.name}</strong>?
-                                                    </p>
-                                                }
-                                                changesetsCount={campaign.changesets.totalCount}
-<<<<<<< HEAD
-                                                buttonText="Close"
-                                                onButtonClick={onClose}
-                                                buttonClassName="btn-secondary"
-                                                buttonDisabled={mode === 'deleting' || mode === 'closing'}
-=======
-                                                closeChangesets={closeChangesets}
-                                                onCloseChangesetsToggle={setCloseChangesets}
-                                                buttonText="Delete"
-                                                onButtonClick={onDelete}
-                                                buttonClassName="btn-danger"
-                                                buttonDisabled={
-                                                    mode === 'deleting' ||
-                                                    mode === 'closing' ||
-                                                    campaign.status.state === GQL.BackgroundProcessState.PROCESSING
-                                                }
-                                                className="position-absolute campaign-details__details-menu"
->>>>>>> 5fe37ed2
-                                            />
-                                        )}
-                                        <CloseDeleteCampaignPrompt
-                                            summary={<span className="btn btn-danger dropdown-toggle">Delete</span>}
+                                            }
                                             message={
                                                 <p>
                                                     Delete campaign <strong>{campaign.name}</strong>?
