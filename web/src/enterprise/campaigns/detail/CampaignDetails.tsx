--- conflicted
+++ resolved
@@ -527,12 +527,7 @@
                 )}
             </Form>
 
-<<<<<<< HEAD
-            {/* Status asserts on campaign being set, so `campaign` will never be null. */}
-            {status && <CampaignStatus campaign={campaign!} status={status} onPublish={() => undefined} onRetry={onRetry} />}
-=======
-            {campaign?.status && <CampaignStatus campaign={campaign} status={campaign.status} onRetry={onRetry} />}
->>>>>>> 41bf7443
+            {campaign?.status && <CampaignStatus campaign={campaign} status={campaign.status} onPublish={() => undefined} onRetry={onRetry} />}
 
             {campaign && campaign.__typename === 'Campaign' && (
                 <>
