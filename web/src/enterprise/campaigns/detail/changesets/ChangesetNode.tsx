import * as H from 'history'
import {
    IExternalChangeset,
    IChangesetPlan,
    ChangesetReviewState,
    IFileDiff,
    IPreviewFileDiff,
    ChangesetState,
    ChangesetCheckState,
} from '../../../../../../shared/src/graphql/schema'
import React, { useState, useEffect } from 'react'
import {
    changesetReviewStateColors,
    changesetReviewStateIcons,
    changesetStageLabels,
    changesetStatusColorClasses,
    changesetStateIcons,
    changesetCheckStateIcons,
    changesetCheckStateColors,
    changesetCheckStateTooltips,
} from './presentation'
import { Link } from '../../../../../../shared/src/components/Link'
import { LinkOrSpan } from '../../../../../../shared/src/components/LinkOrSpan'
import { ThemeProps } from '../../../../../../shared/src/theme'
import { Collapsible } from '../../../../components/Collapsible'
import { DiffStat } from '../../../../components/diff/DiffStat'
import { FileDiffNode } from '../../../../components/diff/FileDiffNode'
import { Markdown } from '../../../../../../shared/src/components/Markdown'
import { renderMarkdown } from '../../../../../../shared/src/util/markdown'
import { publishChangeset as _publishChangeset, syncChangeset } from '../backend'
import { LoadingSpinner } from '@sourcegraph/react-loading-spinner'
import { Subject } from 'rxjs'
import ErrorIcon from 'mdi-react/ErrorIcon'
import { asError } from '../../../../../../shared/src/util/errors'
import { ChangesetLabel } from './ChangesetLabel'
import classNames from 'classnames'
import { DraftBadge } from '../../DraftBadge'
import SyncIcon from 'mdi-react/SyncIcon'
import { parseISO, formatDistanceToNow } from 'date-fns'

export interface ChangesetNodeProps extends ThemeProps {
    node: IExternalChangeset | IChangesetPlan
    campaignUpdates?: Subject<void>
    history: H.History
    location: H.Location
    /** Shows the publish button for ChangesetPlans */
    enablePublishing: boolean
}

export const ChangesetNode: React.FunctionComponent<ChangesetNodeProps> = ({
    node,
    campaignUpdates,
    isLightTheme,
    history,
    location,
    enablePublishing,
}) => {
<<<<<<< HEAD
    const [lastUpdatedAt, setLastUpdatedAt] = useState<string | null>(null)
    const [isLoading, setIsLoading] = useState<boolean>()
=======
    const [isPublishing, setIsPublishing] = useState<boolean>()
    const publicationEnqueued = node.__typename === 'ChangesetPlan' && node.publicationEnqueued
>>>>>>> c98f56aa
    useEffect(() => {
        setIsPublishing(publicationEnqueued)
    }, [publicationEnqueued])
    const [publishError, setPublishError] = useState<Error>()
    const publishChangeset: React.MouseEventHandler = async () => {
        try {
            setPublishError(undefined)
            setIsPublishing(true)
            await _publishChangeset(node.id)
            if (campaignUpdates) {
                campaignUpdates.next()
            }
        } catch (error) {
            setPublishError(asError(error))
        } finally {
            setIsPublishing(false)
        }
    }
    const enqueueChangeset: React.MouseEventHandler = async () => {
        if (node.__typename === 'ExternalChangeset') {
            setLastUpdatedAt(node.updatedAt)
            await syncChangeset(node.id)
            // campaign should be refreshed, in case the burndown chart has changed
            if (campaignUpdates) {
                campaignUpdates.next()
            }
        }
    }
    const fileDiffs = node.diff?.fileDiffs
    const fileDiffNodes: (IFileDiff | IPreviewFileDiff)[] | undefined = fileDiffs ? fileDiffs.nodes : undefined
    const ChangesetStateIcon =
        node.__typename === 'ExternalChangeset'
            ? changesetStateIcons[node.state]
            : changesetStateIcons[ChangesetState.OPEN]
    const ReviewStateIcon =
        node.__typename === 'ExternalChangeset'
            ? changesetReviewStateIcons[node.reviewState]
            : changesetReviewStateIcons[ChangesetReviewState.PENDING]
    const ChangesetCheckStateIcon =
        node.__typename === 'ExternalChangeset' && node.checkState
            ? changesetCheckStateIcons[node.checkState]
            : changesetCheckStateIcons[ChangesetCheckState.PENDING]
    const changesetState = node.__typename === 'ExternalChangeset' ? node.state : ChangesetState.OPEN

    const stateIcon = (
        <ChangesetStateIcon
            className={classNames(
                'mr-1',
                node.__typename === 'ExternalChangeset'
                    ? `text-${changesetStatusColorClasses[changesetState]}`
                    : 'text-muted'
            )}
            data-tooltip={changesetStageLabels[changesetState]}
        />
    )

    const UpdateLoaderIcon =
        node.__typename === 'ExternalChangeset' && node.updatedAt !== lastUpdatedAt ? SyncIcon : LoadingSpinner

    const changesetNodeRow = (
        <div className="d-flex align-items-center m-1 ml-2">
            <div className="changeset-node__content flex-fill">
                <h3 className="m-0">
                    <div className="d-flex flex-column">
                        {node.__typename === 'ExternalChangeset' && (
                            <div>
                                {stateIcon}
                                <LinkOrSpan
                                    /* Deleted changesets most likely don't exist on the codehost anymore and would return 404 pages */
                                    to={
                                        node.externalURL && node.state !== ChangesetState.DELETED
                                            ? node.externalURL.url
                                            : undefined
                                    }
                                    target="_blank"
                                    rel="noopener noreferrer"
                                >
                                    {node.title}
                                </LinkOrSpan>
                                {node.__typename === 'ExternalChangeset' && node.checkState && (
                                    <ChangesetCheckStateIcon
                                        className={classNames(
                                            'ml-1 changeset-node__check-state',
                                            changesetCheckStateColors[node.checkState]
                                        )}
                                        data-tooltip={changesetCheckStateTooltips[node.checkState]}
                                    />
                                )}
                                {node.labels.length > 0 && (
                                    <span className="ml-2">
                                        {node.labels.map(label => (
                                            <ChangesetLabel label={label} key={label.text} />
                                        ))}
                                    </span>
                                )}
                            </div>
                        )}
                        <div>
                            {node.__typename === 'ChangesetPlan' && stateIcon}
                            <Link
                                to={node.repository.url}
                                className="text-muted"
                                target="_blank"
                                rel="noopener noreferrer"
                            >
                                {node.repository.name}
                            </Link>
                            {node.__typename === 'ChangesetPlan' && !isPublishing && <DraftBadge className="ml-2" />}
                        </div>
                    </div>
                </h3>
                {node.__typename === 'ExternalChangeset' && (
                    <Markdown
                        className="text-truncate"
                        dangerousInnerHTML={renderMarkdown(node.body, { plainText: true })}
                    />
                )}
            </div>
            <div className="flex-shrink-0 flex-grow-0 ml-1 d-flex flex-column align-items-end">
                {node.__typename === 'ExternalChangeset' && (
                    <span
                        data-tooltip={`Last synced ${formatDistanceToNow(parseISO(node.updatedAt))} ago. ${
                            node.updatedAt === lastUpdatedAt ? 'Currently refreshing' : 'Click to prioritize refresh'
                        }`}
                    >
                        <UpdateLoaderIcon
                            className={classNames('icon-inline', node.updatedAt !== lastUpdatedAt && 'cursor-pointer')}
                            onClick={enqueueChangeset}
                        />
                    </span>
                )}
                {fileDiffs && <DiffStat {...fileDiffs.diffStat} expandedCounts={true} />}
                {node.__typename === 'ExternalChangeset' && (
                    <ReviewStateIcon
                        className={
                            node.state === ChangesetState.DELETED
                                ? 'text-muted'
                                : `text-${changesetReviewStateColors[node.reviewState]}`
                        }
                        data-tooltip={changesetStageLabels[node.reviewState]}
                    />
                )}
            </div>
            {enablePublishing && node.__typename === 'ChangesetPlan' && (
                <>
                    {publishError && <ErrorIcon data-tooltip={publishError.message} className="ml-2" />}
                    <button
                        type="button"
                        className="flex-shrink-0 flex-grow-0 btn btn-sm btn-secondary ml-2"
                        disabled={isPublishing}
                        onClick={publishChangeset}
                    >
                        {isPublishing && <LoadingSpinner className="mr-1 icon-inline" />}{' '}
                        {isPublishing ? 'Publishing' : 'Publish'}
                    </button>
                </>
            )}
        </div>
    )
    return (
        <li className="list-group-item e2e-changeset-node">
            {fileDiffNodes ? (
                <Collapsible
                    titleClassName="changeset-node__content flex-fill"
                    title={changesetNodeRow}
                    wholeTitleClickable={false}
                >
                    {fileDiffNodes.map(fileDiffNode => (
                        <FileDiffNode
                            isLightTheme={isLightTheme}
                            node={fileDiffNode}
                            lineNumbers={true}
                            location={location}
                            history={history}
                            persistLines={node.__typename === 'ExternalChangeset'}
                            key={fileDiffNode.internalID}
                            className="mb-1"
                        />
                    ))}
                </Collapsible>
            ) : (
                <div className="changeset-node__content changeset-node__content--no-collapse flex-fill">
                    {changesetNodeRow}
                </div>
            )}
        </li>
    )
}<|MERGE_RESOLUTION|>--- conflicted
+++ resolved
@@ -55,13 +55,9 @@
     location,
     enablePublishing,
 }) => {
-<<<<<<< HEAD
     const [lastUpdatedAt, setLastUpdatedAt] = useState<string | null>(null)
-    const [isLoading, setIsLoading] = useState<boolean>()
-=======
     const [isPublishing, setIsPublishing] = useState<boolean>()
     const publicationEnqueued = node.__typename === 'ChangesetPlan' && node.publicationEnqueued
->>>>>>> c98f56aa
     useEffect(() => {
         setIsPublishing(publicationEnqueued)
     }, [publicationEnqueued])
