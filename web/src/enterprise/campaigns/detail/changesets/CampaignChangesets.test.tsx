--- conflicted
+++ resolved
@@ -12,11 +12,7 @@
         expect(
             createRenderer().render(
                 <CampaignChangesets
-<<<<<<< HEAD
-                    _queryChangesets={() =>
-=======
                     queryChangesets={() =>
->>>>>>> f9c7864e
                         of({ nodes: [{ id: '0' } as GQL.IExternalChangeset] } as GQL.IExternalChangesetConnection)
                     }
                     campaign={{ __typename: 'Campaign', id: '123', closedAt: null }}
@@ -25,12 +21,9 @@
                     isLightTheme={true}
                     campaignUpdates={new Subject<void>()}
                     changesetUpdates={new Subject<void>()}
-<<<<<<< HEAD
                     extensionsController={undefined as any}
                     platformContext={undefined as any}
                     telemetryService={NOOP_TELEMETRY_SERVICE}
-=======
->>>>>>> f9c7864e
                 />
             )
         ).toMatchSnapshot())
