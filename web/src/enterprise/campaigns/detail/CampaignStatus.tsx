import React from 'react'
import * as GQL from '../../../../../shared/src/graphql/schema'
import { ErrorMessage } from '../../../components/alerts'
import SyncIcon from 'mdi-react/SyncIcon'
import { pluralize } from '../../../../../shared/src/util/strings'

export interface CampaignStatusProps {
    campaign: Pick<GQL.ICampaign, 'closedAt' | 'viewerCanAdminister' | 'publishedAt'> & {
        changesets: Pick<GQL.ICampaign['changesets'], 'totalCount'>
        status: Pick<GQL.ICampaign['status'], 'completedCount' | 'pendingCount' | 'errors' | 'state'>
    }

    /** Called when the "Publish campaign" button is clicked. */
    onPublish: () => void
    /** Called when the "Retry failed jobs" button is clicked. */
    onRetry: () => void
}

type CampaignState = 'closed' | 'errored' | 'processing' | 'completed'

/**
 * The status of a campaign's jobs, plus its closed state and errors.
 */
export const CampaignStatus: React.FunctionComponent<CampaignStatusProps> = ({ campaign, onPublish, onRetry }) => {
    const { status } = campaign

    const progress = (status.completedCount / (status.pendingCount + status.completedCount)) * 100

    const isDraft = !campaign.publishedAt
    let state: CampaignState
    if (campaign.closedAt) {
        state = 'closed'
    } else if (campaign.status.state === GQL.BackgroundProcessState.ERRORED) {
        state = 'errored'
    } else if (campaign.status.state === GQL.BackgroundProcessState.PROCESSING) {
        state = 'processing'
    } else {
        state = 'completed'
    }

<<<<<<< HEAD
    let statusIndicatorComponent: JSX.Element | undefined
    switch (state) {
        case 'errored':
            statusIndicatorComponent = (
=======
    let statusIndicator: JSX.Element | undefined
    switch (state) {
        case 'errored':
            statusIndicator = (
>>>>>>> f9c7864e
                <>
                    <div className="alert alert-danger my-4">
                        <h3 className="alert-heading mb-0">Creating changesets failed</h3>
                        <ul className="mt-2">
                            {status.errors.map((error, i) => (
<<<<<<< HEAD
                                // There is no other suitable key, so:
                                // eslint-disable-next-line react/no-array-index-key
=======
>>>>>>> f9c7864e
                                <li className="mb-2" key={i}>
                                    <code>
                                        <ErrorMessage error={error} />
                                    </code>
                                </li>
                            ))}
                        </ul>
                        {campaign.viewerCanAdminister && (
                            <button type="button" className="btn btn-primary mb-0" onClick={onRetry}>
                                Retry
                            </button>
                        )}
                    </div>
                </>
            )
            break
        case 'processing':
<<<<<<< HEAD
            statusIndicatorComponent = (
=======
            statusIndicator = (
>>>>>>> f9c7864e
                <>
                    <div className="alert alert-info mt-4">
                        <p>
                            <SyncIcon className="icon-inline" /> Creating {status.pendingCount + status.completedCount}{' '}
                            {pluralize('changeset', status.pendingCount + status.completedCount)} on code hosts...
                        </p>
                        <div className="progress mt-2 mb-1">
                            {/* we need to set the width to control the progress bar, so: */}
                            {/* eslint-disable-next-line react/forbid-dom-props */}
                            <div className="progress-bar" style={{ width: progress + '%' }}>
                                &nbsp;
                            </div>
                        </div>
                    </div>
                </>
            )
            break
        case 'closed':
<<<<<<< HEAD
            statusIndicatorComponent = (
=======
            statusIndicator = (
>>>>>>> f9c7864e
                <div className="alert alert-secondary mt-2">
                    Campaign is closed. No changes can be made to this campaign anymore.
                </div>
            )
            break
    }

    return (
        <>
<<<<<<< HEAD
            {statusIndicatorComponent && <div>{statusIndicatorComponent}</div>}
=======
            {statusIndicator && <div>{statusIndicator}</div>}
>>>>>>> f9c7864e
            {isDraft && state !== 'closed' && (
                <>
                    <div className="d-flex align-items-center alert alert-warning my-4">
                        {campaign.viewerCanAdminister && (
                            <button type="button" className="btn btn-primary mb-0" onClick={onPublish}>
                                Publish campaign
                            </button>
                        )}
                        <p className="mb-0 ml-2">
                            Campaign is a draft.{' '}
                            {campaign.changesets.totalCount === 0
                                ? 'No changesets have'
                                : 'Only a subset of changesets has'}{' '}
                            been created on code hosts yet.
                        </p>
                    </div>
                </>
            )}
        </>
    )
}<|MERGE_RESOLUTION|>--- conflicted
+++ resolved
@@ -38,27 +38,15 @@
         state = 'completed'
     }
 
-<<<<<<< HEAD
-    let statusIndicatorComponent: JSX.Element | undefined
-    switch (state) {
-        case 'errored':
-            statusIndicatorComponent = (
-=======
     let statusIndicator: JSX.Element | undefined
     switch (state) {
         case 'errored':
             statusIndicator = (
->>>>>>> f9c7864e
                 <>
                     <div className="alert alert-danger my-4">
                         <h3 className="alert-heading mb-0">Creating changesets failed</h3>
                         <ul className="mt-2">
                             {status.errors.map((error, i) => (
-<<<<<<< HEAD
-                                // There is no other suitable key, so:
-                                // eslint-disable-next-line react/no-array-index-key
-=======
->>>>>>> f9c7864e
                                 <li className="mb-2" key={i}>
                                     <code>
                                         <ErrorMessage error={error} />
@@ -76,11 +64,7 @@
             )
             break
         case 'processing':
-<<<<<<< HEAD
-            statusIndicatorComponent = (
-=======
             statusIndicator = (
->>>>>>> f9c7864e
                 <>
                     <div className="alert alert-info mt-4">
                         <p>
@@ -99,11 +83,7 @@
             )
             break
         case 'closed':
-<<<<<<< HEAD
-            statusIndicatorComponent = (
-=======
             statusIndicator = (
->>>>>>> f9c7864e
                 <div className="alert alert-secondary mt-2">
                     Campaign is closed. No changes can be made to this campaign anymore.
                 </div>
@@ -113,11 +93,7 @@
 
     return (
         <>
-<<<<<<< HEAD
-            {statusIndicatorComponent && <div>{statusIndicatorComponent}</div>}
-=======
             {statusIndicator && <div>{statusIndicator}</div>}
->>>>>>> f9c7864e
             {isDraft && state !== 'closed' && (
                 <>
                     <div className="d-flex align-items-center alert alert-warning my-4">
