--- conflicted
+++ resolved
@@ -147,11 +147,11 @@
     smartSearchField: boolean
 
     /**
-<<<<<<< HEAD
      * Whether to display the copy query button.
      */
     copyQueryButton: boolean
-=======
+
+    /*
      * The version context the instance is in. If undefined, it means no version context is selected.
      */
     versionContext?: string
@@ -160,7 +160,6 @@
      * Available version contexts defined in the site configuration.
      */
     availableVersionContexts?: VersionContext[]
->>>>>>> 5c175231
 }
 
 const notificationClassNames = {
@@ -241,14 +240,10 @@
             filtersInQuery: {},
             splitSearchModes: true,
             interactiveSearchMode: currentSearchMode ? currentSearchMode === 'interactive' : false,
-<<<<<<< HEAD
-            smartSearchField: false,
             copyQueryButton: false,
-=======
             smartSearchField: true,
             versionContext: resolvedVersionContext,
             availableVersionContexts,
->>>>>>> 5c175231
         }
     }
 
@@ -315,17 +310,12 @@
                 if (settingsCascade.final && !isErrorLike(settingsCascade.final)) {
                     const experimentalFeatures: SettingsExperimentalFeatures =
                         settingsCascade.final.experimentalFeatures || {}
-<<<<<<< HEAD
                     const {
                         splitSearchModes = true,
-                        smartSearchField = false,
+                        smartSearchField = true,
                         copyQueryButton = false,
                     } = experimentalFeatures
                     this.setState({ splitSearchModes, smartSearchField, copyQueryButton })
-=======
-                    const { splitSearchModes = true, smartSearchField = true } = experimentalFeatures
-                    this.setState({ splitSearchModes, smartSearchField })
->>>>>>> 5c175231
                 }
             })
         )
@@ -451,13 +441,10 @@
                                     setPatternType={this.setPatternType}
                                     setCaseSensitivity={this.setCaseSensitivity}
                                     smartSearchField={this.state.smartSearchField}
-<<<<<<< HEAD
                                     copyQueryButton={this.state.copyQueryButton}
-=======
                                     versionContext={this.state.versionContext}
                                     setVersionContext={this.setVersionContext}
                                     availableVersionContexts={this.state.availableVersionContexts}
->>>>>>> 5c175231
                                 />
                             )}
                         />
