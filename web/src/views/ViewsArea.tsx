--- conflicted
+++ resolved
@@ -12,11 +12,8 @@
         SettingsCascadeProps,
         PatternTypeProps,
         CaseSensitivityProps,
-<<<<<<< HEAD
-        CopyQueryButtonProps {}
-=======
+        CopyQueryButtonProps,
         VersionContextProps {}
->>>>>>> 5c175231
 
 /**
  * The area that handles /views routes, displaying the requested view (contributed by an extension)
