---
- name: sourcegraph-e2e
  box: google/gce
  machine_type: 'custom-16-20480'
  project_id: sourcegraph-ci
  external_ip: false
  use_private_ip: true
  network: default
  username: buildkite
  ssh_key_path: '~/.ssh/id_rsa'
  shell_commands:
    - |
      cd /sourcegraph
      ./test/e2e/test.sh

- name: sourcegraph-qa-test
  box: google/gce
  machine_type: 'custom-16-20480'
  project_id: sourcegraph-ci
  external_ip: false
  use_private_ip: true
  network: default
  username: buildkite
  ssh_key_path: '~/.ssh/id_rsa'
  shell_commands:
    - |
<<<<<<< HEAD
       cd /sourcegraph
       ./test/qa-test/test.sh

- name: sourcegraph-upgrade
  box: google/gce
  machine_type: "custom-16-20480"
  project_id: sourcegraph-ci
  external_ip: false
  use_private_ip: true
  network: default
  username: buildkite
  ssh_key_path: "~/.ssh/id_rsa"
  shell_commands:
    - |
       cd /sourcegraph
       ./test/upgrade/test.sh
=======
      cd /sourcegraph
      ./test/qa/test.sh
>>>>>>> 8ad1b161
<|MERGE_RESOLUTION|>--- conflicted
+++ resolved
@@ -24,24 +24,19 @@
   ssh_key_path: '~/.ssh/id_rsa'
   shell_commands:
     - |
-<<<<<<< HEAD
-       cd /sourcegraph
-       ./test/qa-test/test.sh
+      cd /sourcegraph
+      ./test/qa/test.sh
 
 - name: sourcegraph-upgrade
   box: google/gce
-  machine_type: "custom-16-20480"
+  machine_type: 'custom-16-20480'
   project_id: sourcegraph-ci
   external_ip: false
   use_private_ip: true
   network: default
   username: buildkite
-  ssh_key_path: "~/.ssh/id_rsa"
+  ssh_key_path: '~/.ssh/id_rsa'
   shell_commands:
     - |
        cd /sourcegraph
-       ./test/upgrade/test.sh
-=======
-      cd /sourcegraph
-      ./test/qa/test.sh
->>>>>>> 8ad1b161
+       ./test/upgrade/test.sh