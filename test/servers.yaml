---
- name: sourcegraph-e2e
  box: google/gce
  machine_type: "custom-16-20480"
  project_id: sourcegraph-ci
  external_ip: false
  use_private_ip: true
  network: default
  username: buildkite
  ssh_key_path: "~/.ssh/id_rsa"
  shell_commands:
    - |
       cd /sourcegraph
<<<<<<< HEAD
       Xvfb "$DISPLAY" -screen 0 1280x1024x24 &
       x11vnc -display "$DISPLAY" -forever -rfbport 5900 >/x11vnc.log 2>&1 &

       asdf install
       yarn upgrade

       pushd enterprise
       ./cmd/server/pre-build.sh
       ./cmd/server/build.sh
       popd
       ./dev/ci/e2e.sh
       docker image rm -f "${IMAGE}"

- name: sourcegraph-upgrade
  box: google/gce
  machine_type: "custom-16-20480"
  project_id: sourcegraph-ci
  external_ip: false
  use_private_ip: true
  network: default
  username: buildkite
  ssh_key_path: "~/.ssh/id_rsa"
  shell_commands:
    - |
       cd /sourcegraph
       asdf install
       yarn generate

       # Run and initialize an old Sourcegraph release
       docker run --name sourcegraph-old --detach --publish 7080:7080 --publish 127.0.0.1:3370:3370 --rm --volume ~/.sourcegraph/config:/etc/sourcegraph --volume ~/.sourcegraph/data:/var/opt/sourcegraph sourcegraph/server:$TEST_UPGRADE_FROM_SOURCEGRAPH_VERSION
       E2E_INIT=true SOURCEGRAPH_BASE_URL=http://localhost:7080 yarn run test:regression -t 'Initialize new Sourcegraph instance'

       # Upgrade to current candidate image
       docker container stop sourcegraph-old
       docker run --name sourcegraph-new --detach --publish 7080:7080 --publish 127.0.0.1:3370:3370 --rm --volume ~/.sourcegraph/config:/etc/sourcegraph --volume ~/.sourcegraph/data:/var/opt/sourcegraph sourcegraph/server:$TEST_UPGRADE_TO_SOURCEGRAPH_VERSION

       # Run regression tests
       SOURCEGRAPH_BASE_URL=http://localhost:7080 yarn run test:regression

       echo "TEST: Checking Sourcegraph instance is accessible"
       curl -f http://localhost:3370
       curl -f http://localhost:3370/healthz
       echo "ALL TESTS PASSED"
=======
       ./test/e2e/test.sh
>>>>>>> 88c1b9c1
<|MERGE_RESOLUTION|>--- conflicted
+++ resolved
@@ -11,7 +11,6 @@
   shell_commands:
     - |
        cd /sourcegraph
-<<<<<<< HEAD
        Xvfb "$DISPLAY" -screen 0 1280x1024x24 &
        x11vnc -display "$DISPLAY" -forever -rfbport 5900 >/x11vnc.log 2>&1 &
 
@@ -24,6 +23,7 @@
        popd
        ./dev/ci/e2e.sh
        docker image rm -f "${IMAGE}"
+       ./test/e2e/test.sh
 
 - name: sourcegraph-upgrade
   box: google/gce
@@ -54,7 +54,4 @@
        echo "TEST: Checking Sourcegraph instance is accessible"
        curl -f http://localhost:3370
        curl -f http://localhost:3370/healthz
-       echo "ALL TESTS PASSED"
-=======
-       ./test/e2e/test.sh
->>>>>>> 88c1b9c1
+       echo "ALL TESTS PASSED"