---
- name: sourcegraph-e2e
  box: google/gce
  machine_type: "custom-16-20480"
  project_id: sourcegraph-ci
  external_ip: false
  use_private_ip: true
  network: default
  username: buildkite
  ssh_key_path: "~/.ssh/id_rsa"
  shell_commands:
    - |
       cd /sourcegraph
<<<<<<< HEAD
       Xvfb "$DISPLAY" -screen 0 1280x1024x24 &
       x11vnc -display "$DISPLAY" -forever -rfbport 5900 >/x11vnc.log 2>&1 &

       asdf install
       yarn upgrade

       pushd enterprise
       ./cmd/server/pre-build.sh
       ./cmd/server/build.sh
       popd
       ./dev/ci/e2e.sh
       docker image rm -f "${IMAGE}"
       ./test/e2e/test.sh

- name: sourcegraph-upgrade
=======
       ./test/e2e/test.sh

- name: sourcegraph-regression
>>>>>>> 8ee172a7
  box: google/gce
  machine_type: "custom-16-20480"
  project_id: sourcegraph-ci
  external_ip: false
  use_private_ip: true
  network: default
  username: buildkite
  ssh_key_path: "~/.ssh/id_rsa"
  shell_commands:
    - |
       cd /sourcegraph
<<<<<<< HEAD
       asdf install
       yarn generate

       # Run and initialize an old Sourcegraph release
       docker run --name sourcegraph-old --detach --publish 7080:7080 --publish 127.0.0.1:3370:3370 --rm --volume ~/.sourcegraph/config:/etc/sourcegraph --volume ~/.sourcegraph/data:/var/opt/sourcegraph sourcegraph/server:$TEST_UPGRADE_FROM_SOURCEGRAPH_VERSION
       E2E_INIT=true SOURCEGRAPH_BASE_URL=http://localhost:7080 yarn run test:regression -t 'Initialize new Sourcegraph instance'

       # Upgrade to current candidate image
       docker container stop sourcegraph-old
       docker run --name sourcegraph-new --detach --publish 7080:7080 --publish 127.0.0.1:3370:3370 --rm --volume ~/.sourcegraph/config:/etc/sourcegraph --volume ~/.sourcegraph/data:/var/opt/sourcegraph sourcegraph/server:$TEST_UPGRADE_TO_SOURCEGRAPH_VERSION

       # Run regression tests
       SOURCEGRAPH_BASE_URL=http://localhost:7080 yarn run test:regression

       echo "TEST: Checking Sourcegraph instance is accessible"
       curl -f http://localhost:3370
       curl -f http://localhost:3370/healthz
       echo "ALL TESTS PASSED"
=======
       ./test/qa-test/test.sh
>>>>>>> 8ee172a7
<|MERGE_RESOLUTION|>--- conflicted
+++ resolved
@@ -11,27 +11,9 @@
   shell_commands:
     - |
        cd /sourcegraph
-<<<<<<< HEAD
-       Xvfb "$DISPLAY" -screen 0 1280x1024x24 &
-       x11vnc -display "$DISPLAY" -forever -rfbport 5900 >/x11vnc.log 2>&1 &
-
-       asdf install
-       yarn upgrade
-
-       pushd enterprise
-       ./cmd/server/pre-build.sh
-       ./cmd/server/build.sh
-       popd
-       ./dev/ci/e2e.sh
-       docker image rm -f "${IMAGE}"
-       ./test/e2e/test.sh
-
-- name: sourcegraph-upgrade
-=======
        ./test/e2e/test.sh
 
 - name: sourcegraph-regression
->>>>>>> 8ee172a7
   box: google/gce
   machine_type: "custom-16-20480"
   project_id: sourcegraph-ci
@@ -43,25 +25,31 @@
   shell_commands:
     - |
        cd /sourcegraph
-<<<<<<< HEAD
+       ./test/qa-test/test.sh
+
+- name: sourcegraph-upgrade
+  box: google/gce
+  machine_type: "custom-16-20480"
+  project_id: sourcegraph-ci
+  external_ip: false
+  use_private_ip: true
+  network: default
+  username: buildkite
+  ssh_key_path: "~/.ssh/id_rsa"
+  shell_commands:
+    - |
+       cd /sourcegraph
        asdf install
        yarn generate
-
        # Run and initialize an old Sourcegraph release
        docker run --name sourcegraph-old --detach --publish 7080:7080 --publish 127.0.0.1:3370:3370 --rm --volume ~/.sourcegraph/config:/etc/sourcegraph --volume ~/.sourcegraph/data:/var/opt/sourcegraph sourcegraph/server:$TEST_UPGRADE_FROM_SOURCEGRAPH_VERSION
        E2E_INIT=true SOURCEGRAPH_BASE_URL=http://localhost:7080 yarn run test:regression -t 'Initialize new Sourcegraph instance'
-
        # Upgrade to current candidate image
        docker container stop sourcegraph-old
        docker run --name sourcegraph-new --detach --publish 7080:7080 --publish 127.0.0.1:3370:3370 --rm --volume ~/.sourcegraph/config:/etc/sourcegraph --volume ~/.sourcegraph/data:/var/opt/sourcegraph sourcegraph/server:$TEST_UPGRADE_TO_SOURCEGRAPH_VERSION
-
        # Run regression tests
        SOURCEGRAPH_BASE_URL=http://localhost:7080 yarn run test:regression
-
        echo "TEST: Checking Sourcegraph instance is accessible"
        curl -f http://localhost:3370
        curl -f http://localhost:3370/healthz
-       echo "ALL TESTS PASSED"
-=======
-       ./test/qa-test/test.sh
->>>>>>> 8ee172a7
+       echo "ALL TESTS PASSED"