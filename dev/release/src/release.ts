import { ensureEvent, getClient, EventOptions } from './google-calendar'
import { postMessage } from './slack'
import {
    getAuthenticatedGitHubClient,
    listIssues,
    getTrackingIssue,
    ensureReleaseTrackingIssue,
    ensurePatchReleaseIssue,
    createChangesets,
    CreatedChangeset,
    createTag,
} from './github'
import * as changelog from './changelog'
import * as campaigns from './campaigns'
import { Config, releaseVersions, loadConfig } from './config'
import { formatDate, timezoneLink } from './util'
import { addMinutes, isWeekend, eachDayOfInterval, addDays, subDays } from 'date-fns'
<<<<<<< HEAD
import * as semver from 'semver'
=======
import execa from 'execa'
>>>>>>> cfb26a61
import { readFileSync, writeFileSync } from 'fs'
import * as path from 'path'
import commandExists from 'command-exists'

const sed = process.platform === 'linux' ? 'sed' : 'gsed'
<<<<<<< HEAD
interface Config {
    teamEmail: string

    captainSlackUsername: string
    captainGitHubUsername: string

    previousRelease: string
    upcomingRelease: string

    releaseDateTime: string
    oneWorkingDayBeforeRelease: string
    fourWorkingDaysBeforeRelease: string
    fiveWorkingDaysBeforeRelease: string

    slackAnnounceChannel: string

    dryRun: {
        tags?: boolean
        changesets?: boolean
        trackingIssues?: boolean
    }
}

/**
 * Convenience function for getting relevant configured releases as semver.SemVer
 *
 * It prompts for a confirmation of the `upcomingRelease` that is cached for a week.
 */
async function releaseVersions(
    config: Config
): Promise<{
    previous: semver.SemVer
    upcoming: semver.SemVer
}> {
    const parseOptions: semver.Options = { loose: false }
    const parsedPrevious = semver.parse(config.previousRelease, parseOptions)
    if (!parsedPrevious) {
        throw new Error(`config.previousRelease '${config.previousRelease}' is not valid semver`)
    }
    const parsedUpcoming = semver.parse(config.upcomingRelease, parseOptions)
    if (!parsedUpcoming) {
        throw new Error(`config.upcomingRelease '${config.upcomingRelease}' is not valid semver`)
    }

    // Verify the configured upcoming release. The response is cached and expires in a
    // week, after which the captain is required to confirm again.
    const now = new Date()
    const cachedVersion = `.secrets/current_release_${now.getUTCFullYear()}_${getWeekNumber(now)}.txt`
    const confirmVersion = await readLine(
        `Please confirm the upcoming release version (configured: '${config.upcomingRelease}'): `,
        cachedVersion
    )
    const parsedConfirmed = semver.parse(confirmVersion, parseOptions)
    if (!parsedConfirmed) {
        throw new Error(`Provided version '${confirmVersion}' is not valid semver (in ${cachedVersion})`)
    }
    if (semver.neq(parsedConfirmed, parsedUpcoming)) {
        throw new Error(
            `Provided version '${confirmVersion}' and config.upcomingRelease '${config.upcomingRelease}' to not match - please update the release configuration, or confirm the version in your cached answer (in ${cachedVersion})`
        )
    }

    const versions = {
        previous: parsedPrevious,
        upcoming: parsedUpcoming,
    }
    console.log(`Using versions: { upcoming: ${versions.upcoming.format()}, previous: ${versions.previous.format()} }`)
    return versions
}
=======
>>>>>>> cfb26a61

type StepID =
    | 'help'
    // release tracking
    | 'tracking:release-timeline'
    | 'tracking:release-issue'
    | 'tracking:patch-issue'
    // branch cut
    | 'changelog:cut'
    // release
    | 'release:status'
    | 'release:create-candidate'
    | 'release:stage'
    | 'release:add-to-campaign'
    | 'release:close'
    // testing
    | '_test:google-calendar'
    | '_test:slack'
    | '_test:campaign-create-from-changes'
    | '_test:config'

interface Step {
    id: StepID
    description: string
    run?: ((config: Config, ...args: string[]) => Promise<void>) | ((config: Config, ...args: string[]) => void)
    argNames?: string[]
}

const steps: Step[] = [
    {
        id: 'help',
        description: 'Output help text about this tool',
        argNames: ['all'],
        run: (_config, all) => {
            console.error('Sourcegraph release tool - https://about.sourcegraph.com/handbook/engineering/releases')
            console.error('\nUSAGE\n')
            console.error('\tyarn run release <step>')
            console.error('\nAVAILABLE STEPS\n')
            console.error(
                steps
                    .filter(({ id }) => all || !id.startsWith('_'))
                    .map(
                        ({ id, argNames, description }) =>
                            '\t' +
                            id +
                            (argNames && argNames.length > 0
                                ? ' ' + argNames.map(argumentName => `<${argumentName}>`).join(' ')
                                : '') +
                            '\n\t\t' +
                            description
                    )
                    .join('\n') + '\n'
            )
        },
    },
    {
        id: 'tracking:release-timeline',
        description: 'Generate a set of Google Calendar events for a MAJOR.MINOR release',
        run: async config => {
            const googleCalendar = await getClient()
            const { upcoming: release } = await releaseVersions(config)
            const events: EventOptions[] = [
                {
                    title: 'Release captain: prepare for branch cut (5 working days until release)',
                    description: 'See the release tracking issue for TODOs',
                    startDateTime: new Date(config.fiveWorkingDaysBeforeRelease).toISOString(),
                    endDateTime: addMinutes(new Date(config.fiveWorkingDaysBeforeRelease), 1).toISOString(),
                },
                {
                    title: 'Release captain: branch cut (4 working days until release)',
                    description: 'See the release tracking issue for TODOs',
                    startDateTime: new Date(config.fourWorkingDaysBeforeRelease).toISOString(),
                    endDateTime: addMinutes(new Date(config.fourWorkingDaysBeforeRelease), 1).toISOString(),
                },
                ...eachDayOfInterval({
                    start: addDays(new Date(config.fourWorkingDaysBeforeRelease), 1),
                    end: subDays(new Date(config.oneWorkingDayBeforeRelease), 1),
                })
                    .filter(date => !isWeekend(date))
                    .map(date => ({
                        title: 'Release captain: cut new release candidate',
                        description: 'See release tracking issue for TODOs',
                        startDateTime: date.toISOString(),
                        endDateTime: addMinutes(date, 1).toISOString(),
                    })),
                {
                    title: 'Release captain: tag final release (1 working day before release)',
                    description: 'See the release tracking issue for TODOs',
                    startDateTime: new Date(config.oneWorkingDayBeforeRelease).toISOString(),
                    endDateTime: addMinutes(new Date(config.oneWorkingDayBeforeRelease), 1).toISOString(),
                },
                {
                    title: `Cut release branch ${release.major}.${release.minor}`,
                    description: '(This is not an actual event to attend, just a calendar marker.)',
                    anyoneCanAddSelf: true,
                    attendees: [config.teamEmail],
                    startDateTime: new Date(config.fourWorkingDaysBeforeRelease).toISOString(),
                    endDateTime: addMinutes(new Date(config.fourWorkingDaysBeforeRelease), 1).toISOString(),
                },
                {
                    title: `Release Sourcegraph ${release.major}.${release.minor}`,
                    description: '(This is not an actual event to attend, just a calendar marker.)',
                    anyoneCanAddSelf: true,
                    attendees: [config.teamEmail],
                    startDateTime: new Date(config.releaseDateTime).toISOString(),
                    endDateTime: addMinutes(new Date(config.releaseDateTime), 1).toISOString(),
                },
            ]

            for (const event of events) {
                console.log(`Create calendar event: ${event.title}: ${event.startDateTime || 'undefined'}`)
                await ensureEvent(event, googleCalendar)
            }
        },
    },
    {
        id: 'tracking:release-issue',
        description: 'Generate a GitHub tracking issue for a MAJOR.MINOR release',
        run: async (config: Config) => {
            const {
                releaseDateTime,
                captainGitHubUsername,
                oneWorkingDayBeforeRelease,
                fourWorkingDaysBeforeRelease,
                fiveWorkingDaysBeforeRelease,

                captainSlackUsername,
                slackAnnounceChannel,
                dryRun,
            } = config
            const { upcoming: release } = await releaseVersions(config)

            // Create issue
            const { url, created } = await ensureReleaseTrackingIssue({
                version: release,
                assignees: [captainGitHubUsername],
                releaseDateTime: new Date(releaseDateTime),
                oneWorkingDayBeforeRelease: new Date(oneWorkingDayBeforeRelease),
                fourWorkingDaysBeforeRelease: new Date(fourWorkingDaysBeforeRelease),
                fiveWorkingDaysBeforeRelease: new Date(fiveWorkingDaysBeforeRelease),
                dryRun: dryRun.trackingIssues || false,
            })
            if (url) {
                console.log(created ? `Created tracking issue ${url}` : `Tracking issue already exists: ${url}`)
            }

            // Announce issue if issue does not already exist
            if (created) {
                // Slack markdown links
                const majorMinor = `${release.major}.${release.minor}`
                const branchCutDate = new Date(fourWorkingDaysBeforeRelease)
                const branchCutDateString = `<${timezoneLink(branchCutDate, `${majorMinor} branch cut`)}|${formatDate(
                    branchCutDate
                )}>`
                const releaseDate = new Date(releaseDateTime)
                const releaseDateString = `<${timezoneLink(releaseDate, `${majorMinor} release`)}|${formatDate(
                    releaseDate
                )}>`
                await postMessage(
                    `:mega: *${majorMinor} Release*

:captain: Release captain: @${captainSlackUsername}
:pencil: Tracking issue: ${url}
:spiral_calendar_pad: Key dates:
* Branch cut: ${branchCutDateString}
* Release: ${releaseDateString}`,
                    slackAnnounceChannel
                )
                console.log(`Posted to Slack channel ${slackAnnounceChannel}`)
            }
        },
    },
    {
        id: 'tracking:patch-issue',
        description: 'Generate a GitHub tracking issue for a MAJOR.MINOR.PATCH release',
        run: async config => {
            const { captainGitHubUsername, captainSlackUsername, slackAnnounceChannel, dryRun } = config
            const { upcoming: release } = await releaseVersions(config)

            // Create issue
            const { url, created } = await ensurePatchReleaseIssue({
                version: release,
                assignees: [captainGitHubUsername],
                dryRun: dryRun.trackingIssues || false,
            })
            if (url) {
                console.log(created ? `Created tracking issue ${url}` : `Tracking issue already exists: ${url}`)
            }

            // Announce issue if issue does not already exist
            if (created) {
                const patchRequestTemplate = `https://github.com/sourcegraph/sourcegraph/issues/new?assignees=&labels=team%2Fdistribution&template=request_patch_release.md&title=${release.version}%3A+`
                await postMessage(
                    `:mega: *${release.version} Patch Release*

:captain: Release captain: @${captainSlackUsername}
:pencil: Tracking issue: ${url}

If you have changes that should go into this patch release, <${patchRequestTemplate}|please *file a patch request issue*>, or it will not be included.`,
                    slackAnnounceChannel
                )
                console.log(`Posted to Slack channel ${slackAnnounceChannel}`)
            }
        },
    },
    {
        id: 'changelog:cut',
        description: 'Generate pull requests to perform a changelog cut for branch cut',
        argNames: ['changelogFile'],
        run: async (config, changelogFile = 'CHANGELOG.md') => {
            const { upcoming: release } = await releaseVersions(config)

            await createChangesets({
                requiredCommands: [],
                changes: [
                    {
                        owner: 'sourcegraph',
                        repo: 'sourcegraph',
                        base: 'main',
                        head: `publish-${release.version}`,
                        commitMessage: `release: sourcegraph@${release.version}`,
                        edits: [
                            (directory: string) => {
                                console.log(`Updating '${changelogFile} for ${release.format()}'`)
                                const changelogPath = path.join(directory, changelogFile)
                                let changelogContents = readFileSync(changelogPath).toString()

                                // Convert 'unreleased' to a release
                                const releaseHeader = `## ${release.format()}`
                                const unreleasedHeader = '## Unreleased'
                                changelogContents = changelogContents.replace(unreleasedHeader, releaseHeader)

                                // Add a blank changelog template for the next release
                                changelogContents = changelogContents.replace(
                                    changelog.divider,
                                    changelog.releaseTemplate
                                )

                                // Update changelog
                                writeFileSync(changelogPath, changelogContents)
                            },
                        ], // Changes already done
                        title: `changelog: cut sourcegraph@${release.version}`,
                    },
                ],
                dryRun: config.dryRun.changesets,
            })
        },
    },
    {
        id: 'release:status',
        description: 'Post a message in Slack summarizing the progress of a release',
        run: async config => {
            const githubClient = await getAuthenticatedGitHubClient()
            const { upcoming: release } = await releaseVersions(config)

            const trackingIssue = await getTrackingIssue(githubClient, release)
            if (!trackingIssue) {
                throw new Error(`Tracking issue for version ${release.version} not found - has it been created yet?`)
            }

            const blockingQuery = 'is:open org:sourcegraph label:release-blocker'
            const blockingIssues = await listIssues(githubClient, blockingQuery)
            const blockingIssuesURL = `https://github.com/issues?q=${encodeURIComponent(blockingQuery)}`
            const blockingMessage =
                blockingIssues.length === 0
                    ? 'There are no release-blocking issues'
                    : `There ${
                          blockingIssues.length === 1
                              ? 'is 1 release-blocking issue'
                              : `are ${blockingIssues.length} release-blocking issues`
                      }`

            const message = `:mega: *${release.version} Release Status Update*

* Tracking issue: ${trackingIssue.url}
* ${blockingMessage}: ${blockingIssuesURL}`
            await postMessage(message, config.slackAnnounceChannel)
        },
    },
    {
        id: 'release:create-candidate',
        description: 'Generate the Nth release candidate. Set <candidate> to "final" to generate a final release',
        argNames: ['candidate'],
        run: async (config, candidate) => {
            if (!candidate) {
                throw new Error('Candidate information is required (either "final" or a number)')
            }
            const { upcoming: release } = await releaseVersions(config)
            const branch = `${release.major}.${release.minor}`
            const tag = `v${release.version}${candidate === 'final' ? '' : `-rc.${candidate}`}`
            await createTag(
                await getAuthenticatedGitHubClient(),
                {
                    owner: 'sourcegraph',
                    repo: 'sourcegraph',
                    branch,
                    tag,
                },
                config.dryRun.tags || false
            )
        },
    },
    {
        id: 'release:stage',
        description: 'Open pull requests and a campaign staging a release',
        run: async config => {
            const { slackAnnounceChannel, dryRun } = config
            const { upcoming: release, previous } = await releaseVersions(config)

            // set up campaign config
            const campaign = campaigns.releaseTrackingCampaign(release.version, await campaigns.sourcegraphCLIConfig())

            // default values
            const isPatchRelease = release.patch === 0
            const versionRegex = '[0-9]+\\.[0-9]+\\.[0-9]+'
            const campaignURL = campaigns.campaignURL(campaign)
            const trackingIssue = await getTrackingIssue(await getAuthenticatedGitHubClient(), release)
            if (!trackingIssue) {
                // Do not block release staging on lack of tracking issue
                console.error(`Tracking issue for version ${release.version} not found - has it been created yet?`)
            }

            // default PR content
            const defaultPRMessage = `release: sourcegraph@${release.version}`
            const prBodyAndDraftState = (actionItems: string[]): { draft: boolean; body: string } => {
                const defaultBody = `This pull request is part of the Sourcegraph ${release.version} release.

* [Release campaign](${campaignURL})
* ${trackingIssue ? `[Tracking issue](${trackingIssue.url}` : 'No tracking issue exists for this release'}`
                if (!actionItems || actionItems.length === 0) {
                    return { draft: false, body: defaultBody }
                }
                return {
                    draft: true, // further actions required before merge
                    body: `${defaultBody}

### :warning: Additional changes required

${actionItems.map(item => `- [ ] ${item}`).join('\n')}

cc @${config.captainGitHubUsername}
`,
                }
            }

            // Render changes
            const createdChanges = await createChangesets({
                requiredCommands: ['comby', sed, 'find', 'go'],
                changes: [
                    {
                        owner: 'sourcegraph',
                        repo: 'sourcegraph',
                        base: 'main',
                        head: `publish-${release.version}`,
                        commitMessage: isPatchRelease
                            ? `draft sourcegraph@${release.version} release`
                            : defaultPRMessage,
                        title: defaultPRMessage,
                        edits: [
                            // Update references to Sourcegraph versions in docs
                            `find . -type f -name '*.md' ! -name 'CHANGELOG.md' -exec ${sed} -i -E 's/sourcegraph\\/server:${versionRegex}/sourcegraph\\/server:${release.version}/g' {} +`,
                            `${sed} -i -E 's/version \`${versionRegex}\`/version \`${release.version}\`/g' doc/index.md`,
                            `${sed} -i -E 's/SOURCEGRAPH_VERSION="v${versionRegex}"/SOURCEGRAPH_VERSION="v${release.version}"/g' doc/admin/install/docker-compose/index.md`,
                            isPatchRelease
                                ? `comby -in-place '{{$previousReleaseRevspec := ":[1]"}} {{$previousReleaseVersion := ":[2]"}} {{$currentReleaseRevspec := ":[3]"}} {{$currentReleaseVersion := ":[4]"}}' '{{$previousReleaseRevspec := ":[3]"}} {{$previousReleaseVersion := ":[4]"}} {{$currentReleaseRevspec := "v${release.version}"}} {{$currentReleaseVersion := "${release.major}.${release.minor}"}}' doc/_resources/templates/document.html`
                                : `comby -in-place 'currentReleaseRevspec := ":[1]"' 'currentReleaseRevspec := "v${release.version}"' doc/_resources/templates/document.html`,

                            // Update references to Sourcegraph deployment versions
                            `comby -in-place 'latestReleaseKubernetesBuild = newBuild(":[1]")' "latestReleaseKubernetesBuild = newBuild(\\"${release.version}\\")" cmd/frontend/internal/app/updatecheck/handler.go`,
                            `comby -in-place 'latestReleaseDockerServerImageBuild = newBuild(":[1]")' "latestReleaseDockerServerImageBuild = newBuild(\\"${release.version}\\")" cmd/frontend/internal/app/updatecheck/handler.go`,
                            `comby -in-place 'latestReleaseDockerComposeOrPureDocker = newBuild(":[1]")' "latestReleaseDockerComposeOrPureDocker = newBuild(\\"${release.version}\\")" cmd/frontend/internal/app/updatecheck/handler.go`,

                            // Add a stub to add upgrade guide entries
                            isPatchRelease
                                ? `${sed} -i -E '/GENERATE UPGRADE GUIDE ON RELEASE/a \\\n\\n## ${previous.major}.${previous.minor} -> ${release.major}.${release.minor}\\n\\nTODO' doc/admin/updates/*.md`
                                : 'echo "Skipping upgrade guide entries"',
                        ],
                        ...prBodyAndDraftState(
                            ((): string[] => {
                                const items: string[] = []
                                if (isPatchRelease) {
                                    items.push('Update the upgrade guides in `doc/admin/updates`')
                                } else {
                                    items.push(
                                        'Update the [CHANGELOG](https://github.com/sourcegraph/sourcegraph/blob/main/CHANGELOG.md) to include all the changes included in this patch',
                                        'If any specific upgrade steps are required, update the upgrade guides in `doc/admin/updates`'
                                    )
                                }
                                items.push(
                                    'Ensure all other pull requests in the campaign has been merged before merging this pull request'
                                )
                                return items
                            })()
                        ),
                    },
                    {
                        owner: 'sourcegraph',
                        repo: 'deploy-sourcegraph',
                        base: `${release.major}.${release.minor}`,
                        head: `publish-${release.version}`,
                        commitMessage: defaultPRMessage,
                        title: defaultPRMessage,
                        edits: [`tools/update-docker-tags.sh ${release.version}`],
                        ...prBodyAndDraftState([]),
                    },
                    {
                        owner: 'sourcegraph',
                        repo: 'deploy-sourcegraph-docker',
                        base: `${release.major}.${release.minor}`,
                        head: `publish-${release.version}`,
                        commitMessage: defaultPRMessage,
                        title: defaultPRMessage,
                        edits: [`tools/update-docker-tags.sh ${release.version}`],
                        ...prBodyAndDraftState([
                            `Follow the [release guide](https://github.com/sourcegraph/deploy-sourcegraph-docker/blob/master/RELEASING.md) to complete this PR ${
                                isPatchRelease ? '(note: `pure-docker` release is optional for patch releases)' : ''
                            }`,
                        ]),
                    },
                    {
                        owner: 'sourcegraph',
                        repo: 'deploy-sourcegraph-aws',
                        base: 'master',
                        head: `publish-${release.version}`,
                        commitMessage: defaultPRMessage,
                        title: defaultPRMessage,
                        edits: [
                            `${sed} -i -E 's/export SOURCEGRAPH_VERSION=${versionRegex}/export SOURCEGRAPH_VERSION=${release.version}/g' resources/amazon-linux2.sh`,
                        ],
                        ...prBodyAndDraftState([]),
                    },
                    {
                        owner: 'sourcegraph',
                        repo: 'deploy-sourcegraph-digitalocean',
                        base: 'master',
                        head: `publish-${release.version}`,
                        commitMessage: defaultPRMessage,
                        title: defaultPRMessage,
                        edits: [
                            `${sed} -i -E 's/export SOURCEGRAPH_VERSION=${versionRegex}/export SOURCEGRAPH_VERSION=${release.version}/g' resources/user-data.sh`,
                        ],
                        ...prBodyAndDraftState([]),
                    },
                ],
                dryRun: dryRun.changesets,
            })

            // if changesets were actually published, set up a campaign and post in Slack
            if (!dryRun.changesets) {
                // Create campaign to track changes
                try {
                    console.log(`Creating campaign in ${campaign.cliConfig.SRC_ENDPOINT}`)
                    await campaigns.createCampaign(createdChanges, campaign)
                } catch (error) {
                    console.error(error)
                    console.error('Failed to create campaign for this release, continuing with announcement')
                }

                // Announce release update in Slack
                await postMessage(
                    `:captain: *Sourcegraph ${release.version} release has been staged*

Campaign: ${campaignURL}`,
                    slackAnnounceChannel
                )
            }
        },
    },
    {
        id: 'release:add-to-campaign',
        description: 'Manually add a change to a release campaign',
        argNames: ['changeRepo', 'changeID'],
        // Example: yarn run release release:add-to-campaign sourcegraph/about 1797
        run: async (config, changeRepo, changeID) => {
            const { upcoming: release } = await releaseVersions(config)
            if (!changeRepo || !changeID) {
                throw new Error('Missing parameters (required: version, repo, change ID)')
            }

            const campaign = campaigns.releaseTrackingCampaign(release.version, await campaigns.sourcegraphCLIConfig())
            await campaigns.addToCampaign(
                [
                    {
                        repository: changeRepo,
                        pullRequestNumber: parseInt(changeID, 10),
                    },
                ],
                campaign
            )
            console.log(`Added ${changeRepo}#${changeID} to campaign ${campaigns.campaignURL(campaign)}`)
        },
    },
    {
        id: 'release:close',
        description: 'Mark a release as closed',
        run: async config => {
            const { slackAnnounceChannel } = config
            const { upcoming: release } = await releaseVersions(config)
            const githubClient = await getAuthenticatedGitHubClient()

            // Push final tags
            const branch = `${release.major}.${release.minor}`
            const tag = `v${release.version}`
            for (const repo of ['deploy-sourcegraph', 'deploy-sourcegraph-docker']) {
                await createTag(
                    await getAuthenticatedGitHubClient(),
                    {
                        owner: 'sourcegraph',
                        repo,
                        branch,
                        tag,
                    },
                    config.dryRun.tags || false
                )
            }
            if (config.dryRun.tags) {
                console.error('Do not close release with dry run! Aborting')
                return
            }

            // Set up announcement message
            const versionAnchor = release.version.replace('.', '-')
            const campaignURL = campaigns.campaignURL(
                campaigns.releaseTrackingCampaign(release.version, await campaigns.sourcegraphCLIConfig())
            )
            const releaseMessage = `*${release.version} has been published*

* Changelog: https://sourcegraph.com/github.com/sourcegraph/sourcegraph/-/blob/CHANGELOG.md#${versionAnchor}
* Release campaign: ${campaignURL}`

            // Slack
            await postMessage(`:captain: ${releaseMessage}`, slackAnnounceChannel)
            console.log(`Posted to Slack channel ${slackAnnounceChannel}`)

            // GitHub
            const trackingIssue = await getTrackingIssue(githubClient, release)
            if (!trackingIssue) {
                console.warn(`Could not find tracking issue for release ${release.version} - skipping`)
            } else {
                await githubClient.issues.createComment({
                    owner: trackingIssue.owner,
                    repo: trackingIssue.repo,
                    issue_number: trackingIssue.number,
                    body: `${releaseMessage}

@${config.captainGitHubUsername}: Please complete the post-release steps before closing this issue.`,
                })
            }
        },
    },
    {
        id: '_test:google-calendar',
        description: 'Test Google Calendar integration',
        run: async config => {
            const googleCalendar = await getClient()
            await ensureEvent(
                {
                    title: 'TEST EVENT',
                    startDateTime: new Date(config.releaseDateTime).toISOString(),
                    endDateTime: addMinutes(new Date(config.releaseDateTime), 1).toISOString(),
                },
                googleCalendar
            )
        },
    },
    {
        id: '_test:slack',
        description: 'Test Slack integration',
        argNames: ['channel', 'message'],
        run: async (_config, channel, message) => {
            await postMessage(message, channel)
        },
    },
    {
        id: '_test:campaign-create-from-changes',
        description: 'Test campaigns integration',
        argNames: ['campaignConfigJSON'],
        // Example: yarn run release _test:campaign-create-from-changes "$(cat ./.secrets/import.json)"
        run: async (_config, campaignConfigJSON) => {
            const campaignConfig = JSON.parse(campaignConfigJSON) as {
                changes: CreatedChangeset[]
                name: string
                description: string
            }

            // set up src-cli
            await commandExists('src')
            const campaign = {
                name: campaignConfig.name,
                description: campaignConfig.description,
                namespace: 'sourcegraph',
                cliConfig: await campaigns.sourcegraphCLIConfig(),
            }

            await campaigns.createCampaign(campaignConfig.changes, campaign)
            console.log(`Created campaign ${campaigns.campaignURL(campaign)}`)
        },
    },
    {
        id: '_test:config',
        description: 'Test release configuration loading',
        run: config => {
            console.log(JSON.stringify(config, null, '  '))
        },
    },
]

async function run(config: Config, stepIDToRun: StepID, ...stepArguments: string[]): Promise<void> {
    await Promise.all(
        steps
            .filter(({ id }) => id === stepIDToRun)
            .map(async step => {
                if (step.run) {
                    await step.run(config, ...stepArguments)
                }
            })
    )
}

/**
 * Release captain automation
 */
async function main(): Promise<void> {
    const config = loadConfig()
    const args = process.argv.slice(2)
    if (args.length === 0) {
        console.error('This command expects at least 1 argument')
        await run(config, 'help')
        return
    }
    const step = args[0]
    if (!steps.map(({ id }) => id as string).includes(step)) {
        console.error('Unrecognized step', JSON.stringify(step))
        return
    }
    const stepArguments = args.slice(1)
    await run(config, step as StepID, ...stepArguments)
}

main().catch(error => console.error(error))<|MERGE_RESOLUTION|>--- conflicted
+++ resolved
@@ -15,88 +15,17 @@
 import { Config, releaseVersions, loadConfig } from './config'
 import { formatDate, timezoneLink } from './util'
 import { addMinutes, isWeekend, eachDayOfInterval, addDays, subDays } from 'date-fns'
-<<<<<<< HEAD
-import * as semver from 'semver'
-=======
-import execa from 'execa'
->>>>>>> cfb26a61
 import { readFileSync, writeFileSync } from 'fs'
 import * as path from 'path'
 import commandExists from 'command-exists'
 
 const sed = process.platform === 'linux' ? 'sed' : 'gsed'
-<<<<<<< HEAD
-interface Config {
-    teamEmail: string
-
-    captainSlackUsername: string
-    captainGitHubUsername: string
-
-    previousRelease: string
-    upcomingRelease: string
-
-    releaseDateTime: string
-    oneWorkingDayBeforeRelease: string
-    fourWorkingDaysBeforeRelease: string
-    fiveWorkingDaysBeforeRelease: string
-
-    slackAnnounceChannel: string
-
-    dryRun: {
-        tags?: boolean
-        changesets?: boolean
-        trackingIssues?: boolean
-    }
-}
 
 /**
  * Convenience function for getting relevant configured releases as semver.SemVer
  *
  * It prompts for a confirmation of the `upcomingRelease` that is cached for a week.
  */
-async function releaseVersions(
-    config: Config
-): Promise<{
-    previous: semver.SemVer
-    upcoming: semver.SemVer
-}> {
-    const parseOptions: semver.Options = { loose: false }
-    const parsedPrevious = semver.parse(config.previousRelease, parseOptions)
-    if (!parsedPrevious) {
-        throw new Error(`config.previousRelease '${config.previousRelease}' is not valid semver`)
-    }
-    const parsedUpcoming = semver.parse(config.upcomingRelease, parseOptions)
-    if (!parsedUpcoming) {
-        throw new Error(`config.upcomingRelease '${config.upcomingRelease}' is not valid semver`)
-    }
-
-    // Verify the configured upcoming release. The response is cached and expires in a
-    // week, after which the captain is required to confirm again.
-    const now = new Date()
-    const cachedVersion = `.secrets/current_release_${now.getUTCFullYear()}_${getWeekNumber(now)}.txt`
-    const confirmVersion = await readLine(
-        `Please confirm the upcoming release version (configured: '${config.upcomingRelease}'): `,
-        cachedVersion
-    )
-    const parsedConfirmed = semver.parse(confirmVersion, parseOptions)
-    if (!parsedConfirmed) {
-        throw new Error(`Provided version '${confirmVersion}' is not valid semver (in ${cachedVersion})`)
-    }
-    if (semver.neq(parsedConfirmed, parsedUpcoming)) {
-        throw new Error(
-            `Provided version '${confirmVersion}' and config.upcomingRelease '${config.upcomingRelease}' to not match - please update the release configuration, or confirm the version in your cached answer (in ${cachedVersion})`
-        )
-    }
-
-    const versions = {
-        previous: parsedPrevious,
-        upcoming: parsedUpcoming,
-    }
-    console.log(`Using versions: { upcoming: ${versions.upcoming.format()}, previous: ${versions.previous.format()} }`)
-    return versions
-}
-=======
->>>>>>> cfb26a61
 
 type StepID =
     | 'help'
