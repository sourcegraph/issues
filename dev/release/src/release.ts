--- conflicted
+++ resolved
@@ -11,11 +11,8 @@
     CreatedChangeset,
 } from './github'
 import * as changelog from './changelog'
-<<<<<<< HEAD
 import * as campaigns from './campaigns'
-=======
 import { formatDate, timezoneLink } from './util'
->>>>>>> dbe8c434
 import * as persistedConfig from './config.json'
 import { addMinutes, isWeekend, eachDayOfInterval, addDays, subDays } from 'date-fns'
 import * as semver from 'semver'
@@ -41,8 +38,8 @@
     slackAnnounceChannel: string
 
     dryRun: {
-        changesets: boolean
-        trackingIssues: boolean
+        changesets?: boolean
+        trackingIssues?: boolean
     }
 }
 
@@ -172,7 +169,7 @@
                 oneWorkingDayBeforeRelease: new Date(oneWorkingDayBeforeRelease),
                 fourWorkingDaysBeforeRelease: new Date(fourWorkingDaysBeforeRelease),
                 fiveWorkingDaysBeforeRelease: new Date(fiveWorkingDaysBeforeRelease),
-                dryRun: dryRun.trackingIssues,
+                dryRun: dryRun.trackingIssues || false,
             })
             if (url) {
                 console.log(created ? `Created tracking issue ${url}` : `Tracking issue already exists: ${url}`)
@@ -219,7 +216,7 @@
             const { url, created } = await ensurePatchReleaseIssue({
                 version: parsedVersion,
                 assignees: [captainGitHubUsername],
-                dryRun: dryRun.trackingIssues,
+                dryRun: dryRun.trackingIssues || false,
             })
             if (url) {
                 console.log(created ? `Created tracking issue ${url}` : `Tracking issue already exists: ${url}`)
