import Octokit from '@octokit/rest'
import { readLine } from './util'
import { promisify } from 'util'
import * as semver from 'semver'
import { mkdtemp as original_mkdtemp } from 'fs'
import * as os from 'os'
import * as path from 'path'
import execa from 'execa'
import commandExists from 'command-exists'
const mkdtemp = promisify(original_mkdtemp)

const formatDate = (date: Date): string => `${date.getFullYear()}-${date.getMonth() + 1}-${date.getDate()}`

export async function ensureTrackingIssue({
    majorVersion,
    minorVersion,
    assignees,
    releaseDateTime,
    oneWorkingDayBeforeRelease,
    fourWorkingDaysBeforeRelease,
    fiveWorkingDaysBeforeRelease,
}: {
    majorVersion: string
    minorVersion: string
    assignees: string[]
    releaseDateTime: Date
    oneWorkingDayBeforeRelease: Date
    fourWorkingDaysBeforeRelease: Date
    fiveWorkingDaysBeforeRelease: Date
}): Promise<{ url: string; created: boolean }> {
    const octokit = await getAuthenticatedGitHubClient()
    const releaseIssueTemplate = await getContent(octokit, {
        owner: 'sourcegraph',
        repo: 'about',
        path: 'handbook/engineering/releases/release_issue_template.md',
    })
    const releaseIssueBody = releaseIssueTemplate
        .replace(/\$MAJOR/g, majorVersion)
        .replace(/\$MINOR/g, minorVersion)
        .replace(/\$RELEASE_DATE/g, formatDate(releaseDateTime))
        .replace(/\$FIVE_WORKING_DAYS_BEFORE_RELEASE/g, formatDate(fiveWorkingDaysBeforeRelease))
        .replace(/\$FOUR_WORKING_DAYS_BEFORE_RELEASE/g, formatDate(fourWorkingDaysBeforeRelease))
        .replace(/\$ONE_WORKING_DAY_BEFORE_RELEASE/g, formatDate(oneWorkingDayBeforeRelease))

    const milestoneTitle = `${majorVersion}.${minorVersion}`
    const milestones = await octokit.issues.listMilestonesForRepo({
        owner: 'sourcegraph',
        repo: 'sourcegraph',
        per_page: 100,
        direction: 'desc',
    })
    const milestone = milestones.data.filter(milestone => milestone.title === milestoneTitle)
    if (milestone.length === 0) {
        console.log(
            `Milestone ${JSON.stringify(
                milestoneTitle
            )} is closed or not found—you'll need to manually create it and add this issue to it.`
        )
    }

    return ensureIssue(octokit, {
        title: trackingIssueTitle(majorVersion, minorVersion),
        owner: 'sourcegraph',
        repo: 'sourcegraph',
        assignees,
        body: releaseIssueBody,
        milestone: milestone.length > 0 ? milestone[0].number : undefined,
    })
}

export async function ensurePatchReleaseIssue({
    version,
    assignees,
}: {
    version: semver.SemVer
    assignees: string[]
}): Promise<{ url: string; created: boolean }> {
    const octokit = await getAuthenticatedGitHubClient()
    const issueTemplate = await getContent(octokit, {
        owner: 'sourcegraph',
        repo: 'about',
        path: 'handbook/engineering/releases/patch_release_issue_template.md',
    })
    const issueBody = issueTemplate
        .replace(/\$MAJOR/g, version.major.toString())
        .replace(/\$MINOR/g, version.minor.toString())
        .replace(/\$PATCH/g, version.patch.toString())
    return ensureIssue(octokit, {
        title: `${version.version} patch release`,
        owner: 'sourcegraph',
        repo: 'sourcegraph',
        assignees,
        body: issueBody,
    })
}

async function getContent(
    octokit: Octokit,
    parameters: {
        owner: string
        repo: string
        path: string
    }
): Promise<string> {
    const response = await octokit.repos.getContents(parameters)
    if (Array.isArray(response.data)) {
        throw new TypeError(`${parameters.path} is a directory`)
    }
    return Buffer.from(response.data.content as string, 'base64').toString()
}

async function ensureIssue(
    octokit: Octokit,
    {
        title,
        owner,
        repo,
        assignees,
        body,
        milestone,
    }: {
        title: string
        owner: string
        repo: string
        assignees: string[]
        body: string
        milestone?: number
    }
): Promise<{ url: string; created: boolean }> {
    const url = await getIssueByTitle(octokit, title)
    if (url) {
        return { url, created: false }
    }
    const createdIssue = await octokit.issues.create({
        title,
        owner,
        repo,
        assignees,
        body,
        milestone,
    })
    return { url: createdIssue.data.html_url, created: true }
}

export async function listIssues(
    octokit: Octokit,
    query: string
): Promise<Octokit.SearchIssuesAndPullRequestsResponseItemsItem[]> {
    return (await octokit.search.issuesAndPullRequests({ per_page: 100, q: query })).data.items
}

export function trackingIssueTitle(major: string, minor: string): string {
    return `${major}.${minor} release tracking issue`
}

export async function getAuthenticatedGitHubClient(): Promise<Octokit> {
    const githubPAT = await readLine(
        'Enter a GitHub personal access token with "repo" scope (https://github.com/settings/tokens/new): ',
        '.secrets/github.txt'
    )
    const trimmedGithubPAT = githubPAT.trim()
    return new Octokit({ auth: trimmedGithubPAT })
}

export async function getIssueByTitle(octokit: Octokit, title: string): Promise<string | null> {
    const response = await octokit.search.issuesAndPullRequests({
        per_page: 100,
        q: `type:issue repo:sourcegraph/sourcegraph is:open ${JSON.stringify(title)}`,
    })

    const matchingIssues = response.data.items.filter(issue => issue.title === title)
    if (matchingIssues.length === 0) {
        return null
    }
    if (matchingIssues.length > 1) {
        throw new Error(`Multiple issues matched issue title ${JSON.stringify(title)}`)
    }
    return matchingIssues[0].html_url
}

export type EditFunc = (d: string) => void

export type Edit = string | EditFunc

export interface CreateBranchWithChangesOptions {
    owner: string
    repo: string
    base: string
    head: string
    commitMessage: string
    edits: Edit[]
    dryRun?: boolean
}

export interface ChangesetsOptions {
    requiredCommands: string[]
    changes: (Octokit.PullsCreateParams & CreateBranchWithChangesOptions)[]
    dryRun?: boolean
}

export async function createChangesets(options: ChangesetsOptions): Promise<void> {
    for (const command of options.requiredCommands) {
        try {
            await commandExists(command)
        } catch {
            throw new Error(`Required command ${command} does not exist`)
        }
    }
    for (const changeset of options.changes) {
        await createBranchWithChanges({ ...changeset, dryRun: options.dryRun })
        if (!options.dryRun) {
            const prURL = await createPR(changeset)
            console.log(`Pull request created: ${prURL}`)
        }
    }
}

<<<<<<< HEAD
/**
 * Applies changes and publishes a branch with the changes. If the base branch does not
 * exist, it gets created from the HEAD of the default branch.
 */
export async function createBranchWithChanges({
=======
async function createBranchWithChanges({
>>>>>>> 9deb79bb
    owner,
    repo,
    base: baseRevision,
    head: headBranch,
    commitMessage,
    edits,
    dryRun,
}: CreateBranchWithChangesOptions): Promise<void> {
    const tmpdir = await mkdtemp(path.join(os.tmpdir(), `sg-release-${owner}-${repo}-`))
    console.log(`Created temp directory ${tmpdir}`)

<<<<<<< HEAD
    const octokit = await getAuthenticatedGitHubClient()
    const baseBranch = await octokit.repos.getBranch({ branch: baseRevision, owner, repo })
    const checkoutCommand =
        baseBranch.status === 404
            ? // create and publish base branch if it does not yet exist
              `git checkout -b ${baseRevision} && git push origin HEAD`
            : // otherwise, check out the existing branch
              `git checkout ${baseRevision}`

    const bashScript = `set -ex
=======
    // Set up repository
    const setupScript = `set -ex
>>>>>>> 9deb79bb

    git clone --depth 10 git@github.com:${owner}/${repo} || git clone --depth 10 https://github.com/${owner}/${repo};
    cd ./${repo};
<<<<<<< HEAD
    ${checkoutCommand};
    ${bashEditCommands.join(';\n    ')};
    git add :/;
    git commit -a -m ${JSON.stringify(commitMessage)};
    git push origin HEAD:${headBranch};
    `
    await execa('bash', ['-c', bashScript], { stdio: 'inherit' })
=======
    git checkout ${baseRevision};`
    await execa('bash', ['-c', setupScript], { stdio: 'inherit', cwd: tmpdir })
    const workdir = path.join(tmpdir, repo)

    // Apply edits
    for (const edit of edits) {
        switch (typeof edit) {
            case 'function':
                edit(workdir)
                break
            case 'string': {
                const editScript = `set -ex

                ${edit};`
                await execa('bash', ['-c', editScript], { stdio: 'inherit', cwd: workdir })
            }
        }
    }

    if (dryRun) {
        const showChangesScript = `set -ex

        git --no-pager diff;`
        await execa('bash', ['-c', showChangesScript], { stdio: 'inherit', cwd: workdir })
    } else {
        // Publish changes
        const publishScript = `set -ex

        git add :/;
        git commit -a -m ${JSON.stringify(commitMessage)};
        git push origin HEAD:${headBranch};`
        await execa('bash', ['-c', publishScript], { stdio: 'inherit', cwd: workdir })
    }
>>>>>>> 9deb79bb
}

async function createPR(options: {
    owner: string
    repo: string
    head: string
    base: string
    title: string
    body?: string
}): Promise<string> {
    const octokit = await getAuthenticatedGitHubClient()
    const response = await octokit.pulls.create(options)
    return response.data.html_url
}<|MERGE_RESOLUTION|>--- conflicted
+++ resolved
@@ -215,15 +215,7 @@
     }
 }
 
-<<<<<<< HEAD
-/**
- * Applies changes and publishes a branch with the changes. If the base branch does not
- * exist, it gets created from the HEAD of the default branch.
- */
-export async function createBranchWithChanges({
-=======
 async function createBranchWithChanges({
->>>>>>> 9deb79bb
     owner,
     repo,
     base: baseRevision,
@@ -235,7 +227,7 @@
     const tmpdir = await mkdtemp(path.join(os.tmpdir(), `sg-release-${owner}-${repo}-`))
     console.log(`Created temp directory ${tmpdir}`)
 
-<<<<<<< HEAD
+    // Determine whether or not to create the base branch, or use the existing one
     const octokit = await getAuthenticatedGitHubClient()
     const baseBranch = await octokit.repos.getBranch({ branch: baseRevision, owner, repo })
     const checkoutCommand =
@@ -245,24 +237,12 @@
             : // otherwise, check out the existing branch
               `git checkout ${baseRevision}`
 
-    const bashScript = `set -ex
-=======
     // Set up repository
     const setupScript = `set -ex
->>>>>>> 9deb79bb
 
     git clone --depth 10 git@github.com:${owner}/${repo} || git clone --depth 10 https://github.com/${owner}/${repo};
     cd ./${repo};
-<<<<<<< HEAD
-    ${checkoutCommand};
-    ${bashEditCommands.join(';\n    ')};
-    git add :/;
-    git commit -a -m ${JSON.stringify(commitMessage)};
-    git push origin HEAD:${headBranch};
-    `
-    await execa('bash', ['-c', bashScript], { stdio: 'inherit' })
-=======
-    git checkout ${baseRevision};`
+    ${checkoutCommand};`
     await execa('bash', ['-c', setupScript], { stdio: 'inherit', cwd: tmpdir })
     const workdir = path.join(tmpdir, repo)
 
@@ -295,7 +275,6 @@
         git push origin HEAD:${headBranch};`
         await execa('bash', ['-c', publishScript], { stdio: 'inherit', cwd: workdir })
     }
->>>>>>> 9deb79bb
 }
 
 async function createPR(options: {
