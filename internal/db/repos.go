package db

import (
	"context"
	"database/sql"
	"encoding/json"
	"fmt"
	regexpsyntax "regexp/syntax"
	"strings"
	"sync"
<<<<<<< HEAD
	"time"
=======
>>>>>>> 996fd831

	"github.com/keegancsmith/sqlf"
	"github.com/pkg/errors"
	"github.com/sourcegraph/sourcegraph/cmd/frontend/types"
	"github.com/sourcegraph/sourcegraph/internal/api"
	"github.com/sourcegraph/sourcegraph/internal/authz"
	"github.com/sourcegraph/sourcegraph/internal/conf"
	"github.com/sourcegraph/sourcegraph/internal/db/basestore"
	"github.com/sourcegraph/sourcegraph/internal/db/dbconn"
	"github.com/sourcegraph/sourcegraph/internal/db/dbutil"
	"github.com/sourcegraph/sourcegraph/internal/db/query"
	"github.com/sourcegraph/sourcegraph/internal/extsvc"
	"github.com/sourcegraph/sourcegraph/internal/extsvc/awscodecommit"
	"github.com/sourcegraph/sourcegraph/internal/extsvc/bitbucketcloud"
	"github.com/sourcegraph/sourcegraph/internal/extsvc/bitbucketserver"
	"github.com/sourcegraph/sourcegraph/internal/extsvc/github"
	"github.com/sourcegraph/sourcegraph/internal/extsvc/gitlab"
	"github.com/sourcegraph/sourcegraph/internal/extsvc/gitolite"
	"github.com/sourcegraph/sourcegraph/internal/secret"
	"github.com/sourcegraph/sourcegraph/internal/trace"
)

type RepoNotFoundErr struct {
	ID   api.RepoID
	Name api.RepoName
}

func (e *RepoNotFoundErr) Error() string {
	if e.Name != "" {
		return fmt.Sprintf("repo not found: name=%q", e.Name)
	}
	if e.ID != 0 {
		return fmt.Sprintf("repo not found: id=%d", e.ID)
	}
	return "repo not found"
}

func (e *RepoNotFoundErr) NotFound() bool {
	return true
}

<<<<<<< HEAD
// ReposStore is a DB-backed implementation of the Repos.
type ReposStore struct {
	*basestore.Store

	m sync.Mutex
}

// NewReposStoreWithDB instantiates and returns a new ReposStore with prepared statements.
func NewReposStoreWithDB(db dbutil.DB) *ReposStore {
	return &ReposStore{Store: basestore.NewWithDB(db, sql.TxOptions{})}
}

func (s *ReposStore) With(other basestore.ShareableStore) *ReposStore {
	return &ReposStore{Store: s.Store.With(other)}
}

func (s *ReposStore) Transact(ctx context.Context) (*ReposStore, error) {
	txBase, err := s.Store.Transact(ctx)
	return &ReposStore{Store: txBase}, err
=======
// RepoStore is a DB-backed implementation of the Repos.
type RepoStore struct {
	*basestore.Store

	mu sync.Mutex
}

// NewRepoStoreWithDB instantiates and returns a new RepoStore with prepared statements.
func NewRepoStoreWithDB(db dbutil.DB) *RepoStore {
	return &RepoStore{Store: basestore.NewWithDB(db, sql.TxOptions{})}
}

func (s *RepoStore) With(other basestore.ShareableStore) *RepoStore {
	return &RepoStore{Store: s.Store.With(other)}
}

func (s *RepoStore) Transact(ctx context.Context) (*RepoStore, error) {
	txBase, err := s.Store.Transact(ctx)
	return &RepoStore{Store: txBase}, err
>>>>>>> 996fd831
}

// ensureStore instantiates a basestore.Store if necessary, using the dbconn.Global handle.
// This function ensures access to dbconn happens after the rest of the code or tests have
// initialized it.
<<<<<<< HEAD
func (s *ReposStore) ensureStore() {
	s.m.Lock()
	defer s.m.Unlock()
=======
func (s *RepoStore) ensureStore() {
	s.mu.Lock()
	defer s.mu.Unlock()
>>>>>>> 996fd831

	if s.Store == nil {
		s.Store = basestore.NewWithDB(dbconn.Global, sql.TxOptions{})
	}
}

// Get returns metadata for the request repository ID. It fetches data
// only from the database and NOT from any external sources. If the
// caller is concerned the copy of the data in the database might be
// stale, the caller is responsible for fetching data from any
// external services.
<<<<<<< HEAD
func (s *ReposStore) Get(ctx context.Context, id api.RepoID) (*types.Repo, error) {
=======
func (s *RepoStore) Get(ctx context.Context, id api.RepoID) (*types.Repo, error) {
>>>>>>> 996fd831
	if Mocks.Repos.Get != nil {
		return Mocks.Repos.Get(ctx, id)
	}
	s.ensureStore()

	repos, err := s.getBySQL(ctx, sqlf.Sprintf("id=%d LIMIT 1", id))
	if err != nil {
		return nil, err
	}

	if len(repos) == 0 {
		return nil, &RepoNotFoundErr{ID: id}
	}
	return repos[0], nil
}

// GetByName returns the repository with the given nameOrUri from the
// database, or an error. If we have a match on name and uri, we prefer the
// match on name.
//
// Name is the name for this repository (e.g., "github.com/user/repo"). It is
// the same as URI, unless the user configures a non-default
// repositoryPathPattern.
<<<<<<< HEAD
func (s *ReposStore) GetByName(ctx context.Context, nameOrURI api.RepoName) (*types.Repo, error) {
=======
func (s *RepoStore) GetByName(ctx context.Context, nameOrURI api.RepoName) (*types.Repo, error) {
>>>>>>> 996fd831
	if Mocks.Repos.GetByName != nil {
		return Mocks.Repos.GetByName(ctx, nameOrURI)
	}
	s.ensureStore()

	repos, err := s.getBySQL(ctx, sqlf.Sprintf("name=%s LIMIT 1", nameOrURI))
	if err != nil {
		return nil, err
	}

	if len(repos) == 1 {
		return repos[0], nil
	}

	// We don't fetch in the same SQL query since uri is not unique and could
	// conflict with a name. We prefer returning the matching name if it
	// exists.
	repos, err = s.getBySQL(ctx, sqlf.Sprintf("uri=%s LIMIT 1", nameOrURI))
	if err != nil {
		return nil, err
	}

	if len(repos) == 0 {
		return nil, &RepoNotFoundErr{Name: nameOrURI}
	}

	return repos[0], nil
}

// GetByIDs returns a list of repositories by given IDs. The number of results list could be less
// than the candidate list due to no repository is associated with some IDs.
<<<<<<< HEAD
func (s *ReposStore) GetByIDs(ctx context.Context, ids ...api.RepoID) ([]*types.Repo, error) {
=======
func (s *RepoStore) GetByIDs(ctx context.Context, ids ...api.RepoID) ([]*types.Repo, error) {
>>>>>>> 996fd831
	if Mocks.Repos.GetByIDs != nil {
		return Mocks.Repos.GetByIDs(ctx, ids...)
	}
	s.ensureStore()

	if len(ids) == 0 {
		return []*types.Repo{}, nil
	}

	items := make([]*sqlf.Query, len(ids))
	for i := range ids {
		items[i] = sqlf.Sprintf("%d", ids[i])
	}
	q := sqlf.Sprintf("id IN (%s)", sqlf.Join(items, ","))
	return s.getReposBySQL(ctx, true, q)
}

// GetReposSetByIDs returns a map of repositories with the given IDs, indexed by their IDs. The number of results
// entries could be less than the candidate list due to no repository is associated with some IDs.
<<<<<<< HEAD
func (s *ReposStore) GetReposSetByIDs(ctx context.Context, ids ...api.RepoID) (map[api.RepoID]*types.Repo, error) {
=======
func (s *RepoStore) GetReposSetByIDs(ctx context.Context, ids ...api.RepoID) (map[api.RepoID]*types.Repo, error) {
>>>>>>> 996fd831
	repos, err := s.GetByIDs(ctx, ids...)
	if err != nil {
		return nil, err
	}
	s.ensureStore()

	repoMap := make(map[api.RepoID]*types.Repo, len(repos))
	for _, r := range repos {
		repoMap[r.ID] = r
	}

	return repoMap, nil
}

<<<<<<< HEAD
func (s *ReposStore) Count(ctx context.Context, opt ReposListOptions) (ct int, err error) {
=======
func (s *RepoStore) Count(ctx context.Context, opt ReposListOptions) (ct int, err error) {
>>>>>>> 996fd831
	if Mocks.Repos.Count != nil {
		return Mocks.Repos.Count(ctx, opt)
	}
	s.ensureStore()

	tr, ctx := trace.New(ctx, "repos.Count", "")
	defer func() {
		if err != nil {
			tr.SetError(err)
		}
		tr.Finish()
	}()

	conds, err := s.listSQL(opt)
	if err != nil {
		return 0, err
	}

	q := sqlf.Sprintf("SELECT COUNT(*) FROM repo WHERE %s", sqlf.Join(conds, "AND"))
	tr.LazyPrintf("SQL: %v", q.Query(sqlf.PostgresBindVar))

	var count int

<<<<<<< HEAD
	if err := s.Store.Handle().DB().QueryRowContext(ctx, q.Query(sqlf.PostgresBindVar), q.Args()...).Scan(&count); err != nil {
=======
	if err := s.QueryRow(ctx, q).Scan(&count); err != nil {
>>>>>>> 996fd831
		return 0, err
	}
	return count, nil
}

const getRepoByQueryFmtstr = `
SELECT %s
FROM repo
WHERE deleted_at IS NULL
AND %%s`

const getSourcesByRepoQueryStr = `
(
	SELECT
		json_agg(
		json_build_object(
			'CloneURL', esr.clone_url,
			'ID', esr.external_service_id,
			'Kind', LOWER(svcs.kind)
		)
		)
	FROM external_service_repos AS esr
	JOIN external_services AS svcs ON esr.external_service_id = svcs.id
	WHERE
		esr.repo_id = repo.id
		AND
		svcs.deleted_at IS NULL
)
`

var getBySQLColumns = []string{
	"id",
	"name",
	"private",
	"external_id",
	"external_service_type",
	"external_service_id",
	"uri",
	"description",
	"fork",
	"archived",
	"cloned",
	"created_at",
	"updated_at",
	"deleted_at",
	"metadata",
	getSourcesByRepoQueryStr,
}

<<<<<<< HEAD
func (s *ReposStore) getBySQL(ctx context.Context, querySuffix *sqlf.Query) ([]*types.Repo, error) {
	return s.getReposBySQL(ctx, false, querySuffix)
}

func (s *ReposStore) getReposBySQL(ctx context.Context, minimal bool, querySuffix *sqlf.Query) ([]*types.Repo, error) {
=======
func (s *RepoStore) getBySQL(ctx context.Context, querySuffix *sqlf.Query) ([]*types.Repo, error) {
	return s.getReposBySQL(ctx, false, querySuffix)
}

func (s *RepoStore) getReposBySQL(ctx context.Context, minimal bool, querySuffix *sqlf.Query) ([]*types.Repo, error) {
>>>>>>> 996fd831
	columns := getBySQLColumns
	if minimal {
		columns = columns[:6]
	}

	q := sqlf.Sprintf(
		fmt.Sprintf(getRepoByQueryFmtstr, strings.Join(columns, ",")),
		querySuffix,
	)

	rows, err := s.Query(ctx, q)
	if err != nil {
		return nil, err
	}
	defer rows.Close()

	var repos []*types.Repo
	for rows.Next() {
		var repo types.Repo
		if !minimal {
			repo.RepoFields = &types.RepoFields{}
		}

		if err := scanRepo(rows, &repo); err != nil {
			return nil, err
		}

		repos = append(repos, &repo)
	}
	if err = rows.Err(); err != nil {
		return nil, err
	}

	// 🚨 SECURITY: This enforces repository permissions
	return authzFilter(ctx, repos, authz.Read)
}

func scanRepo(rows *sql.Rows, r *types.Repo) (err error) {
	if r.RepoFields == nil {
		return rows.Scan(
			&r.ID,
			&r.Name,
			&r.Private,
			&dbutil.NullString{S: &r.ExternalRepo.ID},
			&dbutil.NullString{S: &r.ExternalRepo.ServiceType},
			&dbutil.NullString{S: &r.ExternalRepo.ServiceID},
		)
	}

	var sources dbutil.NullJSONRawMessage
	var metadata json.RawMessage

	err = rows.Scan(
		&r.ID,
		&r.Name,
		&r.Private,
		&dbutil.NullString{S: &r.ExternalRepo.ID},
		&dbutil.NullString{S: &r.ExternalRepo.ServiceType},
		&dbutil.NullString{S: &r.ExternalRepo.ServiceID},
		&dbutil.NullString{S: &r.URI},
		&dbutil.NullString{S: &r.Description},
		&r.Fork,
		&r.Archived,
		&r.Cloned,
		&r.CreatedAt,
		&dbutil.NullTime{Time: &r.UpdatedAt},
		&dbutil.NullTime{Time: &r.DeletedAt},
		&metadata,
		&sources,
	)
	if err != nil {
		return err
	}

	type sourceInfo struct {
		ID       int64
		CloneURL secret.StringValue
		Kind     string
	}
	r.Sources = make(map[string]*types.SourceInfo)

	if sources.Raw != nil {
		var srcs []sourceInfo
		if err = json.Unmarshal(sources.Raw, &srcs); err != nil {
			return errors.Wrap(err, "scanRepo: failed to unmarshal sources")
		}
		for _, src := range srcs {
			urn := extsvc.URN(src.Kind, src.ID)
			r.Sources[urn] = &types.SourceInfo{
				ID:       urn,
				CloneURL: *src.CloneURL.S,
			}
		}
	}

	typ, ok := extsvc.ParseServiceType(r.ExternalRepo.ServiceType)
	if !ok {
		return nil
	}
	switch typ {
	case extsvc.TypeGitHub:
		r.Metadata = new(github.Repository)
	case extsvc.TypeGitLab:
		r.Metadata = new(gitlab.Project)
	case extsvc.TypeBitbucketServer:
		r.Metadata = new(bitbucketserver.Repo)
	case extsvc.TypeBitbucketCloud:
		r.Metadata = new(bitbucketcloud.Repo)
	case extsvc.TypeAWSCodeCommit:
		r.Metadata = new(awscodecommit.Repository)
	case extsvc.TypeGitolite:
		r.Metadata = new(gitolite.Repo)
	default:
		return nil
	}

	if err = json.Unmarshal(metadata, r.Metadata); err != nil {
		return errors.Wrapf(err, "scanRepo: failed to unmarshal %q metadata", typ)
	}

	return nil
}

// ReposListOptions specifies the options for listing repositories.
//
// Query and IncludePatterns/ExcludePatterns may not be used together.
type ReposListOptions struct {
	// Query specifies a search query for repositories. If specified, then the Sort and
	// Direction options are ignored
	Query string

	// IncludePatterns is a list of regular expressions, all of which must match all
	// repositories returned in the list.
	IncludePatterns []string

	// ExcludePattern is a regular expression that must not match any repository
	// returned in the list.
	ExcludePattern string

	// Names is a list of repository names used to limit the results to that
	// set of repositories.
	// Note: This is currently used for version contexts. In future iterations,
	// version contexts may have their own table
	// and this may be replaced by the version context name.
	Names []string

	// PatternQuery is an expression tree of patterns to query. The atoms of
	// the query are strings which are regular expression patterns.
	PatternQuery query.Q

	// NoForks excludes forks from the list.
	NoForks bool

	// OnlyForks excludes non-forks from the lhist.
	OnlyForks bool

	// NoArchived excludes archived repositories from the list.
	NoArchived bool

	// OnlyArchived excludes non-archived repositories from the list.
	OnlyArchived bool

	// NoCloned excludes cloned repositories from the list.
	NoCloned bool

	// OnlyCloned excludes non-cloned repositories from the list.
	OnlyCloned bool

	// NoPrivate excludes private repositories from the list.
	NoPrivate bool

	// OnlyPrivate excludes non-private repositories from the list.
	OnlyPrivate bool

	// OnlyRepoIDs skips fetching of RepoFields in each Repo.
	OnlyRepoIDs bool

	// Index when set will only include repositories which should be indexed
	// if true. If false it will exclude repositories which should be
	// indexed. An example use case of this is for indexed search only
	// indexing a subset of repositories.
	Index *bool

	// List of fields by which to order the return repositories.
	OrderBy RepoListOrderBy

	// CursorColumn contains the relevant column for cursor-based pagination (e.g. "name")
	CursorColumn string

	// CursorValue contains the relevant value for cursor-based pagination (e.g. "Zaphod").
	CursorValue string

	// CursorDirection contains the comparison for cursor-based pagination, all possible values are: next, prev.
	CursorDirection string

	*LimitOffset
}

type RepoListOrderBy []RepoListSort

func (r RepoListOrderBy) SQL() *sqlf.Query {
	if len(r) == 0 {
		return sqlf.Sprintf(`ORDER BY id ASC`)
	}

	clauses := make([]*sqlf.Query, 0, len(r))
	for _, s := range r {
		clauses = append(clauses, s.SQL())
	}
	return sqlf.Sprintf(`ORDER BY %s`, sqlf.Join(clauses, ", "))
}

// RepoListSort is a field by which to sort and the direction of the sorting.
type RepoListSort struct {
	Field      RepoListColumn
	Descending bool
}

func (r RepoListSort) SQL() *sqlf.Query {
	if r.Descending {
		return sqlf.Sprintf(string(r.Field) + ` DESC`)
	}
	return sqlf.Sprintf(string(r.Field))
}

// RepoListColumn is a column by which repositories can be sorted. These correspond to columns in the database.
type RepoListColumn string

const (
	RepoListCreatedAt RepoListColumn = "created_at"
	RepoListName      RepoListColumn = "name"
)

// List lists repositories in the Sourcegraph repository
//
// This will not return any repositories from external services that are not present in the Sourcegraph repository.
// The result list is unsorted and has a fixed maximum limit of 1000 items.
// Matching is done with fuzzy matching, i.e. "query" will match any repo name that matches the regexp `q.*u.*e.*r.*y`
<<<<<<< HEAD
func (s *ReposStore) List(ctx context.Context, opt ReposListOptions) (results []*types.Repo, err error) {
=======
func (s *RepoStore) List(ctx context.Context, opt ReposListOptions) (results []*types.Repo, err error) {
>>>>>>> 996fd831
	tr, ctx := trace.New(ctx, "repos.List", "")
	defer func() {
		tr.SetError(err)
		tr.Finish()
	}()

	if Mocks.Repos.List != nil {
		return Mocks.Repos.List(ctx, opt)
	}
	s.ensureStore()

	conds, err := s.listSQL(opt)
	if err != nil {
		return nil, err
	}

	// fetch matching repos
	fetchSQL := sqlf.Sprintf("%s %s %s", sqlf.Join(conds, "AND"), opt.OrderBy.SQL(), opt.LimitOffset.SQL())
	tr.LogFields(trace.SQL(fetchSQL))

	return s.getReposBySQL(ctx, opt.OnlyRepoIDs, fetchSQL)
}

func (s *ReposStore) Create(ctx context.Context, repos ...*types.Repo) (err error) {
	tr, ctx := trace.New(ctx, "repos.Create", "")
	defer func() {
		tr.SetError(err)
		tr.Finish()
	}()
	s.ensureStore()

	records := make([]*repoRecord, 0, len(repos))

	for _, r := range repos {
		repoRec, err := newRepoRecord(r)
		if err != nil {
			return err
		}

		records = append(records, repoRec)
	}

	encodedRepos, err := json.Marshal(records)
	if err != nil {
		return err
	}

	q := sqlf.Sprintf(insertReposQuery, string(encodedRepos))

	rows, err := s.Query(ctx, q)
	if err != nil {
		return errors.Wrap(err, "insert")
	}
	defer rows.Close()
	if err := rows.Err(); err != nil {
		return err
	}

	for i := 0; rows.Next(); i++ {
		if err := rows.Scan(&repos[i].ID); err != nil {
			return err
		}
	}

	return nil
}

// repoRecord is the json representation of a repository as used in this package
// Postgres CTEs.
type repoRecord struct {
	ID                  api.RepoID      `json:"id"`
	Name                string          `json:"name"`
	URI                 *string         `json:"uri,omitempty"`
	Description         string          `json:"description"`
	CreatedAt           time.Time       `json:"created_at"`
	UpdatedAt           *time.Time      `json:"updated_at,omitempty"`
	DeletedAt           *time.Time      `json:"deleted_at,omitempty"`
	ExternalServiceType *string         `json:"external_service_type,omitempty"`
	ExternalServiceID   *string         `json:"external_service_id,omitempty"`
	ExternalID          *string         `json:"external_id,omitempty"`
	Archived            bool            `json:"archived"`
	Fork                bool            `json:"fork"`
	Private             bool            `json:"private"`
	Metadata            json.RawMessage `json:"metadata"`
	Sources             json.RawMessage `json:"sources,omitempty"`
}

func newRepoRecord(r *types.Repo) (*repoRecord, error) {
	metadata, err := metadataColumn(r.Metadata)
	if err != nil {
		return nil, errors.Wrapf(err, "newRecord: metadata marshalling failed")
	}

	sources, err := sourcesColumn(r.ID, r.Sources)
	if err != nil {
		return nil, errors.Wrapf(err, "newRecord: sources marshalling failed")
	}

	return &repoRecord{
		ID:                  r.ID,
		Name:                string(r.Name),
		URI:                 nullStringColumn(r.URI),
		Description:         r.Description,
		CreatedAt:           r.CreatedAt.UTC(),
		UpdatedAt:           nullTimeColumn(r.UpdatedAt.UTC()),
		DeletedAt:           nullTimeColumn(r.DeletedAt.UTC()),
		ExternalServiceType: nullStringColumn(r.ExternalRepo.ServiceType),
		ExternalServiceID:   nullStringColumn(r.ExternalRepo.ServiceID),
		ExternalID:          nullStringColumn(r.ExternalRepo.ID),
		Archived:            r.Archived,
		Fork:                r.Fork,
		Private:             r.Private,
		Metadata:            metadata,
		Sources:             sources,
	}, nil
}

func nullTimeColumn(t time.Time) *time.Time {
	if t.IsZero() {
		return nil
	}
	return &t
}

func nullStringColumn(s string) *string {
	if s == "" {
		return nil
	}
	return &s
}

func nullInt32Column(i int32) *int32 {
	if i == 0 {
		return nil
	}
	return &i
}

func metadataColumn(metadata interface{}) (msg json.RawMessage, err error) {
	switch m := metadata.(type) {
	case nil:
		msg = json.RawMessage("{}")
	case string:
		msg = json.RawMessage(m)
	case []byte:
		msg = m
	case json.RawMessage:
		msg = m
	default:
		msg, err = json.MarshalIndent(m, "        ", "    ")
	}
	return
}

func sourcesColumn(repoID api.RepoID, sources map[string]*types.SourceInfo) (json.RawMessage, error) {
	var records []externalServiceRepo
	for _, src := range sources {
		records = append(records, externalServiceRepo{
			ExternalServiceID: src.ExternalServiceID(),
			RepoID:            int64(repoID),
			CloneURL:          secret.StringValue{S: &src.CloneURL},
		})
	}

	return json.MarshalIndent(records, "        ", "    ")
}

type externalServiceRepo struct {
	ExternalServiceID int64              `json:"external_service_id"`
	RepoID            int64              `json:"repo_id"`
	CloneURL          secret.StringValue `json:"clone_url"`
}

var insertReposQuery = `
WITH repos_list AS (
  SELECT * FROM ROWS FROM (
	json_to_recordset(%s)
	AS (
		name                  citext,
		uri                   citext,
		description           text,
		created_at            timestamptz,
		updated_at            timestamptz,
		deleted_at            timestamptz,
		external_service_type text,
		external_service_id   text,
		external_id           text,
		archived              boolean,
		fork                  boolean,
		private               boolean,
		metadata              jsonb,
		sources               jsonb
	  )
	)
	WITH ORDINALITY
),
inserted_repos AS (
  INSERT INTO repo (
	name,
	uri,
	description,
	created_at,
	updated_at,
	deleted_at,
	external_service_type,
	external_service_id,
	external_id,
	archived,
	fork,
	private,
	metadata
  )
  SELECT
	name,
	NULLIF(BTRIM(uri), ''),
	description,
	created_at,
	updated_at,
	deleted_at,
	external_service_type,
	external_service_id,
	external_id,
	archived,
	fork,
	private,
	metadata
  FROM repos_list
  RETURNING id
),
inserted_repos_rows AS (
  SELECT id, ROW_NUMBER() OVER () AS rn FROM inserted_repos
),
repos_list_rows AS (
  SELECT *, ROW_NUMBER() OVER () AS rn FROM repos_list
),
inserted_repos_with_ids AS (
  SELECT
	inserted_repos_rows.id,
	repos_list_rows.*
  FROM repos_list_rows
  JOIN inserted_repos_rows USING (rn)
),
sources_list AS (
  SELECT
    inserted_repos_with_ids.id AS repo_id,
	sources.external_service_id AS external_service_id,
	sources.clone_url AS clone_url
  FROM
    inserted_repos_with_ids,
	jsonb_to_recordset(inserted_repos_with_ids.sources)
	  AS sources(
		external_service_id bigint,
		repo_id             integer,
		clone_url           text
	  )
),
insert_sources AS (
  INSERT INTO external_service_repos (
    external_service_id,
    repo_id,
    clone_url
  )
  SELECT
    external_service_id,
    repo_id,
    clone_url
  FROM sources_list
)
SELECT id FROM inserted_repos_with_ids;
`

// Delete deletes repos associated with the given ids and their associated sources.
<<<<<<< HEAD
func (s *ReposStore) Delete(ctx context.Context, ids ...api.RepoID) error {
=======
func (s *RepoStore) Delete(ctx context.Context, ids ...api.RepoID) error {
>>>>>>> 996fd831
	if len(ids) == 0 {
		return nil
	}
	s.ensureStore()

	// The number of deleted repos can potentially be higher
	// than the maximum number of arguments we can pass to postgres.
	// We pass them as a json array instead to overcome this limitation.
	encodedIds, err := json.Marshal(ids)
	if err != nil {
		return err
	}

	q := sqlf.Sprintf(deleteReposQuery, string(encodedIds))

	err = s.Exec(ctx, q)
	if err != nil {
		return errors.Wrap(err, "delete")
	}

	return nil
}

const deleteReposQuery = `
WITH repo_ids AS (
  SELECT jsonb_array_elements_text(%s) AS id
)
UPDATE repo
SET
  name = soft_deleted_repository_name(name),
  deleted_at = transaction_timestamp()
FROM repo_ids
WHERE deleted_at IS NULL
AND repo.id = repo_ids.id::int
`

// ListEnabledNames returns a list of all enabled repo names. This is commonly
// requested information by other services (repo-updater and
// indexed-search). We special case just returning enabled names so that we
// read much less data into memory.
<<<<<<< HEAD
func (s *ReposStore) ListEnabledNames(ctx context.Context) ([]string, error) {
=======
func (s *RepoStore) ListEnabledNames(ctx context.Context) ([]string, error) {
>>>>>>> 996fd831
	s.ensureStore()

	q := sqlf.Sprintf("SELECT name FROM repo WHERE deleted_at IS NULL")
	rows, err := s.Query(ctx, q)
	if err != nil {
		return nil, err
	}
	defer rows.Close()

	var names []string
	for rows.Next() {
		var name string
		if err := rows.Scan(&name); err != nil {
			return nil, err
		}
		names = append(names, name)
	}
	if err = rows.Err(); err != nil {
		return nil, err
	}

	return names, nil
}

func parsePattern(p string) ([]*sqlf.Query, error) {
	exact, like, pattern, err := parseIncludePattern(p)
	if err != nil {
		return nil, err
	}
	var conds []*sqlf.Query
	if exact != nil {
		if len(exact) == 0 || (len(exact) == 1 && exact[0] == "") {
			conds = append(conds, sqlf.Sprintf("TRUE"))
		} else {
			items := []*sqlf.Query{}
			for _, v := range exact {
				items = append(items, sqlf.Sprintf("%s", v))
			}
			conds = append(conds, sqlf.Sprintf("name IN (%s)", sqlf.Join(items, ",")))
		}
	}
	if len(like) > 0 {
		for _, v := range like {
			conds = append(conds, sqlf.Sprintf(`lower(name) LIKE %s`, strings.ToLower(v)))
		}
	}
	if pattern != "" {
		conds = append(conds, sqlf.Sprintf("lower(name) ~ lower(%s)", pattern))
	}
	return []*sqlf.Query{sqlf.Sprintf("(%s)", sqlf.Join(conds, "OR"))}, nil
}

<<<<<<< HEAD
func (*ReposStore) listSQL(opt ReposListOptions) (conds []*sqlf.Query, err error) {
=======
func (*RepoStore) listSQL(opt ReposListOptions) (conds []*sqlf.Query, err error) {
>>>>>>> 996fd831
	conds = []*sqlf.Query{
		sqlf.Sprintf("deleted_at IS NULL"),
	}

	// Cursor-based pagination requires parsing a handful of extra fields, which
	// may result in additional query conditions.
	cursorConds, err := parseCursorConds(opt)
	if err != nil {
		return nil, err
	}
	conds = append(conds, cursorConds...)

	if opt.Query != "" && (len(opt.IncludePatterns) > 0 || opt.ExcludePattern != "") {
		return nil, errors.New("Repos.List: Query and IncludePatterns/ExcludePattern options are mutually exclusive")
	}
	if opt.Query != "" {
		conds = append(conds, sqlf.Sprintf("lower(name) LIKE %s", "%"+strings.ToLower(opt.Query)+"%"))
	}
	for _, includePattern := range opt.IncludePatterns {
		extraConds, err := parsePattern(includePattern)
		if err != nil {
			return nil, err
		}
		conds = append(conds, extraConds...)
	}
	if opt.ExcludePattern != "" {
		conds = append(conds, sqlf.Sprintf("lower(name) !~* %s", opt.ExcludePattern))
	}
	if opt.PatternQuery != nil {
		cond, err := query.Eval(opt.PatternQuery, func(q query.Q) (*sqlf.Query, error) {
			pattern, ok := q.(string)
			if !ok {
				return nil, errors.Errorf("unexpected token in repo listing query: %q", q)
			}
			extraConds, err := parsePattern(pattern)
			if err != nil {
				return nil, err
			}
			if len(extraConds) == 0 {
				return sqlf.Sprintf("TRUE"), nil
			}
			return sqlf.Join(extraConds, "AND"), nil
		})
		if err != nil {
			return nil, err
		}
		conds = append(conds, cond)
	}

	if opt.NoForks {
		conds = append(conds, sqlf.Sprintf("NOT fork"))
	}
	if opt.OnlyForks {
		conds = append(conds, sqlf.Sprintf("fork"))
	}
	if opt.NoArchived {
		conds = append(conds, sqlf.Sprintf("NOT archived"))
	}
	if opt.OnlyArchived {
		conds = append(conds, sqlf.Sprintf("archived"))
	}
	if opt.NoCloned {
		conds = append(conds, sqlf.Sprintf("NOT cloned"))
	}
	if opt.OnlyCloned {
		conds = append(conds, sqlf.Sprintf("cloned"))
	}
	if opt.NoPrivate {
		conds = append(conds, sqlf.Sprintf("NOT private"))
	}
	if opt.OnlyPrivate {
		conds = append(conds, sqlf.Sprintf("private"))
	}
	if len(opt.Names) > 0 {
		queries := make([]*sqlf.Query, 0, len(opt.Names))
		for _, repo := range opt.Names {
			queries = append(queries, sqlf.Sprintf("%s", repo))
		}
		conds = append(conds, sqlf.Sprintf("NAME IN (%s)", sqlf.Join(queries, ", ")))
	}

	if opt.Index != nil {
		// We don't currently have an index column, but when we want the
		// indexable repositories to be a subset it will live in the database
		// layer. So we do the filtering here.
		indexAll := conf.SearchIndexEnabled()
		if indexAll != *opt.Index {
			conds = append(conds, sqlf.Sprintf("false"))
		}
	}

	return conds, nil
}

// parseCursorConds checks whether the query is using cursor-based pagination, and
// if so performs the necessary transformations for it to be successful.
func parseCursorConds(opt ReposListOptions) (conds []*sqlf.Query, err error) {
	if opt.CursorColumn == "" || opt.CursorValue == "" {
		return nil, nil
	}
	var direction string
	switch opt.CursorDirection {
	case "next":
		direction = ">="
	case "prev":
		direction = "<="
	default:
		return nil, fmt.Errorf("missing or invalid cursor direction: %q", opt.CursorDirection)
	}

	switch opt.CursorColumn {
	case string(RepoListName):
		conds = append(conds, sqlf.Sprintf("name "+direction+" %s", opt.CursorValue))
	case string(RepoListCreatedAt):
		conds = append(conds, sqlf.Sprintf("created_at "+direction+" %s", opt.CursorValue))
	default:
		return nil, fmt.Errorf("missing or invalid cursor: %q %q", opt.CursorColumn, opt.CursorValue)
	}
	return conds, nil
}

// parseIncludePattern either (1) parses the pattern into a list of exact possible
// string values and LIKE patterns if such a list can be determined from the pattern,
// and (2) returns the original regexp if those patterns are not equivalent to the
// regexp.
//
// It allows Repos.List to optimize for the common case where a pattern like
// `(^github.com/foo/bar$)|(^github.com/baz/qux$)` is provided. In that case,
// it's faster to query for "WHERE name IN (...)" the two possible exact values
// (because it can use an index) instead of using a "WHERE name ~*" regexp condition
// (which generally can't use an index).
//
// This optimization is necessary for good performance when there are many repos
// in the database. With this optimization, specifying a "repogroup:" in the query
// will be fast (even if there are many repos) because the query can be constrained
// efficiently to only the repos in the group.
func parseIncludePattern(pattern string) (exact, like []string, regexp string, err error) {
	re, err := regexpsyntax.Parse(pattern, regexpsyntax.OneLine)
	if err != nil {
		return nil, nil, "", err
	}
	exact, contains, prefix, suffix, err := allMatchingStrings(re.Simplify(), false)
	if err != nil {
		return nil, nil, "", err
	}
	for _, v := range contains {
		like = append(like, "%"+v+"%")
	}
	for _, v := range prefix {
		like = append(like, v+"%")
	}
	for _, v := range suffix {
		like = append(like, "%"+v)
	}
	if exact != nil || like != nil {
		return exact, like, "", nil
	}
	return nil, nil, pattern, nil
}

// allMatchingStrings returns a complete list of the strings that re
// matches, if it's possible to determine the list. The "last" argument
// indicates if this is the last part of the original regexp.
func allMatchingStrings(re *regexpsyntax.Regexp, last bool) (exact, contains, prefix, suffix []string, err error) {
	switch re.Op {
	case regexpsyntax.OpEmptyMatch:
		return []string{""}, nil, nil, nil, nil
	case regexpsyntax.OpLiteral:
		prog, err := regexpsyntax.Compile(re)
		if err != nil {
			return nil, nil, nil, nil, err
		}

		prefix, complete := prog.Prefix()
		if complete {
			return nil, []string{prefix}, nil, nil, nil
		}
		return nil, nil, nil, nil, nil

	case regexpsyntax.OpCharClass:
		// Only handle simple case of one range.
		if len(re.Rune) == 2 {
			len := int(re.Rune[1] - re.Rune[0] + 1)
			if len > 26 {
				// Avoid large character ranges (which could blow up the number
				// of possible matches).
				return nil, nil, nil, nil, nil
			}
			chars := make([]string, len)
			for r := re.Rune[0]; r <= re.Rune[1]; r++ {
				chars[r-re.Rune[0]] = string(r)
			}
			return nil, chars, nil, nil, nil
		}
		return nil, nil, nil, nil, nil

	case regexpsyntax.OpStar:
		if len(re.Sub) == 1 && (re.Sub[0].Op == regexpsyntax.OpAnyCharNotNL || re.Sub[0].Op == regexpsyntax.OpAnyChar) {
			if last {
				return nil, []string{""}, nil, nil, nil
			}
			return nil, nil, nil, nil, nil
		}

	case regexpsyntax.OpBeginText:
		return nil, nil, []string{""}, nil, nil

	case regexpsyntax.OpEndText:
		return nil, nil, nil, []string{""}, nil

	case regexpsyntax.OpCapture:
		return allMatchingStrings(re.Sub0[0], false)

	case regexpsyntax.OpConcat:
		var begin, end bool
		for i, sub := range re.Sub {
			if sub.Op == regexpsyntax.OpBeginText && i == 0 {
				begin = true
				continue
			}
			if sub.Op == regexpsyntax.OpEndText && i == len(re.Sub)-1 {
				end = true
				continue
			}
			subexact, subcontains, subprefix, subsuffix, err := allMatchingStrings(sub, i == len(re.Sub)-1)
			if err != nil {
				return nil, nil, nil, nil, err
			}
			if subexact == nil && subcontains == nil && subprefix == nil && subsuffix == nil {
				return nil, nil, nil, nil, nil
			}

			if subexact == nil {
				subexact = subcontains
			}
			if exact == nil {
				exact = subexact
			} else {
				size := len(exact) * len(subexact)
				if len(subexact) > 4 || size > 30 {
					// Avoid blowup in number of possible matches.
					return nil, nil, nil, nil, nil
				}
				combined := make([]string, 0, size)
				for _, match := range exact {
					for _, submatch := range subexact {
						combined = append(combined, match+submatch)
					}
				}
				exact = combined
			}
		}
		if exact == nil {
			exact = []string{""}
		}
		if begin && end {
			return exact, nil, nil, nil, nil
		} else if begin {
			return nil, nil, exact, nil, nil
		} else if end {
			return nil, nil, nil, exact, nil
		}
		return nil, exact, nil, nil, nil

	case regexpsyntax.OpAlternate:
		for _, sub := range re.Sub {
			subexact, subcontains, subprefix, subsuffix, err := allMatchingStrings(sub, false)
			if err != nil {
				return nil, nil, nil, nil, err
			}
			exact = append(exact, subexact...)
			contains = append(contains, subcontains...)
			prefix = append(prefix, subprefix...)
			suffix = append(suffix, subsuffix...)
		}
		return exact, contains, prefix, suffix, nil
	}

	return nil, nil, nil, nil, nil
}<|MERGE_RESOLUTION|>--- conflicted
+++ resolved
@@ -8,10 +8,7 @@
 	regexpsyntax "regexp/syntax"
 	"strings"
 	"sync"
-<<<<<<< HEAD
 	"time"
-=======
->>>>>>> 996fd831
 
 	"github.com/keegancsmith/sqlf"
 	"github.com/pkg/errors"
@@ -53,27 +50,6 @@
 	return true
 }
 
-<<<<<<< HEAD
-// ReposStore is a DB-backed implementation of the Repos.
-type ReposStore struct {
-	*basestore.Store
-
-	m sync.Mutex
-}
-
-// NewReposStoreWithDB instantiates and returns a new ReposStore with prepared statements.
-func NewReposStoreWithDB(db dbutil.DB) *ReposStore {
-	return &ReposStore{Store: basestore.NewWithDB(db, sql.TxOptions{})}
-}
-
-func (s *ReposStore) With(other basestore.ShareableStore) *ReposStore {
-	return &ReposStore{Store: s.Store.With(other)}
-}
-
-func (s *ReposStore) Transact(ctx context.Context) (*ReposStore, error) {
-	txBase, err := s.Store.Transact(ctx)
-	return &ReposStore{Store: txBase}, err
-=======
 // RepoStore is a DB-backed implementation of the Repos.
 type RepoStore struct {
 	*basestore.Store
@@ -93,21 +69,14 @@
 func (s *RepoStore) Transact(ctx context.Context) (*RepoStore, error) {
 	txBase, err := s.Store.Transact(ctx)
 	return &RepoStore{Store: txBase}, err
->>>>>>> 996fd831
 }
 
 // ensureStore instantiates a basestore.Store if necessary, using the dbconn.Global handle.
 // This function ensures access to dbconn happens after the rest of the code or tests have
 // initialized it.
-<<<<<<< HEAD
-func (s *ReposStore) ensureStore() {
-	s.m.Lock()
-	defer s.m.Unlock()
-=======
 func (s *RepoStore) ensureStore() {
 	s.mu.Lock()
 	defer s.mu.Unlock()
->>>>>>> 996fd831
 
 	if s.Store == nil {
 		s.Store = basestore.NewWithDB(dbconn.Global, sql.TxOptions{})
@@ -119,11 +88,7 @@
 // caller is concerned the copy of the data in the database might be
 // stale, the caller is responsible for fetching data from any
 // external services.
-<<<<<<< HEAD
-func (s *ReposStore) Get(ctx context.Context, id api.RepoID) (*types.Repo, error) {
-=======
 func (s *RepoStore) Get(ctx context.Context, id api.RepoID) (*types.Repo, error) {
->>>>>>> 996fd831
 	if Mocks.Repos.Get != nil {
 		return Mocks.Repos.Get(ctx, id)
 	}
@@ -147,11 +112,7 @@
 // Name is the name for this repository (e.g., "github.com/user/repo"). It is
 // the same as URI, unless the user configures a non-default
 // repositoryPathPattern.
-<<<<<<< HEAD
-func (s *ReposStore) GetByName(ctx context.Context, nameOrURI api.RepoName) (*types.Repo, error) {
-=======
 func (s *RepoStore) GetByName(ctx context.Context, nameOrURI api.RepoName) (*types.Repo, error) {
->>>>>>> 996fd831
 	if Mocks.Repos.GetByName != nil {
 		return Mocks.Repos.GetByName(ctx, nameOrURI)
 	}
@@ -183,11 +144,7 @@
 
 // GetByIDs returns a list of repositories by given IDs. The number of results list could be less
 // than the candidate list due to no repository is associated with some IDs.
-<<<<<<< HEAD
-func (s *ReposStore) GetByIDs(ctx context.Context, ids ...api.RepoID) ([]*types.Repo, error) {
-=======
 func (s *RepoStore) GetByIDs(ctx context.Context, ids ...api.RepoID) ([]*types.Repo, error) {
->>>>>>> 996fd831
 	if Mocks.Repos.GetByIDs != nil {
 		return Mocks.Repos.GetByIDs(ctx, ids...)
 	}
@@ -207,11 +164,7 @@
 
 // GetReposSetByIDs returns a map of repositories with the given IDs, indexed by their IDs. The number of results
 // entries could be less than the candidate list due to no repository is associated with some IDs.
-<<<<<<< HEAD
-func (s *ReposStore) GetReposSetByIDs(ctx context.Context, ids ...api.RepoID) (map[api.RepoID]*types.Repo, error) {
-=======
 func (s *RepoStore) GetReposSetByIDs(ctx context.Context, ids ...api.RepoID) (map[api.RepoID]*types.Repo, error) {
->>>>>>> 996fd831
 	repos, err := s.GetByIDs(ctx, ids...)
 	if err != nil {
 		return nil, err
@@ -226,11 +179,7 @@
 	return repoMap, nil
 }
 
-<<<<<<< HEAD
-func (s *ReposStore) Count(ctx context.Context, opt ReposListOptions) (ct int, err error) {
-=======
 func (s *RepoStore) Count(ctx context.Context, opt ReposListOptions) (ct int, err error) {
->>>>>>> 996fd831
 	if Mocks.Repos.Count != nil {
 		return Mocks.Repos.Count(ctx, opt)
 	}
@@ -254,11 +203,7 @@
 
 	var count int
 
-<<<<<<< HEAD
-	if err := s.Store.Handle().DB().QueryRowContext(ctx, q.Query(sqlf.PostgresBindVar), q.Args()...).Scan(&count); err != nil {
-=======
 	if err := s.QueryRow(ctx, q).Scan(&count); err != nil {
->>>>>>> 996fd831
 		return 0, err
 	}
 	return count, nil
@@ -308,19 +253,11 @@
 	getSourcesByRepoQueryStr,
 }
 
-<<<<<<< HEAD
-func (s *ReposStore) getBySQL(ctx context.Context, querySuffix *sqlf.Query) ([]*types.Repo, error) {
-	return s.getReposBySQL(ctx, false, querySuffix)
-}
-
-func (s *ReposStore) getReposBySQL(ctx context.Context, minimal bool, querySuffix *sqlf.Query) ([]*types.Repo, error) {
-=======
 func (s *RepoStore) getBySQL(ctx context.Context, querySuffix *sqlf.Query) ([]*types.Repo, error) {
 	return s.getReposBySQL(ctx, false, querySuffix)
 }
 
 func (s *RepoStore) getReposBySQL(ctx context.Context, minimal bool, querySuffix *sqlf.Query) ([]*types.Repo, error) {
->>>>>>> 996fd831
 	columns := getBySQLColumns
 	if minimal {
 		columns = columns[:6]
@@ -559,11 +496,7 @@
 // This will not return any repositories from external services that are not present in the Sourcegraph repository.
 // The result list is unsorted and has a fixed maximum limit of 1000 items.
 // Matching is done with fuzzy matching, i.e. "query" will match any repo name that matches the regexp `q.*u.*e.*r.*y`
-<<<<<<< HEAD
-func (s *ReposStore) List(ctx context.Context, opt ReposListOptions) (results []*types.Repo, err error) {
-=======
 func (s *RepoStore) List(ctx context.Context, opt ReposListOptions) (results []*types.Repo, err error) {
->>>>>>> 996fd831
 	tr, ctx := trace.New(ctx, "repos.List", "")
 	defer func() {
 		tr.SetError(err)
@@ -836,11 +769,7 @@
 `
 
 // Delete deletes repos associated with the given ids and their associated sources.
-<<<<<<< HEAD
-func (s *ReposStore) Delete(ctx context.Context, ids ...api.RepoID) error {
-=======
 func (s *RepoStore) Delete(ctx context.Context, ids ...api.RepoID) error {
->>>>>>> 996fd831
 	if len(ids) == 0 {
 		return nil
 	}
@@ -881,11 +810,7 @@
 // requested information by other services (repo-updater and
 // indexed-search). We special case just returning enabled names so that we
 // read much less data into memory.
-<<<<<<< HEAD
-func (s *ReposStore) ListEnabledNames(ctx context.Context) ([]string, error) {
-=======
 func (s *RepoStore) ListEnabledNames(ctx context.Context) ([]string, error) {
->>>>>>> 996fd831
 	s.ensureStore()
 
 	q := sqlf.Sprintf("SELECT name FROM repo WHERE deleted_at IS NULL")
@@ -938,11 +863,7 @@
 	return []*sqlf.Query{sqlf.Sprintf("(%s)", sqlf.Join(conds, "OR"))}, nil
 }
 
-<<<<<<< HEAD
-func (*ReposStore) listSQL(opt ReposListOptions) (conds []*sqlf.Query, err error) {
-=======
 func (*RepoStore) listSQL(opt ReposListOptions) (conds []*sqlf.Query, err error) {
->>>>>>> 996fd831
 	conds = []*sqlf.Query{
 		sqlf.Sprintf("deleted_at IS NULL"),
 	}
