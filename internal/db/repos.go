--- conflicted
+++ resolved
@@ -543,11 +543,7 @@
 
 	fromClause := sqlf.Sprintf("repo")
 	if opt.ExternalServiceID != 0 {
-<<<<<<< HEAD
-		fromClause = sqlf.Sprintf("repo JOIN external_service_repos e ON repo.id = e.repo_id")
-=======
 		fromClause = sqlf.Sprintf("repo JOIN external_service_repos e ON (repo.id = e.repo_id AND e.external_service_id = %s)", opt.ExternalServiceID)
->>>>>>> 7383758c
 	}
 
 	// fetch matching repos
@@ -996,10 +992,6 @@
 		}
 	}
 
-	if opt.ExternalServiceID != 0 {
-		conds = append(conds, sqlf.Sprintf("e.external_service_id = %d", opt.ExternalServiceID))
-	}
-
 	return conds, nil
 }
 
