--- conflicted
+++ resolved
@@ -9,13 +9,8 @@
 	QueryRunnerState = &QueryRunnerStateStore{}
 	Namespaces       = &NamespaceStore{}
 	Orgs             = &OrgStore{}
-<<<<<<< HEAD
 	OrgMembers       = &OrgMemberStore{}
-	SavedSearches    = &savedSearches{}
-=======
-	OrgMembers       = &orgMembers{}
 	SavedSearches    = &SavedSearchStore{}
->>>>>>> 19ce0f8c
 	Settings         = &settings{}
 	Users            = &UserStore{}
 	UserCredentials  = &userCredentials{}
