// Package dbconn provides functionality to connect to our DB and migrate it.
//
// Most services should connect to the frontend for DB access instead, using
// api.InternalClient.
package dbconn

import (
	"context"
	"database/sql"
	"fmt"
	"log"
	"os"
	"strconv"
	"strings"
	"sync"
	"time"

	"github.com/gchaincl/sqlhooks"
	"github.com/inconshreveable/log15"
	"github.com/jackc/pgx/v4"
	"github.com/jackc/pgx/v4/stdlib"
	otlog "github.com/opentracing/opentracing-go/log"
	"github.com/pkg/errors"
	"github.com/prometheus/client_golang/prometheus"

	"github.com/sourcegraph/sourcegraph/internal/db/dbutil"
	"github.com/sourcegraph/sourcegraph/internal/env"
	"github.com/sourcegraph/sourcegraph/internal/lazyregexp"
	"github.com/sourcegraph/sourcegraph/internal/trace"
)

var (
	// Global is the global DB connection.
	// Only use this after a call to SetupGlobalConnection.
	Global *sql.DB

	defaultDataSource      = env.Get("PGDATASOURCE", "", "Default dataSource to pass to Postgres. See https://pkg.go.dev/github.com/jackc/pgx for more information.")
	defaultApplicationName = env.Get("PGAPPLICATIONNAME", "sourcegraph", "The value of application_name appended to dataSource")
	// Ensure all time instances have their timezones set to UTC.
	// https://github.com/golang/go/blob/7eb31d999cf2769deb0e7bdcafc30e18f52ceb48/src/time/zoneinfo_unix.go#L29-L34
	_ = env.Ensure("TZ", "UTC", "timezone used by time instances")
)

// SetupGlobalConnection connects to the given data source and stores the handle
// globally.
//
// Note: github.com/jackc/pgx parses the environment as well. This function will
// also use the value of PGDATASOURCE if supplied and dataSource is the empty
// string.
func SetupGlobalConnection(dataSource string) (err error) {
	Global, err = New(dataSource, "_app")
	return err
}

// New connects to the given data source and returns the handle.
//
// Note: github.com/jackc/pgx parses the environment as well. This function will
// also use the value of PGDATASOURCE if supplied and dataSource is the empty
// string.
func New(dataSource, dbNameSuffix string) (*sql.DB, error) {
<<<<<<< HEAD
	db, err := NewRaw(dataSource)
	if err != nil {
		return nil, err
	}

	registerPrometheusCollector(db, dbNameSuffix)
	configureConnectionPool(db)
	return db, nil
}

// NewRaw connects to the given data source and returns the handle.
//
// Prefer to call New as it also configures a connection pool and metrics.
// Use this method only in internal utilities (such as schemadoc).
func NewRaw(dataSource string) (*sql.DB, error) {
	// Force PostgreSQL session timezone to UTC.
	if v, ok := os.LookupEnv("PGTZ"); ok && v != "UTC" && v != "utc" {
		log15.Warn("Ignoring PGTZ environment variable; using PGTZ=UTC.", "ignoredPGTZ", v)
	}
	if err := os.Setenv("PGTZ", "UTC"); err != nil {
		return nil, errors.Wrap(err, "Error setting PGTZ=UTC")
=======
	cfg, err := buildConfig(dataSource)
	if err != nil {
		return nil, err
>>>>>>> 667c6698
	}

	db, err := openDBWithStartupWait(cfg)
	if err != nil {
		return nil, errors.Wrap(err, "DB not available")
	}
	return db, nil
}

func MigrateDB(db *sql.DB, databaseName string) error {
	m, err := dbutil.NewMigrate(db, databaseName)
	if err != nil {
		return err
	}
	if err := dbutil.DoMigrate(m); err != nil {
		return errors.Wrap(err, "Failed to migrate the DB. Please contact support@sourcegraph.com for further assistance")
	}
	return nil
}

var startupTimeout = func() time.Duration {
	str := env.Get("DB_STARTUP_TIMEOUT", "10s", "keep trying for this long to connect to PostgreSQL database before failing")
	d, err := time.ParseDuration(str)
	if err != nil {
		log.Fatalln("DB_STARTUP_TIMEOUT:", err)
	}
	return d
}()

// buildConfig takes either a Postgres connection string or connection URI,
// parses it, and returns a config with additional parameters.
func buildConfig(dataSource string) (*pgx.ConnConfig, error) {
	if dataSource == "" {
		dataSource = defaultDataSource
	}

	cfg, err := pgx.ParseConfig(dataSource)
	if err != nil {
		return nil, err
	}

	if cfg.RuntimeParams == nil {
		cfg.RuntimeParams = make(map[string]string)
	}

	// pgx doesn't support fallback_application_name so we emulate it
	// by checking if application_name is set and setting a default
	// value if not.
	if _, ok := cfg.RuntimeParams["application_name"]; !ok {
		cfg.RuntimeParams["application_name"] = defaultApplicationName
	}

	// Force PostgreSQL session timezone to UTC.
	// pgx doesn't support the PGTZ environment variable, we need to pass
	// that information in the configuration instead.
	tz := "UTC"
	if v, ok := os.LookupEnv("PGTZ"); ok && v != "UTC" && v != "utc" {
		log15.Warn("Ignoring PGTZ environment variable; using PGTZ=UTC.", "ignoredPGTZ", v)
	}
	// We set the environment variable to PGTZ to avoid bad surprises if and when
	// it will be supported by the driver.
	if err := os.Setenv("PGTZ", "UTC"); err != nil {
		return nil, errors.Wrap(err, "Error setting PGTZ=UTC")
	}
	cfg.RuntimeParams["timezone"] = tz

	// Ensure the TZ environment variable is set so that times are parsed correctly.
	if _, ok := os.LookupEnv("TZ"); !ok {
		log15.Warn("TZ environment variable not defined; using TZ=''.")
		if err := os.Setenv("TZ", ""); err != nil {
			return nil, errors.Wrap(err, "Error setting TZ=''")
		}
	}
	return cfg, nil
}

func openDBWithStartupWait(cfg *pgx.ConnConfig) (db *sql.DB, err error) {
	// Allow the DB to take up to 10s while it reports "pq: the database system is starting up".
	startupDeadline := time.Now().Add(startupTimeout)
	for {
		if time.Now().After(startupDeadline) {
			return nil, fmt.Errorf("database did not start up within %s (%v)", startupTimeout, err)
		}
		db, err = open(cfg)
		if err == nil {
			err = db.Ping()
		}
		if err != nil && isDatabaseLikelyStartingUp(err) {
			time.Sleep(startupTimeout / 10)
			continue
		}
		return db, err
	}
}

// isDatabaseLikelyStartingUp returns whether the err likely just means the PostgreSQL database is
// starting up, and it should not be treated as a fatal error during program initialization.
func isDatabaseLikelyStartingUp(err error) bool {
	msg := err.Error()
	if strings.Contains(msg, "the database system is starting up") {
		// Wait for DB to start up.
		return true
	}
	if strings.Contains(msg, "connection refused") || strings.Contains(msg, "failed to receive message") {
		// Wait for DB to start listening.
		return true
	}

	return false
}

var registerOnce sync.Once

// Open creates a new DB handle with the given schema by connecting to
// the database identified by dataSource (e.g., "dbname=mypgdb" or
// blank to use the PG* env vars).
//
// Open assumes that the database already exists.
func Open(dataSource string) (*sql.DB, error) {
	cfg, err := pgx.ParseConfig(dataSource)
	if err != nil {
		return nil, err
	}

	return open(cfg)
}

func open(cfg *pgx.ConnConfig) (*sql.DB, error) {
	cfgKey := stdlib.RegisterConnConfig(cfg)

	registerOnce.Do(func() {
		sql.Register("postgres-proxy", sqlhooks.Wrap(stdlib.GetDefaultDriver(), &hook{}))
	})
	db, err := sql.Open("postgres-proxy", cfgKey)
	if err != nil {
		return nil, errors.Wrap(err, "postgresql open")
	}
	return db, nil
}

// Ping attempts to contact the database and returns a non-nil error upon failure. It is intended to
// be used by health checks.
func Ping(ctx context.Context) error { return Global.PingContext(ctx) }

type key int

const bulkInsertionKey key = iota

// BulkInsertion returns true if the bulkInsertionKey context value is true.
func BulkInsertion(ctx context.Context) bool {
	v, ok := ctx.Value(bulkInsertionKey).(bool)
	if !ok {
		return false
	}
	return v
}

// WithBulkInsertion sets the bulkInsertionKey context value.
func WithBulkInsertion(ctx context.Context, bulkInsertion bool) context.Context {
	return context.WithValue(ctx, bulkInsertionKey, bulkInsertion)
}

type hook struct{}

// postgresBulkInsertRowsPattern matches `($1, $2, $3), ($4, $5, $6), ...` which
// we use to cut out the row payloads from bulk insertion tracing data. We don't
// need all the parameter data for such requests, which are too big to fit into
// Jaeger spans. Note that we don't just capture `($1.*`, as we want queries with
// a trailing ON CONFLICT clause not to be semantically mangled in the log output.
var postgresBulkInsertRowsPattern = lazyregexp.New(`(\([$\d,\s]+\)[,\s]*)+`)

// postgresBulkInsertRowsReplacement replaces the all-placeholder rows matched
// by the pattern defined above.
var postgresBulkInsertRowsReplacement = []byte("(...) ")

// Before implements sqlhooks.Hooks
func (h *hook) Before(ctx context.Context, query string, args ...interface{}) (context.Context, error) {
	if BulkInsertion(ctx) {
		query = string(postgresBulkInsertRowsPattern.ReplaceAll([]byte(query), postgresBulkInsertRowsReplacement))
	}

	tr, ctx := trace.New(ctx, "sql", query,
		trace.Tag{Key: "span.kind", Value: "client"},
		trace.Tag{Key: "db.type", Value: "sql"},
	)

	if !BulkInsertion(ctx) {
		tr.LogFields(otlog.Lazy(func(fv otlog.Encoder) {
			for i, arg := range args {
				fv.EmitString(strconv.Itoa(i+1), fmt.Sprintf("%v", arg))
			}
		}))
	} else {
		tr.LogFields(otlog.Bool("bulk_insert", true), otlog.Int("num_args", len(args)))
	}

	return ctx, nil
}

// After implements sqlhooks.Hooks
func (h *hook) After(ctx context.Context, query string, args ...interface{}) (context.Context, error) {
	if tr := trace.TraceFromContext(ctx); tr != nil {
		tr.Finish()
	}
	return ctx, nil
}

// After implements sqlhooks.OnErroer
func (h *hook) OnError(ctx context.Context, err error, query string, args ...interface{}) error {
	if tr := trace.TraceFromContext(ctx); tr != nil {
		tr.SetError(err)
		tr.Finish()
	}
	return err
}

func registerPrometheusCollector(db *sql.DB, dbNameSuffix string) {
	c := prometheus.NewGaugeFunc(
		prometheus.GaugeOpts{
			Namespace: "src",
			Subsystem: "pgsql" + dbNameSuffix,
			Name:      "open_connections",
			Help:      "Number of open connections to pgsql DB, as reported by pgsql.DB.Stats()",
		},
		func() float64 {
			s := db.Stats()
			return float64(s.OpenConnections)
		},
	)
	prometheus.MustRegister(c)
}

// configureConnectionPool sets reasonable sizes on the built in DB queue. By
// default the connection pool is unbounded, which leads to the error `pq:
// sorry too many clients already`.
func configureConnectionPool(db *sql.DB) {
	var err error
	maxOpen := 30
	if e := os.Getenv("SRC_PGSQL_MAX_OPEN"); e != "" {
		maxOpen, err = strconv.Atoi(e)
		if err != nil {
			log.Fatalf("SRC_PGSQL_MAX_OPEN is not an int: %s", e)
		}
	}
	db.SetMaxOpenConns(maxOpen)
	db.SetMaxIdleConns(maxOpen)
	db.SetConnMaxLifetime(time.Minute)
}<|MERGE_RESOLUTION|>--- conflicted
+++ resolved
@@ -58,7 +58,6 @@
 // also use the value of PGDATASOURCE if supplied and dataSource is the empty
 // string.
 func New(dataSource, dbNameSuffix string) (*sql.DB, error) {
-<<<<<<< HEAD
 	db, err := NewRaw(dataSource)
 	if err != nil {
 		return nil, err
@@ -80,11 +79,11 @@
 	}
 	if err := os.Setenv("PGTZ", "UTC"); err != nil {
 		return nil, errors.Wrap(err, "Error setting PGTZ=UTC")
-=======
+	}
+
 	cfg, err := buildConfig(dataSource)
 	if err != nil {
 		return nil, err
->>>>>>> 667c6698
 	}
 
 	db, err := openDBWithStartupWait(cfg)
