--- conflicted
+++ resolved
@@ -600,7 +600,6 @@
 GROUP BY current_month, current_week, current_day
 `
 
-<<<<<<< HEAD
 // CodeIntelligenceCombinedWAU returns the WAU (current week) with any code intelligence event.
 func (l *eventLogs) CodeIntelligenceCombinedWAU(ctx context.Context) (int, error) {
 	return l.codeIntelligenceCombinedWAU(ctx, time.Now().UTC())
@@ -699,127 +698,6 @@
 FROM events GROUP BY name, current_week, language_id;
 `
 
-// AggregatedSearchEvents calculates AggregatedEvent for each every unique event type related to search.
-func (l *eventLogs) AggregatedSearchEvents(ctx context.Context) ([]types.AggregatedEvent, error) {
-	return l.aggregatedSearchEvents(ctx, time.Now().UTC())
-}
-
-func (l *eventLogs) aggregatedSearchEvents(ctx context.Context, now time.Time) (events []types.AggregatedEvent, err error) {
-	query := sqlf.Sprintf(aggregatedSearchEventsQuery, now, now, now, now)
-=======
-// AggregatedCodeIntelEvents calculates AggregatedEvent for each every unique event type related to code intel.
-func (l *eventLogs) AggregatedCodeIntelEvents(ctx context.Context) ([]types.AggregatedEvent, error) {
-	return l.aggregatedCodeIntelEvents(ctx, time.Now().UTC())
-}
-
-func (l *eventLogs) aggregatedCodeIntelEvents(ctx context.Context, now time.Time) (events []types.AggregatedEvent, err error) {
-	query := sqlf.Sprintf(aggregatedCodeIntelEventsQuery, now, now, now, now)
->>>>>>> 694a8986
-
-	rows, err := dbconn.Global.QueryContext(ctx, query.Query(sqlf.PostgresBindVar), query.Args()...)
-	if err != nil {
-		return nil, err
-	}
-	defer rows.Close()
-
-	for rows.Next() {
-		var event types.AggregatedEvent
-		err := rows.Scan(
-			&event.Name,
-			&event.Month,
-			&event.Week,
-			&event.Day,
-			&event.TotalMonth,
-			&event.TotalWeek,
-			&event.TotalDay,
-			&event.UniquesMonth,
-			&event.UniquesWeek,
-			&event.UniquesDay,
-			pq.Array(&event.LatenciesMonth),
-			pq.Array(&event.LatenciesWeek),
-			pq.Array(&event.LatenciesDay),
-		)
-		if err != nil {
-			return nil, err
-		}
-
-		events = append(events, event)
-	}
-
-	if err = rows.Err(); err != nil {
-		return nil, err
-	}
-
-	return events, nil
-}
-
-<<<<<<< HEAD
-var searchEventNames = []string{
-	"'search.latencies.literal'",
-	"'search.latencies.regexp'",
-	"'search.latencies.structural'",
-	"'search.latencies.file'",
-	"'search.latencies.repo'",
-	"'search.latencies.diff'",
-	"'search.latencies.commit'",
-	"'search.latencies.symbol'",
-}
-
-var aggregatedSearchEventsQuery = `
--- source: internal/db/event_logs.go:aggregatedSearchEvents
-=======
-var codeIntelEventNames = []string{
-	"'codeintel.lsifHover'",
-	"'codeintel.searchHover'",
-	"'codeintel.lsifDefinitions'",
-	"'codeintel.searchDefinitions'",
-	"'codeintel.lsifReferences'",
-	"'codeintel.searchReferences'",
-}
-
-var aggregatedCodeIntelEventsQuery = `
--- source: internal/db/event_logs.go:aggregatedCodeIntelEvents
->>>>>>> 694a8986
-WITH events AS (
-  SELECT
-    name,
-    -- Postgres 9.6 needs to go from text to integer (i.e. can't go directly to integer)
-    (argument->'durationMs')::text::integer as latency,
-    ` + aggregatedUserIDQueryFragment + ` AS user_id,
-    ` + makeDateTruncExpression("month", "timestamp") + ` as month,
-    ` + makeDateTruncExpression("week", "timestamp") + ` as week,
-    ` + makeDateTruncExpression("day", "timestamp") + ` as day,
-    ` + makeDateTruncExpression("month", "%s::timestamp") + ` as current_month,
-    ` + makeDateTruncExpression("week", "%s::timestamp") + ` as current_week,
-    ` + makeDateTruncExpression("day", "%s::timestamp") + ` as current_day
-  FROM event_logs
-  WHERE
-    timestamp >= ` + makeDateTruncExpression("month", "%s::timestamp") + `
-<<<<<<< HEAD
-    AND name IN (` + strings.Join(searchEventNames, ", ") + `)
-=======
-	AND name IN (` + strings.Join(codeIntelEventNames, ", ") + `)
->>>>>>> 694a8986
-)
-SELECT
-  name,
-  current_month,
-  current_week,
-  current_day,
-  COUNT(*) FILTER (WHERE month = current_month) AS total_month,
-  COUNT(*) FILTER (WHERE week = current_week) AS total_week,
-  COUNT(*) FILTER (WHERE day = current_day) AS total_day,
-  COUNT(DISTINCT user_id) FILTER (WHERE month = current_month) AS uniques_month,
-  COUNT(DISTINCT user_id) FILTER (WHERE week = current_week) AS uniques_week,
-  COUNT(DISTINCT user_id) FILTER (WHERE day = current_day) AS uniques_day,
-  PERCENTILE_CONT(ARRAY[0.50, 0.90, 0.99]) WITHIN GROUP (ORDER BY latency) FILTER (WHERE month = current_month) AS latencies_month,
-  PERCENTILE_CONT(ARRAY[0.50, 0.90, 0.99]) WITHIN GROUP (ORDER BY latency) FILTER (WHERE week = current_week) AS latencies_week,
-  PERCENTILE_CONT(ARRAY[0.50, 0.90, 0.99]) WITHIN GROUP (ORDER BY latency) FILTER (WHERE day = current_day) AS latencies_day
-FROM events GROUP BY name, current_month, current_week, current_day
-`
-
-<<<<<<< HEAD
-=======
 // AggregatedSearchEvents calculates AggregatedEvent for each every unique event type related to search.
 func (l *eventLogs) AggregatedSearchEvents(ctx context.Context) ([]types.AggregatedEvent, error) {
 	return l.aggregatedSearchEvents(ctx, time.Now().UTC())
@@ -912,7 +790,6 @@
 FROM events GROUP BY name, current_month, current_week, current_day
 `
 
->>>>>>> 694a8986
 // userIDQueryFragment is a query fragment that can be used to return the anonymous user id.
 // If no anonymous user id is set then the user id is returned.
 const userIDQueryFragment = `
@@ -923,7 +800,7 @@
 `
 
 // aggregatedUserIDQueryFragment is a query fragment that can be used to canonicalize the
-// values of the  user_id and anonymous_user_id fields (assumed in scope) int a unified value.
+// values of the user_id and anonymous_user_id fields (assumed in scope) int a unified value.
 const aggregatedUserIDQueryFragment = `
 CASE WHEN user_id = 0
   -- It's faster to group by an int rather than text, so we convert
