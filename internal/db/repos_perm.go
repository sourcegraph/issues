--- conflicted
+++ resolved
@@ -286,11 +286,8 @@
 )
 `
 
-<<<<<<< HEAD
-=======
 var errPermissionsUserMappingConflict = errors.New("The permissions user mapping (site configuration `permissions.userMapping`) cannot be enabled when other authorization providers are in use, please contact site admin to resolve it.")
 
->>>>>>> be10d4c1
 // authzQueryConds returns a query clause for enforcing repository permissions.
 // It uses `repo` as the table name to filter out repository IDs and should be
 // used as an AND condition in a complete SQL query.
@@ -302,11 +299,7 @@
 	// are configured.
 	if usePermissionsUserMapping {
 		if len(authzProviders) > 0 {
-<<<<<<< HEAD
-			return nil, errors.New("The permissions user mapping (site configuration `permissions.userMapping`) cannot be enabled when other authorization providers are in use, please contact site admin to resolve it.")
-=======
 			return nil, errPermissionsUserMappingConflict
->>>>>>> be10d4c1
 		}
 		authzAllowByDefault = false
 	}
