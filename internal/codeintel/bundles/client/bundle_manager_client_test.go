package client

import (
	"bytes"
	"context"
	"fmt"
	"io/ioutil"
	"net/http"
	"net/http/httptest"
	"os"
	"strings"
	"testing"

	"github.com/google/go-cmp/cmp"
)

func TestSendUpload(t *testing.T) {
	ts := httptest.NewServer(http.HandlerFunc(func(w http.ResponseWriter, r *http.Request) {
		if r.Method != "POST" {
			t.Errorf("unexpected method. want=%s have=%s", "POST", r.Method)
		}
		if r.URL.Path != "/uploads/42" {
			t.Errorf("unexpected method. want=%s have=%s", "/uploads/42", r.URL.Path)
		}

		if content, err := ioutil.ReadAll(r.Body); err != nil {
			t.Fatalf("unexpected error reading payload: %s", err)
		} else if diff := cmp.Diff([]byte("payload\n"), content); diff != "" {
			t.Errorf("unexpected request payload (-want +got):\n%s", diff)
		}
	}))
	defer ts.Close()

	client := &bundleManagerClientImpl{bundleManagerURL: ts.URL}
	err := client.SendUpload(context.Background(), 42, bytes.NewReader([]byte("payload\n")))
	if err != nil {
		t.Fatalf("unexpected error sending upload: %s", err)
	}
}

func TestSendUploadBadResponse(t *testing.T) {
	ts := httptest.NewServer(http.HandlerFunc(func(w http.ResponseWriter, r *http.Request) {
		w.WriteHeader(http.StatusInternalServerError)
	}))
	defer ts.Close()

	client := &bundleManagerClientImpl{bundleManagerURL: ts.URL}
	err := client.SendUpload(context.Background(), 42, bytes.NewReader([]byte("payload\n")))
	if err == nil {
		t.Fatalf("unexpected nil error sending upload")
	}
}

<<<<<<< HEAD
func TestSendUploadPart(t *testing.T) {
	ts := httptest.NewServer(http.HandlerFunc(func(w http.ResponseWriter, r *http.Request) {
		if r.Method != "POST" {
			t.Errorf("unexpected method. want=%s have=%s", "POST", r.Method)
		}
		if r.URL.Path != "/uploads/42/3" {
			t.Errorf("unexpected method. want=%s have=%s", "/uploads/42/3", r.URL.Path)
		}

		if content, err := ioutil.ReadAll(r.Body); err != nil {
			t.Fatalf("unexpected error reading payload: %s", err)
		} else if diff := cmp.Diff([]byte("payload\n"), content); diff != "" {
			t.Errorf("unexpected request payload (-want +got):\n%s", diff)
		}
	}))
	defer ts.Close()

	client := &bundleManagerClientImpl{bundleManagerURL: ts.URL}
	err := client.SendUploadPart(context.Background(), 42, 3, bytes.NewReader([]byte("payload\n")))
	if err != nil {
		t.Fatalf("unexpected error sending upload: %s", err)
	}
}

func TestSendUploadPartBadResponse(t *testing.T) {
	ts := httptest.NewServer(http.HandlerFunc(func(w http.ResponseWriter, r *http.Request) {
		w.WriteHeader(http.StatusInternalServerError)
	}))
	defer ts.Close()

	client := &bundleManagerClientImpl{bundleManagerURL: ts.URL}
	err := client.SendUploadPart(context.Background(), 42, 3, bytes.NewReader([]byte("payload\n")))
	if err == nil {
		t.Fatalf("unexpected nil error sending upload")
	}
}

func TestStitchParts(t *testing.T) {
	ts := httptest.NewServer(http.HandlerFunc(func(w http.ResponseWriter, r *http.Request) {
		if r.Method != "POST" {
			t.Errorf("unexpected method. want=%s have=%s", "POST", r.Method)
		}
		if r.URL.Path != "/uploads/42/stitch" {
			t.Errorf("unexpected method. want=%s have=%s", "/uploads/42/stitch", r.URL.Path)
=======
func TestDeleteUpload(t *testing.T) {
	ts := httptest.NewServer(http.HandlerFunc(func(w http.ResponseWriter, r *http.Request) {
		if r.Method != "DELETE" {
			t.Errorf("unexpected method. want=%s have=%s", "POST", r.Method)
		}
		if r.URL.Path != "/uploads/42" {
			t.Errorf("unexpected method. want=%s have=%s", "/uploads/42", r.URL.Path)
>>>>>>> 457f09b4
		}
	}))
	defer ts.Close()

	client := &bundleManagerClientImpl{bundleManagerURL: ts.URL}
<<<<<<< HEAD
	err := client.StitchParts(context.Background(), 42)
=======
	err := client.DeleteUpload(context.Background(), 42)
>>>>>>> 457f09b4
	if err != nil {
		t.Fatalf("unexpected error sending upload: %s", err)
	}
}

<<<<<<< HEAD
func TestStitchPartsBadResponse(t *testing.T) {
=======
func TestDeleteUploadBadResponse(t *testing.T) {
>>>>>>> 457f09b4
	ts := httptest.NewServer(http.HandlerFunc(func(w http.ResponseWriter, r *http.Request) {
		w.WriteHeader(http.StatusInternalServerError)
	}))
	defer ts.Close()

	client := &bundleManagerClientImpl{bundleManagerURL: ts.URL}
<<<<<<< HEAD
	err := client.StitchParts(context.Background(), 42)
=======
	err := client.DeleteUpload(context.Background(), 42)
>>>>>>> 457f09b4
	if err == nil {
		t.Fatalf("unexpected nil error sending upload")
	}
}

func TestGetUpload(t *testing.T) {
	ts := httptest.NewServer(http.HandlerFunc(func(w http.ResponseWriter, r *http.Request) {
		if r.Method != "GET" {
			t.Errorf("unexpected method. want=%s have=%s", "POST", r.Method)
		}
		if r.URL.Path != "/uploads/42" {
			t.Errorf("unexpected method. want=%s have=%s", "/uploads/42", r.URL.Path)
		}

		for i := 0; i < 1000; i++ {
			if _, err := w.Write([]byte(fmt.Sprintf("payload %d\n", i))); err != nil {
				t.Fatalf("unexpected error writing to client: %s", err)
			}
		}
	}))
	defer ts.Close()

	tempDir, err := ioutil.TempDir("", "")
	if err != nil {
		t.Fatalf("unexpected error creating temp directory: %s", err)
	}
	defer os.RemoveAll(tempDir)

	client := &bundleManagerClientImpl{bundleManagerURL: ts.URL}
	path, err := client.GetUpload(context.Background(), 42, tempDir)
	if err != nil {
		t.Fatalf("unexpected error sending db: %s", err)
	}

	if !strings.HasPrefix(path, tempDir) {
		t.Errorf("unexpected path location, want child of %s, got=%s", tempDir, path)
	}

	contents, err := ioutil.ReadFile(path)
	if err != nil {
		t.Fatalf("unexpected error reading file: %s", err)
	}

	if lines := strings.Split(strings.TrimSpace(string(contents)), "\n"); len(lines) != 1000 {
		t.Errorf("unexpected payload size. want=%d have=%d", 1000, len(lines))
	}
}

func TestGetUploadBadResponse(t *testing.T) {
	ts := httptest.NewServer(http.HandlerFunc(func(w http.ResponseWriter, r *http.Request) {
		w.WriteHeader(http.StatusInternalServerError)
	}))
	defer ts.Close()

	client := &bundleManagerClientImpl{bundleManagerURL: ts.URL}
	_, err := client.GetUpload(context.Background(), 42, "")
	if err == nil {
		t.Fatalf("unexpected nil error sending db")
	}
}

func TestSendDB(t *testing.T) {
	ts := httptest.NewServer(http.HandlerFunc(func(w http.ResponseWriter, r *http.Request) {
		if r.Method != "POST" {
			t.Errorf("unexpected method. want=%s have=%s", "POST", r.Method)
		}
		if r.URL.Path != "/dbs/42" {
			t.Errorf("unexpected method. want=%s have=%s", "/dbs/42", r.URL.Path)
		}

		if content, err := ioutil.ReadAll(r.Body); err != nil {
			t.Fatalf("unexpected error reading payload: %s", err)
		} else if diff := cmp.Diff([]byte("payload\n"), content); diff != "" {
			t.Errorf("unexpected request payload (-want +got):\n%s", diff)
		}
	}))
	defer ts.Close()

	client := &bundleManagerClientImpl{bundleManagerURL: ts.URL}
	err := client.SendDB(context.Background(), 42, bytes.NewReader([]byte("payload\n")))
	if err != nil {
		t.Fatalf("unexpected error sending db: %s", err)
	}
}

func TestSendDBBadResponse(t *testing.T) {
	ts := httptest.NewServer(http.HandlerFunc(func(w http.ResponseWriter, r *http.Request) {
		w.WriteHeader(http.StatusInternalServerError)
	}))
	defer ts.Close()

	client := &bundleManagerClientImpl{bundleManagerURL: ts.URL}
	err := client.SendDB(context.Background(), 42, bytes.NewReader([]byte("payload\n")))
	if err == nil {
		t.Fatalf("unexpected nil error sending db")
	}
}<|MERGE_RESOLUTION|>--- conflicted
+++ resolved
@@ -51,7 +51,6 @@
 	}
 }
 
-<<<<<<< HEAD
 func TestSendUploadPart(t *testing.T) {
 	ts := httptest.NewServer(http.HandlerFunc(func(w http.ResponseWriter, r *http.Request) {
 		if r.Method != "POST" {
@@ -96,7 +95,30 @@
 		}
 		if r.URL.Path != "/uploads/42/stitch" {
 			t.Errorf("unexpected method. want=%s have=%s", "/uploads/42/stitch", r.URL.Path)
-=======
+		}
+	}))
+	defer ts.Close()
+
+	client := &bundleManagerClientImpl{bundleManagerURL: ts.URL}
+	err := client.StitchParts(context.Background(), 42)
+	if err != nil {
+		t.Fatalf("unexpected error sending upload: %s", err)
+	}
+}
+
+func TestStitchPartsBadResponse(t *testing.T) {
+	ts := httptest.NewServer(http.HandlerFunc(func(w http.ResponseWriter, r *http.Request) {
+		w.WriteHeader(http.StatusInternalServerError)
+	}))
+	defer ts.Close()
+
+	client := &bundleManagerClientImpl{bundleManagerURL: ts.URL}
+	err := client.StitchParts(context.Background(), 42)
+	if err == nil {
+		t.Fatalf("unexpected nil error sending upload")
+	}
+}
+
 func TestDeleteUpload(t *testing.T) {
 	ts := httptest.NewServer(http.HandlerFunc(func(w http.ResponseWriter, r *http.Request) {
 		if r.Method != "DELETE" {
@@ -104,38 +126,25 @@
 		}
 		if r.URL.Path != "/uploads/42" {
 			t.Errorf("unexpected method. want=%s have=%s", "/uploads/42", r.URL.Path)
->>>>>>> 457f09b4
-		}
-	}))
-	defer ts.Close()
-
-	client := &bundleManagerClientImpl{bundleManagerURL: ts.URL}
-<<<<<<< HEAD
-	err := client.StitchParts(context.Background(), 42)
-=======
+		}
+	}))
+	defer ts.Close()
+
+	client := &bundleManagerClientImpl{bundleManagerURL: ts.URL}
 	err := client.DeleteUpload(context.Background(), 42)
->>>>>>> 457f09b4
-	if err != nil {
-		t.Fatalf("unexpected error sending upload: %s", err)
-	}
-}
-
-<<<<<<< HEAD
-func TestStitchPartsBadResponse(t *testing.T) {
-=======
+	if err != nil {
+		t.Fatalf("unexpected error sending upload: %s", err)
+	}
+}
+
 func TestDeleteUploadBadResponse(t *testing.T) {
->>>>>>> 457f09b4
-	ts := httptest.NewServer(http.HandlerFunc(func(w http.ResponseWriter, r *http.Request) {
-		w.WriteHeader(http.StatusInternalServerError)
-	}))
-	defer ts.Close()
-
-	client := &bundleManagerClientImpl{bundleManagerURL: ts.URL}
-<<<<<<< HEAD
-	err := client.StitchParts(context.Background(), 42)
-=======
+	ts := httptest.NewServer(http.HandlerFunc(func(w http.ResponseWriter, r *http.Request) {
+		w.WriteHeader(http.StatusInternalServerError)
+	}))
+	defer ts.Close()
+
+	client := &bundleManagerClientImpl{bundleManagerURL: ts.URL}
 	err := client.DeleteUpload(context.Background(), 42)
->>>>>>> 457f09b4
 	if err == nil {
 		t.Fatalf("unexpected nil error sending upload")
 	}
