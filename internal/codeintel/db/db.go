package db

import (
	"context"
	"database/sql"
	"time"

	"github.com/keegancsmith/sqlf"
	"github.com/sourcegraph/sourcegraph/internal/codeintel/bundles/types"
	"github.com/sourcegraph/sourcegraph/internal/db/dbutil"
)

// DB is the interface to Postgres that deals with LSIF-specific tables.
//
//   - lsif_commits
//   - lsif_packages
//   - lsif_references
//   - lsif_uploads
//
// These tables are kept separate from the remainder of Sourcegraph tablespace.
type DB interface {
	// Transact returns a Database whose methods operate within the context of a transaction.
	// This method will return an error if the underlying DB cannot be interface upgraded
	// to a TxBeginner.
	Transact(ctx context.Context) (DB, error)

	// Savepoint creates a named position in the transaction from which all additional work can
	// be discarded.
	Savepoint(ctx context.Context, name string) error

	// RollbackToSavepoint throws away all the work on the underlying transaction since the
	// savepoint with the given name was created.
	RollbackToSavepoint(ctx context.Context, name string) error

	// Done commits underlying the transaction on a nil error value and performs a rollback
	// otherwise. If an error occurs during commit or rollback of the transaction, the error
	// is added to the resulting error value. If the Database does not wrap a transaction the
	// original error value is returned unchanged.
	Done(err error) error

	// GetUploadByID returns an upload by its identifier and boolean flag indicating its existence.
	GetUploadByID(ctx context.Context, id int) (Upload, bool, error)

	// GetUploadsByRepo returns a list of uploads for a particular repo and the total count of records matching the given conditions.
	GetUploadsByRepo(ctx context.Context, repositoryID int, state, term string, visibleAtTip bool, limit, offset int) ([]Upload, int, error)

<<<<<<< HEAD
	// InsertUpload inserts a new upload and returns its identifier.
	InsertUpload(ctx context.Context, upload *Upload) (int, error)

	// MarkQueued updates the state of the upload to queued.
	MarkQueued(ctx context.Context, uploadID int) error

	// AddUploadPart adds the part index to the given upload's uploaded parts array. This method is idempotent
	// (the resulting array is deduplicated on update).
	AddUploadPart(ctx context.Context, uploadID, partIndex int) error
=======
	// QueueSize returns the number of uploads in the queued state.
	QueueSize(ctx context.Context) (int, error)

	// Enqueue inserts a new upload with a "queued" state and returns its identifier.
	Enqueue(ctx context.Context, commit, root string, repositoryID int, indexerName string) (int, error)

	// MarkComplete updates the state of the upload to complete.
	MarkComplete(ctx context.Context, id int) error

	// MarkErrored updates the state of the upload to errored and updates the failure summary data.
	MarkErrored(ctx context.Context, id int, failureSummary, failureStacktrace string) error
>>>>>>> 11fe76d8

	// Dequeue selects the oldest queued upload and locks it with a transaction. If there is such an upload, the
	// upload is returned along with a JobHandle instance which wraps the transaction. This handle must be closed.
	// If there is no such unlocked upload, a zero-value upload and nil-job handle will be returned along with a
	// false-valued flag.  This method must not be called from within a transaction.
	Dequeue(ctx context.Context) (Upload, JobHandle, bool, error)

	// GetStates returns the states for the uploads with the given identifiers.
	GetStates(ctx context.Context, ids []int) (map[int]string, error)

	// DeleteUploadByID deletes an upload by its identifier. If the upload was visible at the tip of its repository's default branch,
	// the visibility of all uploads for that repository are recalculated. The given function is expected to return the newest commit
	// on the default branch when invoked.
	DeleteUploadByID(ctx context.Context, id int, getTipCommit GetTipCommitFn) (bool, error)

	// ResetStalled moves all unlocked uploads processing for more than `StalledUploadMaxAge` back to the queued state.
	// This method returns a list of updated upload identifiers.
	ResetStalled(ctx context.Context, now time.Time) ([]int, error)

	// GetDumpByID returns a dump by its identifier and boolean flag indicating its existence.
	GetDumpByID(ctx context.Context, id int) (Dump, bool, error)

	// FindClosestDumps returns the set of dumps that can most accurately answer queries for the given repository, commit, and file.
	FindClosestDumps(ctx context.Context, repositoryID int, commit, file string) ([]Dump, error)

	// DeleteOldestDump deletes the oldest dump that is not currently visible at the tip of its repository's default branch.
	// This method returns the deleted dump's identifier and a flag indicating its (previous) existence.
	DeleteOldestDump(ctx context.Context) (int, bool, error)

	// UpdateDumpsVisibleFromTip recalculates the visible_at_tip flag of all dumps of the given repository.
	UpdateDumpsVisibleFromTip(ctx context.Context, repositoryID int, tipCommit string) error

	// DeleteOverlapapingDumps deletes all completed uploads for the given repository with the same
	// commit, root, and indexer. This is necessary to perform during conversions before changing
	// the state of a processing upload to completed as there is a unique index on these four columns.
	DeleteOverlappingDumps(ctx context.Context, repositoryID int, commit, root, indexer string) error

	// GetPackage returns the dump that provides the package with the given scheme, name, and version and a flag indicating its existence.
	GetPackage(ctx context.Context, scheme, name, version string) (Dump, bool, error)

	// UpdatePackages bulk upserts package data.
	UpdatePackages(ctx context.Context, packages []types.Package) error

	// SameRepoPager returns a ReferencePager for dumps that belong to the given repository and commit and reference the package with the
	// given scheme, name, and version.
	SameRepoPager(ctx context.Context, repositoryID int, commit, scheme, name, version string, limit int) (int, ReferencePager, error)

	// UpdatePackageReferences bulk inserts package reference data.
	UpdatePackageReferences(ctx context.Context, packageReferences []types.PackageReference) error

	// PackageReferencePager returns a ReferencePager for dumps that belong to a remote repository (distinct from the given repository id)
	// and reference the package with the given scheme, name, and version. All resulting dumps are visible at the tip of their repository's
	// default branch.
	PackageReferencePager(ctx context.Context, scheme, name, version string, repositoryID, limit int) (int, ReferencePager, error)

	// HasCommit determines if the given commit is known for the given repository.
	HasCommit(ctx context.Context, repositoryID int, commit string) (bool, error)

	// UpdateCommits upserts commits/parent-commit relations for the given repository ID.
	UpdateCommits(ctx context.Context, repositoryID int, commits map[string][]string) error

	// RepoName returns the name for the repo with the given identifier. This is the only method
	// in this package that touches any table that does not start with `lsif_`.
	RepoName(ctx context.Context, repositoryID int) (string, error)
}

// GetTipCommitFn returns the head commit for the given repository.
type GetTipCommitFn func(repositoryID int) (string, error)

type dbImpl struct {
	db dbutil.DB
}

var _ DB = &dbImpl{}

// New creates a new instance of DB connected to the given Postgres DSN.
func New(postgresDSN string) (DB, error) {
	db, err := dbutil.NewDB(postgresDSN, "precise-code-intel-api-server")
	if err != nil {
		return nil, err
	}

	return &dbImpl{db: db}, nil
}

// query performs QueryContext on the underlying connection.
func (db *dbImpl) query(ctx context.Context, query *sqlf.Query) (*sql.Rows, error) {
	return db.db.QueryContext(ctx, query.Query(sqlf.PostgresBindVar), query.Args()...)
}

// exec performs a query and throws away the result.
func (db *dbImpl) exec(ctx context.Context, query *sqlf.Query) error {
	rows, err := db.query(ctx, query)
	if err != nil {
		return err
	}
	return rows.Close()
}<|MERGE_RESOLUTION|>--- conflicted
+++ resolved
@@ -44,29 +44,24 @@
 	// GetUploadsByRepo returns a list of uploads for a particular repo and the total count of records matching the given conditions.
 	GetUploadsByRepo(ctx context.Context, repositoryID int, state, term string, visibleAtTip bool, limit, offset int) ([]Upload, int, error)
 
-<<<<<<< HEAD
+	// QueueSize returns the number of uploads in the queued state.
+	QueueSize(ctx context.Context) (int, error)
+
 	// InsertUpload inserts a new upload and returns its identifier.
 	InsertUpload(ctx context.Context, upload *Upload) (int, error)
-
-	// MarkQueued updates the state of the upload to queued.
-	MarkQueued(ctx context.Context, uploadID int) error
 
 	// AddUploadPart adds the part index to the given upload's uploaded parts array. This method is idempotent
 	// (the resulting array is deduplicated on update).
 	AddUploadPart(ctx context.Context, uploadID, partIndex int) error
-=======
-	// QueueSize returns the number of uploads in the queued state.
-	QueueSize(ctx context.Context) (int, error)
 
-	// Enqueue inserts a new upload with a "queued" state and returns its identifier.
-	Enqueue(ctx context.Context, commit, root string, repositoryID int, indexerName string) (int, error)
+	// MarkQueued updates the state of the upload to queued.
+	MarkQueued(ctx context.Context, uploadID int) error
 
 	// MarkComplete updates the state of the upload to complete.
 	MarkComplete(ctx context.Context, id int) error
 
 	// MarkErrored updates the state of the upload to errored and updates the failure summary data.
 	MarkErrored(ctx context.Context, id int, failureSummary, failureStacktrace string) error
->>>>>>> 11fe76d8
 
 	// Dequeue selects the oldest queued upload and locks it with a transaction. If there is such an upload, the
 	// upload is returned along with a JobHandle instance which wraps the transaction. This handle must be closed.
