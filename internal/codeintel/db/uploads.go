--- conflicted
+++ resolved
@@ -265,10 +265,6 @@
 		return false, err
 	}
 
-<<<<<<< HEAD
-	if err := db.UpdateDumpsVisibleFromTip(ctx, tw.tx, repositoryID, tipCommit); err != nil {
-		return false, errors.Wrap(err, "db.UpdateDumpsVisibleFromTip")
-=======
 	for repositoryID, visibleAtTip := range visibilities {
 		if visibleAtTip {
 			tipCommit, err := getTipCommit(repositoryID)
@@ -277,12 +273,11 @@
 			}
 
 			if err := tx.UpdateDumpsVisibleFromTip(ctx, repositoryID, tipCommit); err != nil {
-				return false, err
+				return false, errors.Wrap(err, "db.UpdateDumpsVisibleFromTip")
 			}
 		}
 
 		return true, nil
->>>>>>> e0200418
 	}
 
 	return false, nil
