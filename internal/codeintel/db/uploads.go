--- conflicted
+++ resolved
@@ -144,7 +144,12 @@
 	return sqlf.Sprintf("(%s)", sqlf.Join(termConds, " OR "))
 }
 
-<<<<<<< HEAD
+// QueueSize returns the number of uploads in the queued state.
+func (db *dbImpl) QueueSize(ctx context.Context) (int, error) {
+	count, _, err := scanFirstInt(db.query(ctx, sqlf.Sprintf(`SELECT COUNT(*) FROM lsif_uploads WHERE state = 'queued'`)))
+	return count, err
+}
+
 // InsertUpload inserts a new upload and returns its identifier.
 func (db *dbImpl) InsertUpload(ctx context.Context, upload *Upload) (int, error) {
 	if upload.UploadedParts == nil {
@@ -161,9 +166,8 @@
 				indexer,
 				state,
 				num_parts,
-				uploaded_parts,
-				tracing_context
-			) VALUES (%s, %s, %s, %s, %s, %s, %s, %s)
+				uploaded_parts
+			) VALUES (%s, %s, %s, %s, %s, %s, %s)
 			RETURNING id
 		`,
 			upload.Commit,
@@ -173,36 +177,10 @@
 			upload.State,
 			upload.NumParts,
 			pq.Array(upload.UploadedParts),
-			"{}",
 		),
-=======
-// QueueSize returns the number of uploads in the queued state.
-func (db *dbImpl) QueueSize(ctx context.Context) (int, error) {
-	count, _, err := scanFirstInt(db.query(ctx, sqlf.Sprintf(`SELECT COUNT(*) FROM lsif_uploads WHERE state = 'queued'`)))
-	return count, err
-}
-
-// Enqueue inserts a new upload with a "queued" state and returns its identifier.
-func (db *dbImpl) Enqueue(ctx context.Context, commit, root string, repositoryID int, indexerName string) (int, error) {
-	id, _, err := scanFirstInt(db.query(
-		ctx,
-		sqlf.Sprintf(`
-			INSERT INTO lsif_uploads (commit, root, repository_id, indexer, num_parts, uploaded_parts)
-			VALUES (%s, %s, %s, %s, %s, %s)
-			RETURNING id
-		`, commit, root, repositoryID, indexerName, 1, pq.Array([]int{0})),
->>>>>>> 11fe76d8
-	))
-	if err != nil {
-		return 0, err
-	}
-	return id, nil
-}
-
-<<<<<<< HEAD
-// MarkQueued updates the state of the upload to queued.
-func (db *dbImpl) MarkQueued(ctx context.Context, uploadID int) error {
-	return db.exec(ctx, sqlf.Sprintf(`UPDATE lsif_uploads SET state = 'queued' WHERE id = %s`, uploadID))
+	))
+
+	return id, err
 }
 
 // AddUploadPart adds the part index to the given upload's uploaded parts array. This method is idempotent
@@ -213,7 +191,13 @@
 		SET uploaded_parts = array(SELECT DISTINCT * FROM unnest(array_append(uploaded_parts, %s)))
 		WHERE id = %s
 	`, partIndex, uploadID))
-=======
+}
+
+// MarkQueued updates the state of the upload to queued.
+func (db *dbImpl) MarkQueued(ctx context.Context, uploadID int) error {
+	return db.exec(ctx, sqlf.Sprintf(`UPDATE lsif_uploads SET state = 'queued' WHERE id = %s`, uploadID))
+}
+
 // MarkComplete updates the state of the upload to complete.
 func (db *dbImpl) MarkComplete(ctx context.Context, id int) (err error) {
 	return db.exec(ctx, sqlf.Sprintf(`
@@ -230,7 +214,6 @@
 		SET state = 'errored', finished_at = now(), failure_summary = %s, failure_stacktrace = %s
 		WHERE id = %s
 	`, failureSummary, failureStacktrace, id))
->>>>>>> 11fe76d8
 }
 
 // ErrDequeueTransaction occurs when Dequeue is called from inside a transaction.
