--- conflicted
+++ resolved
@@ -41,11 +41,7 @@
 			},
 		},
 		DequeueFunc: &StoreDequeueFunc{
-<<<<<<< HEAD
-			defaultHook: func(context.Context, interface{}) (Record, context.CancelFunc, bool, error) {
-=======
-			defaultHook: func(context.Context, string, interface{}) (Record, Store, bool, error) {
->>>>>>> 5f60ded9
+			defaultHook: func(context.Context, string, interface{}) (Record, context.CancelFunc, bool, error) {
 				return nil, nil, false, nil
 			},
 		},
@@ -209,38 +205,23 @@
 // StoreDequeueFunc describes the behavior when the Dequeue method of the
 // parent MockStore instance is invoked.
 type StoreDequeueFunc struct {
-<<<<<<< HEAD
-	defaultHook func(context.Context, interface{}) (Record, context.CancelFunc, bool, error)
-	hooks       []func(context.Context, interface{}) (Record, context.CancelFunc, bool, error)
-=======
-	defaultHook func(context.Context, string, interface{}) (Record, Store, bool, error)
-	hooks       []func(context.Context, string, interface{}) (Record, Store, bool, error)
->>>>>>> 5f60ded9
+	defaultHook func(context.Context, string, interface{}) (Record, context.CancelFunc, bool, error)
+	hooks       []func(context.Context, string, interface{}) (Record, context.CancelFunc, bool, error)
 	history     []StoreDequeueFuncCall
 	mutex       sync.Mutex
 }
 
 // Dequeue delegates to the next hook function in the queue and stores the
 // parameter and result values of this invocation.
-<<<<<<< HEAD
-func (m *MockStore) Dequeue(v0 context.Context, v1 interface{}) (Record, context.CancelFunc, bool, error) {
-	r0, r1, r2, r3 := m.DequeueFunc.nextHook()(v0, v1)
-	m.DequeueFunc.appendCall(StoreDequeueFuncCall{v0, v1, r0, r1, r2, r3})
-=======
-func (m *MockStore) Dequeue(v0 context.Context, v1 string, v2 interface{}) (Record, Store, bool, error) {
+func (m *MockStore) Dequeue(v0 context.Context, v1 string, v2 interface{}) (Record, context.CancelFunc, bool, error) {
 	r0, r1, r2, r3 := m.DequeueFunc.nextHook()(v0, v1, v2)
 	m.DequeueFunc.appendCall(StoreDequeueFuncCall{v0, v1, v2, r0, r1, r2, r3})
->>>>>>> 5f60ded9
 	return r0, r1, r2, r3
 }
 
 // SetDefaultHook sets function that is called when the Dequeue method of
 // the parent MockStore instance is invoked and the hook queue is empty.
-<<<<<<< HEAD
-func (f *StoreDequeueFunc) SetDefaultHook(hook func(context.Context, interface{}) (Record, context.CancelFunc, bool, error)) {
-=======
-func (f *StoreDequeueFunc) SetDefaultHook(hook func(context.Context, string, interface{}) (Record, Store, bool, error)) {
->>>>>>> 5f60ded9
+func (f *StoreDequeueFunc) SetDefaultHook(hook func(context.Context, string, interface{}) (Record, context.CancelFunc, bool, error)) {
 	f.defaultHook = hook
 }
 
@@ -248,11 +229,7 @@
 // Dequeue method of the parent MockStore instance invokes the hook at the
 // front of the queue and discards it. After the queue is empty, the default
 // hook function is invoked for any future action.
-<<<<<<< HEAD
-func (f *StoreDequeueFunc) PushHook(hook func(context.Context, interface{}) (Record, context.CancelFunc, bool, error)) {
-=======
-func (f *StoreDequeueFunc) PushHook(hook func(context.Context, string, interface{}) (Record, Store, bool, error)) {
->>>>>>> 5f60ded9
+func (f *StoreDequeueFunc) PushHook(hook func(context.Context, string, interface{}) (Record, context.CancelFunc, bool, error)) {
 	f.mutex.Lock()
 	f.hooks = append(f.hooks, hook)
 	f.mutex.Unlock()
@@ -260,35 +237,21 @@
 
 // SetDefaultReturn calls SetDefaultDefaultHook with a function that returns
 // the given values.
-<<<<<<< HEAD
 func (f *StoreDequeueFunc) SetDefaultReturn(r0 Record, r1 context.CancelFunc, r2 bool, r3 error) {
-	f.SetDefaultHook(func(context.Context, interface{}) (Record, context.CancelFunc, bool, error) {
-=======
-func (f *StoreDequeueFunc) SetDefaultReturn(r0 Record, r1 Store, r2 bool, r3 error) {
-	f.SetDefaultHook(func(context.Context, string, interface{}) (Record, Store, bool, error) {
->>>>>>> 5f60ded9
+	f.SetDefaultHook(func(context.Context, string, interface{}) (Record, context.CancelFunc, bool, error) {
 		return r0, r1, r2, r3
 	})
 }
 
 // PushReturn calls PushDefaultHook with a function that returns the given
 // values.
-<<<<<<< HEAD
 func (f *StoreDequeueFunc) PushReturn(r0 Record, r1 context.CancelFunc, r2 bool, r3 error) {
-	f.PushHook(func(context.Context, interface{}) (Record, context.CancelFunc, bool, error) {
-=======
-func (f *StoreDequeueFunc) PushReturn(r0 Record, r1 Store, r2 bool, r3 error) {
-	f.PushHook(func(context.Context, string, interface{}) (Record, Store, bool, error) {
->>>>>>> 5f60ded9
+	f.PushHook(func(context.Context, string, interface{}) (Record, context.CancelFunc, bool, error) {
 		return r0, r1, r2, r3
 	})
 }
 
-<<<<<<< HEAD
-func (f *StoreDequeueFunc) nextHook() func(context.Context, interface{}) (Record, context.CancelFunc, bool, error) {
-=======
-func (f *StoreDequeueFunc) nextHook() func(context.Context, string, interface{}) (Record, Store, bool, error) {
->>>>>>> 5f60ded9
+func (f *StoreDequeueFunc) nextHook() func(context.Context, string, interface{}) (Record, context.CancelFunc, bool, error) {
 	f.mutex.Lock()
 	defer f.mutex.Unlock()
 
