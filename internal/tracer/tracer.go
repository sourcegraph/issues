--- conflicted
+++ resolved
@@ -15,11 +15,7 @@
 
 	"github.com/fatih/color"
 	"github.com/inconshreveable/log15"
-<<<<<<< HEAD
-	"github.com/lightstep/lightstep-tracer-go"
 	"github.com/pkg/errors"
-=======
->>>>>>> 75349688
 	"github.com/sourcegraph/sourcegraph/internal/conf"
 	"github.com/sourcegraph/sourcegraph/internal/env"
 	"github.com/sourcegraph/sourcegraph/internal/trace"
@@ -136,37 +132,6 @@
 	}
 	log15.Root().SetHandler(log15.LvlFilterHandler(lvl, handler))
 
-<<<<<<< HEAD
-	// Legacy Lightstep support
-	lightstepAccessToken := conf.Get().LightstepAccessToken
-	if lightstepAccessToken != "" {
-		log15.Info("Distributed tracing enabled", "tracer", "Lightstep")
-		opentracing.InitGlobalTracer(lightstep.NewTracer(lightstep.Options{
-			AccessToken: lightstepAccessToken,
-			UseGRPC:     true,
-			Tags: opentracing.Tags{
-				lightstep.ComponentNameKey: opts.serviceName,
-			},
-			DropSpanLogs: !lightstepIncludeSensitive,
-		}))
-		trace.SpanURL = lightStepSpanURL
-
-		// Ignore warnings from the tracer about SetTag calls with unrecognized value types. The
-		// github.com/lightstep/lightstep-tracer-go package calls fmt.Sprintf("%#v", ...) on them, which is fine.
-		defaultHandler := lightstep.NewEventLogOneError()
-		lightstep.SetGlobalEventHandler(func(e lightstep.Event) {
-			if _, ok := e.(lightstep.EventUnsupportedValue); ok {
-				// ignore
-			} else {
-				defaultHandler(e)
-			}
-		})
-
-		// If Lightstep is used, don't invoke initTracer, as that will conflict with the Lightstep
-		// configuration.
-		return
-	}
-
 	initTracer(opts.serviceName)
 }
 
@@ -174,9 +139,6 @@
 	ServiceName string
 	Enabled     bool
 	Debug       bool
-=======
-	initTracer(opts)
->>>>>>> 75349688
 }
 
 // initTracer is a helper that should be called exactly once (from Init).
