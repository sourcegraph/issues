--- conflicted
+++ resolved
@@ -368,7 +368,6 @@
 	}
 }
 
-<<<<<<< HEAD
 func TestChangesetEventCheckState(t *testing.T) {
 	now := time.Now().UTC().Truncate(time.Microsecond)
 	testCommit := func(daysAgo int, statuses ...string) *ChangesetEvent {
@@ -458,7 +457,22 @@
 				testCommit(2, "ERROR"),
 			},
 			want: pState(ChangesetCheckStatePassed),
-=======
+		},
+	}
+
+	for _, tc := range tests {
+		t.Run(tc.name, func(t *testing.T) {
+			got, err := tc.ce.CheckState()
+			if err != nil {
+				t.Fatal(err)
+			}
+			if diff := cmp.Diff(tc.want, got); diff != "" {
+				t.Fatalf(diff)
+			}
+		})
+	}
+}
+
 func TestChangesetEventsLabels(t *testing.T) {
 	now := time.Now()
 	labelEvent := func(name string, kind ChangesetEventKind, when time.Time) *ChangesetEvent {
@@ -534,23 +548,11 @@
 				labelEvent("label2", ChangesetEventKindGitHubLabeled, now),
 			},
 			want: labels("label1"),
->>>>>>> 56021b65
 		},
 	}
 
 	for _, tc := range tests {
 		t.Run(tc.name, func(t *testing.T) {
-<<<<<<< HEAD
-			got, err := tc.ce.CheckState()
-			if err != nil {
-				t.Fatal(err)
-			}
-			if diff := cmp.Diff(tc.want, got); diff != "" {
-				t.Fatalf(diff)
-			}
-		})
-	}
-=======
 			have := tc.events.UpdateLabelsSince(tc.changeset)
 			want := tc.want
 			if diff := cmp.Diff(have, want, cmpopts.EquateEmpty()); diff != "" {
@@ -558,6 +560,4 @@
 			}
 		})
 	}
-
->>>>>>> 56021b65
 }