package a8n

import (
<<<<<<< HEAD
	"reflect"
=======
	"sort"
>>>>>>> 56021b65
	"strings"
	"time"

	"github.com/pkg/errors"
	"github.com/sourcegraph/sourcegraph/internal/api"
	"github.com/sourcegraph/sourcegraph/internal/extsvc/bitbucketserver"
	"github.com/sourcegraph/sourcegraph/internal/extsvc/github"
)

// SupportedExternalServices are the external service types currently supported
// by Automation features. Repos that are associated with external services
// whose type is not in this list will simply be filtered out from the search
// results.
var SupportedExternalServices = map[string]struct{}{
	github.ServiceType:          {},
	bitbucketserver.ServiceType: {},
}

// IsRepoSupported returns whether the given ExternalRepoSpec is supported by
// Automation features, based on the external service type.
func IsRepoSupported(spec *api.ExternalRepoSpec) bool {
	_, ok := SupportedExternalServices[spec.ServiceType]
	return ok
}

// CampaignPlanPatch is a patch applied to a repository (to create a new branch).
type CampaignPlanPatch struct {
	Repo         api.RepoID
	BaseRevision string
	Patch        string
}

// A CampaignPlan represents the application of a CampaignType to the Arguments
// over multiple repositories.
type CampaignPlan struct {
	ID int64

	CampaignType string
	UserID       int32

	// Arguments is a JSONC string
	Arguments string

	CanceledAt time.Time
	CreatedAt  time.Time
	UpdatedAt  time.Time
}

// Clone returns a clone of a CampaignPlan.
func (c *CampaignPlan) Clone() *CampaignPlan {
	cc := *c
	return &cc
}

// A CampaignJob is the application of a CampaignType over CampaignPlan arguments in
// a specific repository at a specific revision.
type CampaignJob struct {
	ID             int64
	CampaignPlanID int64

	RepoID  api.RepoID
	Rev     api.CommitID
	BaseRef string

	Diff        string
	Description string

	StartedAt  time.Time
	FinishedAt time.Time

	Error string

	CreatedAt time.Time
	UpdatedAt time.Time
}

// Clone returns a clone of a CampaignJob.
func (c *CampaignJob) Clone() *CampaignJob {
	cc := *c
	return &cc
}

// A Campaign of changesets over multiple Repos over time.
type Campaign struct {
	ID              int64
	Name            string
	Description     string
	AuthorID        int32
	NamespaceUserID int32
	NamespaceOrgID  int32
	CreatedAt       time.Time
	UpdatedAt       time.Time
	ChangesetIDs    []int64
	CampaignPlanID  int64
	ClosedAt        time.Time
}

// Clone returns a clone of a Campaign.
func (c *Campaign) Clone() *Campaign {
	cc := *c
	cc.ChangesetIDs = c.ChangesetIDs[:len(c.ChangesetIDs):len(c.ChangesetIDs)]
	return &cc
}

// RemoveChangesetID removes the given id from the Campaigns ChangesetIDs slice.
// If the id is not in ChangesetIDs calling this method doesn't have an effect.
func (c *Campaign) RemoveChangesetID(id int64) {
	for i := len(c.ChangesetIDs) - 1; i >= 0; i-- {
		if c.ChangesetIDs[i] == id {
			c.ChangesetIDs = append(c.ChangesetIDs[:i], c.ChangesetIDs[i+1:]...)
		}
	}
}

// ChangesetState defines the possible states of a Changeset.
type ChangesetState string

// ChangesetState constants.
const (
	ChangesetStateOpen    ChangesetState = "OPEN"
	ChangesetStateClosed  ChangesetState = "CLOSED"
	ChangesetStateMerged  ChangesetState = "MERGED"
	ChangesetStateDeleted ChangesetState = "DELETED"
)

// Valid returns true if the given Changeset is valid.
func (s ChangesetState) Valid() bool {
	switch s {
	case ChangesetStateOpen,
		ChangesetStateClosed,
		ChangesetStateMerged,
		ChangesetStateDeleted:
		return true
	default:
		return false
	}
}

// ChangesetLabel represents a label applied to a changeset
type ChangesetLabel struct {
	Name        string
	Color       string
	Description string
}

// CampaignState defines the possible states of a Campaign
type CampaignState string

const (
	CampaignStateAny    CampaignState = "ANY"
	CampaignStateOpen   CampaignState = "OPEN"
	CampaignStateClosed CampaignState = "CLOSED"
)

// BackgroundProcessStatus defines the status of a background process.
type BackgroundProcessStatus struct {
	Canceled      bool
	Total         int32
	Completed     int32
	Pending       int32
	ProcessState  BackgroundProcessState
	ProcessErrors []string
}

func (b BackgroundProcessStatus) CompletedCount() int32         { return b.Completed }
func (b BackgroundProcessStatus) PendingCount() int32           { return b.Pending }
func (b BackgroundProcessStatus) State() BackgroundProcessState { return b.ProcessState }
func (b BackgroundProcessStatus) Errors() []string              { return b.ProcessErrors }
func (b BackgroundProcessStatus) Finished() bool {
	return b.ProcessState != BackgroundProcessStateProcessing
}
func (b BackgroundProcessStatus) Processing() bool {
	return b.ProcessState == BackgroundProcessStateProcessing
}

// BackgroundProcessState defines the possible states of a background process.
type BackgroundProcessState string

// BackgroundProcessState constants
const (
	BackgroundProcessStateProcessing BackgroundProcessState = "PROCESSING"
	BackgroundProcessStateErrored    BackgroundProcessState = "ERRORED"
	BackgroundProcessStateCompleted  BackgroundProcessState = "COMPLETED"
	BackgroundProcessStateCanceled   BackgroundProcessState = "CANCELED"

	// Remember to update Finished() above if a new state is added
)

// ChangesetReviewState defines the possible states of a Changeset's review.
type ChangesetReviewState string

// ChangesetReviewState constants.
const (
	ChangesetReviewStateApproved         ChangesetReviewState = "APPROVED"
	ChangesetReviewStateChangesRequested ChangesetReviewState = "CHANGES_REQUESTED"
	ChangesetReviewStatePending          ChangesetReviewState = "PENDING"
	ChangesetReviewStateCommented        ChangesetReviewState = "COMMENTED"
)

// ChangesetCheckState constants.
type ChangesetCheckState string

const (
	ChangesetCheckStatePending ChangesetCheckState = "PENDING"
	ChangesetCheckStatePassed  ChangesetCheckState = "PASSED"
	ChangesetCheckStateFailed  ChangesetCheckState = "FAILED"
)

// Valid returns true if the given Changeset is valid.
func (s ChangesetReviewState) Valid() bool {
	switch s {
	case ChangesetReviewStateApproved,
		ChangesetReviewStateChangesRequested,
		ChangesetReviewStatePending,
		ChangesetReviewStateCommented:
		return true
	default:
		return false
	}
}

// A ChangesetJob is the creation of a Changset on an external host from a
// local CampaignJob for a given Campaign.
type ChangesetJob struct {
	ID            int64
	CampaignID    int64
	CampaignJobID int64

	// Only set once the ChangesetJob has successfully finished.
	ChangesetID int64

	Error string

	StartedAt  time.Time
	FinishedAt time.Time

	CreatedAt time.Time
	UpdatedAt time.Time
}

// Clone returns a clone of a ChangesetJob.
func (c *ChangesetJob) Clone() *ChangesetJob {
	cc := *c
	return &cc
}

// SuccessfullyCompleted returns true for jobs that have already succesfully run
func (c *ChangesetJob) SuccessfullyCompleted() bool {
	return c.Error == "" && !c.FinishedAt.IsZero() && c.ChangesetID != 0
}

// A Changeset is a changeset on a code host belonging to a Repository and many
// Campaigns.
type Changeset struct {
	ID                  int64
	RepoID              api.RepoID
	CreatedAt           time.Time
	UpdatedAt           time.Time
	Metadata            interface{}
	CampaignIDs         []int64
	ExternalID          string
	ExternalServiceType string
	ExternalDeletedAt   time.Time
}

// Clone returns a clone of a Changeset.
func (c *Changeset) Clone() *Changeset {
	tt := *c
	tt.CampaignIDs = c.CampaignIDs[:len(c.CampaignIDs):len(c.CampaignIDs)]
	return &tt
}

// RemoveCampaignID removes the given id from the Changesets CampaignIDs slice.
// If the id is not in CampaignIDs calling this method doesn't have an effect.
func (c *Changeset) RemoveCampaignID(id int64) {
	for i := len(c.CampaignIDs) - 1; i >= 0; i-- {
		if c.CampaignIDs[i] == id {
			c.CampaignIDs = append(c.CampaignIDs[:i], c.CampaignIDs[i+1:]...)
		}
	}
}

// Title of the Changeset.
func (c *Changeset) Title() (string, error) {
	switch m := c.Metadata.(type) {
	case *github.PullRequest:
		return m.Title, nil
	case *bitbucketserver.PullRequest:
		return m.Title, nil
	default:
		return "", errors.New("unknown changeset type")
	}
}

// ExternalCreatedAt is when the Changeset was created on the codehost. When it
// cannot be determined when the changeset was created, a zero-value timestamp
// is returned.
func (c *Changeset) ExternalCreatedAt() time.Time {
	switch m := c.Metadata.(type) {
	case *github.PullRequest:
		return m.CreatedAt
	case *bitbucketserver.PullRequest:
		return unixMilliToTime(int64(m.CreatedDate))
	default:
		return time.Time{}
	}
}

// Body of the Changeset.
func (c *Changeset) Body() (string, error) {
	switch m := c.Metadata.(type) {
	case *github.PullRequest:
		return m.Body, nil
	case *bitbucketserver.PullRequest:
		return m.Description, nil
	default:
		return "", errors.New("unknown changeset type")
	}
}

// SetDeleted sets the internal state of a Changeset so that its State is
// ChangesetStateDeleted.
func (c *Changeset) SetDeleted() {
	c.ExternalDeletedAt = time.Now().UTC().Truncate(time.Microsecond)
}

// IsDeleted returns true when the Changeset's ExternalDeletedAt is a non-zero
// timestamp.
func (c *Changeset) IsDeleted() bool {
	return !c.ExternalDeletedAt.IsZero()
}

// State of a Changeset.
func (c *Changeset) State() (s ChangesetState, err error) {
	if !c.ExternalDeletedAt.IsZero() {
		return ChangesetStateDeleted, nil
	}

	switch m := c.Metadata.(type) {
	case *github.PullRequest:
		s = ChangesetState(m.State)
	case *bitbucketserver.PullRequest:
		if m.State == "DECLINED" {
			s = ChangesetStateClosed
		} else {
			s = ChangesetState(m.State)
		}
	default:
		return "", errors.New("unknown changeset type")
	}

	if !s.Valid() {
		return "", errors.Errorf("changeset state %q invalid", s)
	}

	return s, nil
}

// URL of a Changeset.
func (c *Changeset) URL() (s string, err error) {
	switch m := c.Metadata.(type) {
	case *github.PullRequest:
		return m.URL, nil
	case *bitbucketserver.PullRequest:
		if len(m.Links.Self) < 1 {
			return "", errors.New("bitbucketserver pull request has no self links")
		}
		selfLink := m.Links.Self[0]
		return selfLink.Href, nil
	default:
		return "", errors.New("unknown changeset type")
	}
}

// ReviewState of a Changeset.
func (c *Changeset) ReviewState() (s ChangesetReviewState, err error) {
	states := map[ChangesetReviewState]bool{}

	switch m := c.Metadata.(type) {
	case *github.PullRequest:
		for _, ti := range m.TimelineItems {
			if r, ok := ti.Item.(*github.PullRequestReview); ok {
				states[ChangesetReviewState(r.State)] = true
			}
		}
	case *bitbucketserver.PullRequest:
		for _, r := range m.Reviewers {
			switch r.Status {
			case "UNAPPROVED":
				states[ChangesetReviewStatePending] = true
			case "NEEDS_WORK":
				states[ChangesetReviewStateChangesRequested] = true
			case "APPROVED":
				states[ChangesetReviewStateApproved] = true
			}
		}
	default:
		return "", errors.New("unknown changeset type")
	}

	return SelectReviewState(states), nil
}

// Events returns the list of ChangesetEvents from the Changeset's metadata.
func (c *Changeset) Events() (events []*ChangesetEvent) {
	switch m := c.Metadata.(type) {
	case *github.PullRequest:
		events = make([]*ChangesetEvent, 0, len(m.TimelineItems))
		for _, ti := range m.TimelineItems {
			ev := ChangesetEvent{ChangesetID: c.ID}

			switch e := ti.Item.(type) {
			case *github.PullRequestReviewThread:
				for _, c := range e.Comments {
					ev := ev
					ev.Key = c.Key()
					ev.Kind = ChangesetEventKindFor(c)
					ev.Metadata = c
					events = append(events, &ev)
				}
			default:
				ev.Key = ti.Item.(interface{ Key() string }).Key()
				ev.Kind = ChangesetEventKindFor(ti.Item)
				ev.Metadata = ti.Item
				events = append(events, &ev)
			}
		}

	case *bitbucketserver.PullRequest:
		events = make([]*ChangesetEvent, 0, len(m.Activities))
		for _, a := range m.Activities {
			events = append(events, &ChangesetEvent{
				ChangesetID: c.ID,
				Key:         a.Key(),
				Kind:        ChangesetEventKindFor(&a),
				Metadata:    a,
			})
		}
	}
	return events
}

// HeadRefOid returns the git ObjectID of the HEAD reference associated with
// Changeset on the codehost. If the codehost doesn't include the ObjectID, an
// empty string is returned.
func (c *Changeset) HeadRefOid() (string, error) {
	switch m := c.Metadata.(type) {
	case *github.PullRequest:
		return m.HeadRefOid, nil
	case *bitbucketserver.PullRequest:
		return "", nil
	default:
		return "", errors.New("unknown changeset type")
	}
}

// HeadRef returns the full ref (e.g. `refs/heads/my-branch`) of the
// HEAD reference associated with the Changeset on the codehost.
func (c *Changeset) HeadRef() (string, error) {
	switch m := c.Metadata.(type) {
	case *github.PullRequest:
		return "refs/heads/" + m.HeadRefName, nil
	case *bitbucketserver.PullRequest:
		return m.FromRef.ID, nil
	default:
		return "", errors.New("unknown changeset type")
	}
}

// BaseRefOid returns the git ObjectID of the base reference associated with the
// Changeset on the codehost. If the codehost doesn't include the ObjectID, an
// empty string is returned.
func (c *Changeset) BaseRefOid() (string, error) {
	switch m := c.Metadata.(type) {
	case *github.PullRequest:
		return m.BaseRefOid, nil
	case *bitbucketserver.PullRequest:
		return "", nil
	default:
		return "", errors.New("unknown changeset type")
	}
}

// BaseRef returns the full ref (e.g. `refs/heads/my-branch`) of the base ref
// associated with the Changeset on the codehost.
func (c *Changeset) BaseRef() (string, error) {
	switch m := c.Metadata.(type) {
	case *github.PullRequest:
		return "refs/heads/" + m.BaseRefName, nil
	case *bitbucketserver.PullRequest:
		return m.ToRef.ID, nil
	default:
		return "", errors.New("unknown changeset type")
	}
}

func (c *Changeset) Labels() []ChangesetLabel {
	switch m := c.Metadata.(type) {
	case *github.PullRequest:
		labels := make([]ChangesetLabel, len(m.Labels.Nodes))
		for i, l := range m.Labels.Nodes {
			labels[i] = ChangesetLabel{
				Name:        l.Name,
				Color:       l.Color,
				Description: l.Description,
			}
		}
		return labels
	default:
		return []ChangesetLabel{}
	}
}

// SelectReviewState computes the single review state for a given set of
// ChangesetReviewStates. Since a pull request, for example, can have multiple
// reviews with different states, we need a function to determine what the
// state for the pull request is.
func SelectReviewState(states map[ChangesetReviewState]bool) ChangesetReviewState {
	// If any review requested changes, that state takes precedence over all
	// other review states, followed by explicit approval. Everything else is
	// considered pending.
	for _, state := range [...]ChangesetReviewState{
		ChangesetReviewStateChangesRequested,
		ChangesetReviewStateApproved,
	} {
		if states[state] {
			return state
		}
	}

	return ChangesetReviewStatePending
}

// A ChangesetEvent is an event that happened in the lifetime
// and context of a Changeset.
type ChangesetEvent struct {
	ID          int64
	ChangesetID int64
	Kind        ChangesetEventKind
	Key         string // Deduplication key
	CreatedAt   time.Time
	UpdatedAt   time.Time
	Metadata    interface{}
}

// Clone returns a clone of a ChangesetEvent.
func (e *ChangesetEvent) Clone() *ChangesetEvent {
	ee := *e
	return &ee
}

// ChangesetEvents is a collection of changeset events
type ChangesetEvents []*ChangesetEvent

func (ce ChangesetEvents) Len() int      { return len(ce) }
func (ce ChangesetEvents) Swap(i, j int) { ce[i], ce[j] = ce[j], ce[i] }

// Less sorts changeset events by their Timestamps
func (ce ChangesetEvents) Less(i, j int) bool {
	return ce[i].Timestamp().Before(ce[j].Timestamp())
}

// ReviewState returns the overall review state of the review events in the
// slice
func (ce ChangesetEvents) ReviewState() (ChangesetReviewState, error) {
	reviewsByActor := map[string]ChangesetReviewState{}

	for _, e := range ce {
		switch e.Type() {
		case ChangesetEventKindGitHubReviewed:
			switch s, _ := e.ReviewState(); s {
			case ChangesetReviewStateApproved,
				ChangesetReviewStateChangesRequested:
				reviewsByActor[e.Actor()] = s
			}
		}
	}

	states := make(map[ChangesetReviewState]bool)
	for _, s := range reviewsByActor {
		states[s] = true
	}
	return SelectReviewState(states), nil
}

<<<<<<< HEAD
// CheckState returns the overall review state based on all commit
// contexts for the latest commit
func (ce ChangesetEvents) CheckState() (*ChangesetCheckState, error) {
	var latest github.Commit
	for _, e := range ce {
		if e.Kind != ChangesetEventKindGitHubCommit {
			continue
		}
		current := e.Metadata.(*github.PullRequestCommit).Commit
		if latest.CommittedDate.Before(current.CommittedDate) {
			latest = current
		}
	}

	if latest.CommittedDate.IsZero() {
		return nil, nil
	}

	states := make(map[ChangesetCheckState]bool)
	for _, c := range latest.Status.Contexts {
		switch c.State {
		case "ERROR", "FAILURE":
			states[ChangesetCheckStateFailed] = true
		case "EXPECTED", "PENDING":
			states[ChangesetCheckStatePending] = true
		case "SUCCESS":
			states[ChangesetCheckStatePassed] = true
		}
	}

	state := ChangesetCheckStatePending
	switch {
	case states[ChangesetCheckStatePending]:
		// If are pending, overall is Pending
		state = ChangesetCheckStatePending
	case states[ChangesetCheckStateFailed]:
		// If no pending, but have errors then overall is Failed
		state = ChangesetCheckStateFailed
	case states[ChangesetCheckStatePassed]:
		// No pending or errors then overall is Passed
		state = ChangesetCheckStatePassed
	}

	return &state, nil
=======
// UpdateLabelsSince returns the set of current labels based the starting set of labels and looking at events
// that have occurred after "since".
func (ce *ChangesetEvents) UpdateLabelsSince(cs *Changeset) []ChangesetLabel {
	var current []ChangesetLabel
	var since time.Time
	if cs != nil {
		current = cs.Labels()
		since = cs.UpdatedAt
	}
	// Copy slice so that we don't mutate ce
	sorted := make(ChangesetEvents, len(*ce))
	copy(sorted, *ce)
	sort.Sort(sorted)

	// Iterate through all label events to get the current set
	set := make(map[string]ChangesetLabel)
	for _, l := range current {
		set[l.Name] = l
	}
	for _, event := range sorted {
		switch e := event.Metadata.(type) {
		case *github.LabelEvent:
			if e.CreatedAt.Before(since) {
				continue
			}
			if e.Removed {
				delete(set, e.Label.Name)
				continue
			}
			set[e.Label.Name] = ChangesetLabel{
				Name:        e.Label.Name,
				Color:       e.Label.Color,
				Description: e.Label.Description,
			}
		}
	}
	labels := make([]ChangesetLabel, 0, len(set))
	for _, label := range set {
		labels = append(labels, label)
	}
	return labels
>>>>>>> 56021b65
}

// Actor returns the actor of the ChangesetEvent.
func (e *ChangesetEvent) Actor() string {
	var a string

	switch e := e.Metadata.(type) {
	case *github.AssignedEvent:
		a = e.Actor.Login
	case *github.ClosedEvent:
		a = e.Actor.Login
	case *github.IssueComment:
		a = e.Author.Login
	case *github.RenamedTitleEvent:
		a = e.Actor.Login
	case *github.MergedEvent:
		a = e.Actor.Login
	case *github.PullRequestReview:
		a = e.Author.Login
	case *github.PullRequestReviewComment:
		a = e.Author.Login
	case *github.ReopenedEvent:
		a = e.Actor.Login
	case *github.ReviewDismissedEvent:
		a = e.Actor.Login
	case *github.ReviewRequestRemovedEvent:
		a = e.Actor.Login
	case *github.ReviewRequestedEvent:
		a = e.Actor.Login
	case *github.UnassignedEvent:
		a = e.Actor.Login
	case *github.LabelEvent:
		a = e.Actor.Login
	}

	return a
}

// ReviewState returns the review state of the ChangesetEvent if it is a review event.
func (e *ChangesetEvent) ReviewState() (ChangesetReviewState, bool) {
	var s ChangesetReviewState

	review, ok := e.Metadata.(*github.PullRequestReview)
	if !ok {
		return s, false
	}

	s = ChangesetReviewState(review.State)
	if !s.Valid() {
		return s, false
	}
	return s, true
}

// Type returns the ChangesetEventKind of the ChangesetEvent.
func (e *ChangesetEvent) Type() ChangesetEventKind {
	return e.Kind
}

// Changeset returns the changeset ID of the ChangesetEvent.
func (e *ChangesetEvent) Changeset() int64 {
	return e.ChangesetID
}

// Timestamp returns the time when the ChangesetEvent happened (or was updated)
// on the codehost, not when it was created in Sourcegraph's database.
func (e *ChangesetEvent) Timestamp() time.Time {
	var t time.Time

	switch e := e.Metadata.(type) {
	case *github.AssignedEvent:
		t = e.CreatedAt
	case *github.ClosedEvent:
		t = e.CreatedAt
	case *github.IssueComment:
		t = e.UpdatedAt
	case *github.RenamedTitleEvent:
		t = e.CreatedAt
	case *github.MergedEvent:
		t = e.CreatedAt
	case *github.PullRequestReview:
		t = e.UpdatedAt
	case *github.PullRequestReviewComment:
		t = e.UpdatedAt
	case *github.ReopenedEvent:
		t = e.CreatedAt
	case *github.ReviewDismissedEvent:
		t = e.CreatedAt
	case *github.ReviewRequestRemovedEvent:
		t = e.CreatedAt
	case *github.ReviewRequestedEvent:
		t = e.CreatedAt
	case *github.UnassignedEvent:
		t = e.CreatedAt
	case *github.LabelEvent:
		t = e.CreatedAt
	case *bitbucketserver.Activity:
		t = unixMilliToTime(int64(e.CreatedDate))
	}

	return t
}

// Update updates the metadata of e with new metadata in o.
func (e *ChangesetEvent) Update(o *ChangesetEvent) {
	if e.ChangesetID != o.ChangesetID || e.Kind != o.Kind || e.Key != o.Key {
		return
	}

	switch e := e.Metadata.(type) {
	case *github.LabelEvent:
		o := o.Metadata.(*github.LabelEvent)

		if e.Actor == (github.Actor{}) {
			e.Actor = o.Actor
		}

		if e.CreatedAt.IsZero() {
			e.CreatedAt = o.CreatedAt
		}

		if e.Label == (github.Label{}) {
			e.Label = o.Label
		}

	case *github.AssignedEvent:
		o := o.Metadata.(*github.AssignedEvent)

		if e.Actor == (github.Actor{}) {
			e.Actor = o.Actor
		}

		if e.Assignee == (github.Actor{}) {
			e.Assignee = o.Assignee
		}

		if e.CreatedAt.IsZero() {
			e.CreatedAt = o.CreatedAt
		}

	case *github.ClosedEvent:
		o := o.Metadata.(*github.ClosedEvent)

		if e.Actor == (github.Actor{}) {
			e.Actor = o.Actor
		}

		if o.URL != "" && e.URL != o.URL {
			e.URL = o.URL
		}

		if e.CreatedAt.IsZero() {
			e.CreatedAt = o.CreatedAt
		}

	case *github.IssueComment:
		o := o.Metadata.(*github.IssueComment)

		if e.DatabaseID == 0 {
			e.DatabaseID = o.DatabaseID
		}

		if e.Author == (github.Actor{}) {
			e.Author = o.Author
		}

		if e.Editor == nil {
			e.Editor = o.Editor
		}

		if o.AuthorAssociation != "" && e.AuthorAssociation != o.AuthorAssociation {
			e.AuthorAssociation = o.AuthorAssociation
		}

		if o.Body != "" && e.Body != o.Body {
			e.Body = o.Body
		}

		if o.URL != "" && e.URL != o.URL {
			e.URL = o.URL
		}

		if e.CreatedAt.IsZero() {
			e.CreatedAt = o.CreatedAt
		}

		if e.UpdatedAt.Before(o.UpdatedAt) {
			e.UpdatedAt = o.UpdatedAt
		}

		if o.IncludesCreatedEdit {
			e.IncludesCreatedEdit = true
		}

	case *github.RenamedTitleEvent:
		o := o.Metadata.(*github.RenamedTitleEvent)

		if e.Actor == (github.Actor{}) {
			e.Actor = o.Actor
		}

		if o.PreviousTitle != "" && e.PreviousTitle != o.PreviousTitle {
			e.PreviousTitle = o.PreviousTitle
		}

		if o.CurrentTitle != "" && e.CurrentTitle != o.CurrentTitle {
			e.CurrentTitle = o.CurrentTitle
		}

		if e.CreatedAt.IsZero() {
			e.CreatedAt = o.CreatedAt
		}

	case *github.MergedEvent:
		o := o.Metadata.(*github.MergedEvent)

		if e.Actor == (github.Actor{}) {
			e.Actor = o.Actor
		}

		if o.MergeRefName != "" && e.MergeRefName != o.MergeRefName {
			e.MergeRefName = o.MergeRefName
		}

		if o.URL != "" && e.URL != o.URL {
			e.URL = o.URL
		}

		if e.CreatedAt.IsZero() {
			e.CreatedAt = o.CreatedAt
		}

		updateGitHubCommit(&e.Commit, &o.Commit)

	case *github.PullRequestReview:
		o := o.Metadata.(*github.PullRequestReview)

		updateGitHubPullRequestReview(e, o)

	case *github.PullRequestReviewComment:
		o := o.Metadata.(*github.PullRequestReviewComment)

		if e.DatabaseID == 0 {
			e.DatabaseID = o.DatabaseID
		}

		if e.Author == (github.Actor{}) {
			e.Author = o.Author
		}

		if o.AuthorAssociation != "" && e.AuthorAssociation != o.AuthorAssociation {
			e.AuthorAssociation = o.AuthorAssociation
		}

		if e.Editor == (github.Actor{}) {
			e.Editor = o.Editor
		}

		if o.Body != "" && e.Body != o.Body {
			e.Body = o.Body
		}

		if o.State != "" && e.State != o.State {
			e.State = o.State
		}

		if o.URL != "" && e.URL != o.URL {
			e.URL = o.URL
		}

		if e.CreatedAt.IsZero() {
			e.CreatedAt = o.CreatedAt
		}

		if e.UpdatedAt.Before(o.UpdatedAt) {
			e.UpdatedAt = o.UpdatedAt
		}

		if e, o := e.Commit, o.Commit; !reflect.DeepEqual(e, o) {
			updateGitHubCommit(&e, &o)
		}

		if o.IncludesCreatedEdit {
			e.IncludesCreatedEdit = true
		}

	case *github.ReopenedEvent:
		o := o.Metadata.(*github.ReopenedEvent)

		if e.Actor == (github.Actor{}) {
			e.Actor = o.Actor
		}

		if e.CreatedAt.IsZero() {
			e.CreatedAt = o.CreatedAt
		}
	case *github.ReviewDismissedEvent:
		o := o.Metadata.(*github.ReviewDismissedEvent)

		if e.Actor == (github.Actor{}) {
			e.Actor = o.Actor
		}

		if o.DismissalMessage != "" && e.DismissalMessage != o.DismissalMessage {
			e.DismissalMessage = o.DismissalMessage
		}

		if e.CreatedAt.IsZero() {
			e.CreatedAt = o.CreatedAt
		}

		updateGitHubPullRequestReview(&e.Review, &o.Review)

	case *github.ReviewRequestRemovedEvent:
		o := o.Metadata.(*github.ReviewRequestRemovedEvent)

		if e.Actor == (github.Actor{}) {
			e.Actor = o.Actor
		}

		if e.RequestedReviewer == (github.Actor{}) {
			e.RequestedReviewer = o.RequestedReviewer
		}

		if e.RequestedTeam == (github.Team{}) {
			e.RequestedTeam = o.RequestedTeam
		}

		if e.CreatedAt.IsZero() {
			e.CreatedAt = o.CreatedAt
		}

	case *github.ReviewRequestedEvent:
		o := o.Metadata.(*github.ReviewRequestedEvent)

		if e.Actor == (github.Actor{}) {
			e.Actor = o.Actor
		}

		if e.RequestedReviewer == (github.Actor{}) {
			e.RequestedReviewer = o.RequestedReviewer
		}

		if e.RequestedTeam == (github.Team{}) {
			e.RequestedTeam = o.RequestedTeam
		}

		if e.CreatedAt.IsZero() {
			e.CreatedAt = o.CreatedAt
		}

	case *github.UnassignedEvent:
		o := o.Metadata.(*github.UnassignedEvent)

		if e.Actor == (github.Actor{}) {
			e.Actor = o.Actor
		}

		if e.Assignee == (github.Actor{}) {
			e.Assignee = o.Assignee
		}

		if e.CreatedAt.IsZero() {
			e.CreatedAt = o.CreatedAt
		}
	default:
		panic(errors.Errorf("unknown changeset event metadata %T", e))
	}
}

func updateGitHubPullRequestReview(e, o *github.PullRequestReview) {
	if e.DatabaseID == 0 {
		e.DatabaseID = o.DatabaseID
	}

	if e.Author == (github.Actor{}) {
		e.Author = o.Author
	}

	if o.AuthorAssociation != "" && e.AuthorAssociation != o.AuthorAssociation {
		e.AuthorAssociation = o.AuthorAssociation
	}

	if o.Body != "" && e.Body != o.Body {
		e.Body = o.Body
	}

	if o.State != "" && e.State != o.State {
		e.State = o.State
	}

	if o.URL != "" && e.URL != o.URL {
		e.URL = o.URL
	}

	if e.CreatedAt.IsZero() {
		e.CreatedAt = o.CreatedAt
	}

	if e.UpdatedAt.Before(o.UpdatedAt) {
		e.UpdatedAt = o.UpdatedAt
	}

	if e, o := e.Commit, o.Commit; !reflect.DeepEqual(e, o) {
		updateGitHubCommit(&e, &o)
	}

	if o.IncludesCreatedEdit {
		e.IncludesCreatedEdit = true
	}
}

func updateGitHubCommit(e, o *github.Commit) {
	if o.OID != "" && e.OID != o.OID {
		e.OID = o.OID
	}

	if o.Message != "" && e.Message != o.Message {
		e.Message = o.Message
	}

	if o.MessageHeadline != "" && e.MessageHeadline != o.MessageHeadline {
		e.MessageHeadline = o.MessageHeadline
	}

	if o.URL != "" && e.URL != o.URL {
		e.URL = o.URL
	}

	if e.Committer != (github.GitActor{}) && e.Committer != o.Committer {
		e.Committer = o.Committer
	}

	if e.CommittedDate.IsZero() {
		e.CommittedDate = o.CommittedDate
	}

	if e.PushedDate.IsZero() {
		e.PushedDate = o.PushedDate
	}
}

// ChangesetEventKindFor returns the ChangesetEventKind for the given
// specific code host event.
func ChangesetEventKindFor(e interface{}) ChangesetEventKind {
	switch e := e.(type) {
	case *github.AssignedEvent:
		return ChangesetEventKindGitHubAssigned
	case *github.ClosedEvent:
		return ChangesetEventKindGitHubClosed
	case *github.IssueComment:
		return ChangesetEventKindGitHubCommented
	case *github.RenamedTitleEvent:
		return ChangesetEventKindGitHubRenamedTitle
	case *github.MergedEvent:
		return ChangesetEventKindGitHubMerged
	case *github.PullRequestReview:
		return ChangesetEventKindGitHubReviewed
	case *github.PullRequestReviewComment:
		return ChangesetEventKindGitHubReviewCommented
	case *github.ReopenedEvent:
		return ChangesetEventKindGitHubReopened
	case *github.ReviewDismissedEvent:
		return ChangesetEventKindGitHubReviewDismissed
	case *github.ReviewRequestRemovedEvent:
		return ChangesetEventKindGitHubReviewRequestRemoved
	case *github.ReviewRequestedEvent:
		return ChangesetEventKindGitHubReviewRequested
	case *github.UnassignedEvent:
		return ChangesetEventKindGitHubUnassigned
<<<<<<< HEAD
	case *github.PullRequestCommit:
		return ChangesetEventKindGitHubCommit
=======
	case *github.LabelEvent:
		if e.Removed {
			return ChangesetEventKindGitHubUnlabeled
		}
		return ChangesetEventKindGitHubLabeled
>>>>>>> 56021b65
	case *bitbucketserver.Activity:
		return ChangesetEventKind("bitbucketserver:" + strings.ToLower(string(e.Action)))
	default:
		panic(errors.Errorf("unknown changeset event kind for %T", e))
	}
}

// NewChangesetEventMetadata returns a new metadata object for the given
// ChangesetEventKind.
func NewChangesetEventMetadata(k ChangesetEventKind) (interface{}, error) {
	switch {
	case strings.HasPrefix(string(k), "bitbucketserver"):
		return new(bitbucketserver.Activity), nil
	case strings.HasPrefix(string(k), "github"):
		switch k {
		case ChangesetEventKindGitHubAssigned:
			return new(github.AssignedEvent), nil
		case ChangesetEventKindGitHubClosed:
			return new(github.ClosedEvent), nil
		case ChangesetEventKindGitHubCommented:
			return new(github.IssueComment), nil
		case ChangesetEventKindGitHubRenamedTitle:
			return new(github.RenamedTitleEvent), nil
		case ChangesetEventKindGitHubMerged:
			return new(github.MergedEvent), nil
		case ChangesetEventKindGitHubReviewed:
			return new(github.PullRequestReview), nil
		case ChangesetEventKindGitHubReviewCommented:
			return new(github.PullRequestReviewComment), nil
		case ChangesetEventKindGitHubReopened:
			return new(github.ReopenedEvent), nil
		case ChangesetEventKindGitHubReviewDismissed:
			return new(github.ReviewDismissedEvent), nil
		case ChangesetEventKindGitHubReviewRequestRemoved:
			return new(github.ReviewRequestRemovedEvent), nil
		case ChangesetEventKindGitHubReviewRequested:
			return new(github.ReviewRequestedEvent), nil
		case ChangesetEventKindGitHubUnassigned:
			return new(github.UnassignedEvent), nil
<<<<<<< HEAD
		case ChangesetEventKindGitHubCommit:
			return new(github.PullRequestCommit), nil
=======
		case ChangesetEventKindGitHubLabeled:
			return new(github.LabelEvent), nil
		case ChangesetEventKindGitHubUnlabeled:
			return &github.LabelEvent{Removed: true}, nil
>>>>>>> 56021b65
		}
	}
	return nil, errors.Errorf("unknown changeset event kind %q", k)
}

// ChangesetEventKind defines the kind of a ChangesetEvent. This type is unexported
// so that users of ChangesetEvent can't instantiate it with a Kind being an arbitrary
// string.
type ChangesetEventKind string

// Valid ChangesetEvent kinds
const (
	ChangesetEventKindGitHubAssigned             ChangesetEventKind = "github:assigned"
	ChangesetEventKindGitHubClosed               ChangesetEventKind = "github:closed"
	ChangesetEventKindGitHubCommented            ChangesetEventKind = "github:commented"
	ChangesetEventKindGitHubRenamedTitle         ChangesetEventKind = "github:renamed"
	ChangesetEventKindGitHubMerged               ChangesetEventKind = "github:merged"
	ChangesetEventKindGitHubReviewed             ChangesetEventKind = "github:reviewed"
	ChangesetEventKindGitHubReopened             ChangesetEventKind = "github:reopened"
	ChangesetEventKindGitHubReviewDismissed      ChangesetEventKind = "github:review_dismissed"
	ChangesetEventKindGitHubReviewRequestRemoved ChangesetEventKind = "github:review_request_removed"
	ChangesetEventKindGitHubReviewRequested      ChangesetEventKind = "github:review_requested"
	ChangesetEventKindGitHubReviewCommented      ChangesetEventKind = "github:review_commented"
	ChangesetEventKindGitHubUnassigned           ChangesetEventKind = "github:unassigned"
<<<<<<< HEAD
	ChangesetEventKindGitHubCommit               ChangesetEventKind = "github:commit"
=======
	ChangesetEventKindGitHubLabeled              ChangesetEventKind = "github:labeled"
	ChangesetEventKindGitHubUnlabeled            ChangesetEventKind = "github:unlabeled"
>>>>>>> 56021b65

	ChangesetEventKindBitbucketServerApproved   ChangesetEventKind = "bitbucketserver:approved"
	ChangesetEventKindBitbucketServerUnapproved ChangesetEventKind = "bitbucketserver:unapproved"
	ChangesetEventKindBitbucketServerDeclined   ChangesetEventKind = "bitbucketserver:declined"
	ChangesetEventKindBitbucketServerReviewed   ChangesetEventKind = "bitbucketserver:reviewed"
	ChangesetEventKindBitbucketServerOpened     ChangesetEventKind = "bitbucketserver:opened"
	ChangesetEventKindBitbucketServerReopened   ChangesetEventKind = "bitbucketserver:reopened"
	ChangesetEventKindBitbucketServerRescoped   ChangesetEventKind = "bitbucketserver:rescoped"
	ChangesetEventKindBitbucketServerUpdated    ChangesetEventKind = "bitbucketserver:updated"
	ChangesetEventKindBitbucketServerCommented  ChangesetEventKind = "bitbucketserver:commented"
	ChangesetEventKindBitbucketServerMerged     ChangesetEventKind = "bitbucketserver:merged"
)

func unixMilliToTime(ms int64) time.Time {
	return time.Unix(0, ms*int64(time.Millisecond))
}<|MERGE_RESOLUTION|>--- conflicted
+++ resolved
@@ -1,11 +1,8 @@
 package a8n
 
 import (
-<<<<<<< HEAD
 	"reflect"
-=======
 	"sort"
->>>>>>> 56021b65
 	"strings"
 	"time"
 
@@ -591,7 +588,6 @@
 	return SelectReviewState(states), nil
 }
 
-<<<<<<< HEAD
 // CheckState returns the overall review state based on all commit
 // contexts for the latest commit
 func (ce ChangesetEvents) CheckState() (*ChangesetCheckState, error) {
@@ -636,7 +632,8 @@
 	}
 
 	return &state, nil
-=======
+}
+
 // UpdateLabelsSince returns the set of current labels based the starting set of labels and looking at events
 // that have occurred after "since".
 func (ce *ChangesetEvents) UpdateLabelsSince(cs *Changeset) []ChangesetLabel {
@@ -678,7 +675,6 @@
 		labels = append(labels, label)
 	}
 	return labels
->>>>>>> 56021b65
 }
 
 // Actor returns the actor of the ChangesetEvent.
@@ -1149,16 +1145,13 @@
 		return ChangesetEventKindGitHubReviewRequested
 	case *github.UnassignedEvent:
 		return ChangesetEventKindGitHubUnassigned
-<<<<<<< HEAD
 	case *github.PullRequestCommit:
 		return ChangesetEventKindGitHubCommit
-=======
 	case *github.LabelEvent:
 		if e.Removed {
 			return ChangesetEventKindGitHubUnlabeled
 		}
 		return ChangesetEventKindGitHubLabeled
->>>>>>> 56021b65
 	case *bitbucketserver.Activity:
 		return ChangesetEventKind("bitbucketserver:" + strings.ToLower(string(e.Action)))
 	default:
@@ -1198,15 +1191,12 @@
 			return new(github.ReviewRequestedEvent), nil
 		case ChangesetEventKindGitHubUnassigned:
 			return new(github.UnassignedEvent), nil
-<<<<<<< HEAD
 		case ChangesetEventKindGitHubCommit:
 			return new(github.PullRequestCommit), nil
-=======
 		case ChangesetEventKindGitHubLabeled:
 			return new(github.LabelEvent), nil
 		case ChangesetEventKindGitHubUnlabeled:
 			return &github.LabelEvent{Removed: true}, nil
->>>>>>> 56021b65
 		}
 	}
 	return nil, errors.Errorf("unknown changeset event kind %q", k)
@@ -1231,12 +1221,9 @@
 	ChangesetEventKindGitHubReviewRequested      ChangesetEventKind = "github:review_requested"
 	ChangesetEventKindGitHubReviewCommented      ChangesetEventKind = "github:review_commented"
 	ChangesetEventKindGitHubUnassigned           ChangesetEventKind = "github:unassigned"
-<<<<<<< HEAD
 	ChangesetEventKindGitHubCommit               ChangesetEventKind = "github:commit"
-=======
 	ChangesetEventKindGitHubLabeled              ChangesetEventKind = "github:labeled"
 	ChangesetEventKindGitHubUnlabeled            ChangesetEventKind = "github:unlabeled"
->>>>>>> 56021b65
 
 	ChangesetEventKindBitbucketServerApproved   ChangesetEventKind = "bitbucketserver:approved"
 	ChangesetEventKindBitbucketServerUnapproved ChangesetEventKind = "bitbucketserver:unapproved"
