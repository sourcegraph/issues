package database

// Global reference to database stores using the global dbconn.Global connection handle.
// Deprecated: Use store constructors instead.
var (
	GlobalExternalServices            = &ExternalServiceStore{}
	GlobalDefaultRepos                = &DefaultRepoStore{}
	GlobalRepos                       = &RepoStore{}
	GlobalPhabricator                 = &PhabricatorStore{}
<<<<<<< HEAD
	GlobalNamespaces                  = &NamespaceStore{}
=======
	GlobalQueryRunnerState            = &QueryRunnerStateStore{}
>>>>>>> 7a5d3acd
	GlobalOrgs                        = &OrgStore{}
	GlobalOrgMembers                  = &OrgMemberStore{}
	GlobalSettings                    = &SettingStore{}
	GlobalUsers                       = &UserStore{}
	GlobalUserCredentials             = &UserCredentialsStore{}
	GlobalUserEmails                  = &UserEmailsStore{}
	GlobalEventLogs                   = &EventLogStore{}
	GlobalExternalAccounts            = &UserExternalAccountsStore{}
	GlobalAuthz            AuthzStore = &authzStore{}
)<|MERGE_RESOLUTION|>--- conflicted
+++ resolved
@@ -7,11 +7,6 @@
 	GlobalDefaultRepos                = &DefaultRepoStore{}
 	GlobalRepos                       = &RepoStore{}
 	GlobalPhabricator                 = &PhabricatorStore{}
-<<<<<<< HEAD
-	GlobalNamespaces                  = &NamespaceStore{}
-=======
-	GlobalQueryRunnerState            = &QueryRunnerStateStore{}
->>>>>>> 7a5d3acd
 	GlobalOrgs                        = &OrgStore{}
 	GlobalOrgMembers                  = &OrgMemberStore{}
 	GlobalSettings                    = &SettingStore{}
