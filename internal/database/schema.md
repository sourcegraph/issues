# Table "public.access_tokens"
```
     Column      |           Type           | Collation | Nullable |                  Default                  
-----------------+--------------------------+-----------+----------+-------------------------------------------
 id              | bigint                   |           | not null | nextval('access_tokens_id_seq'::regclass)
 subject_user_id | integer                  |           | not null | 
 value_sha256    | bytea                    |           | not null | 
 note            | text                     |           | not null | 
 created_at      | timestamp with time zone |           | not null | now()
 last_used_at    | timestamp with time zone |           |          | 
 deleted_at      | timestamp with time zone |           |          | 
 creator_user_id | integer                  |           | not null | 
 scopes          | text[]                   |           | not null | 
Indexes:
    "access_tokens_pkey" PRIMARY KEY, btree (id)
    "access_tokens_value_sha256_key" UNIQUE CONSTRAINT, btree (value_sha256)
    "access_tokens_lookup" hash (value_sha256) WHERE deleted_at IS NULL
Foreign-key constraints:
    "access_tokens_creator_user_id_fkey" FOREIGN KEY (creator_user_id) REFERENCES users(id)
    "access_tokens_subject_user_id_fkey" FOREIGN KEY (subject_user_id) REFERENCES users(id)

```

# Table "public.batch_changes"
```
       Column       |           Type           | Collation | Nullable |                  Default                  
--------------------+--------------------------+-----------+----------+-------------------------------------------
 id                 | bigint                   |           | not null | nextval('batch_changes_id_seq'::regclass)
 name               | text                     |           | not null | 
 description        | text                     |           |          | 
 initial_applier_id | integer                  |           |          | 
 namespace_user_id  | integer                  |           |          | 
 namespace_org_id   | integer                  |           |          | 
 created_at         | timestamp with time zone |           | not null | now()
 updated_at         | timestamp with time zone |           | not null | now()
 closed_at          | timestamp with time zone |           |          | 
 batch_spec_id      | bigint                   |           | not null | 
 last_applier_id    | bigint                   |           |          | 
 last_applied_at    | timestamp with time zone |           | not null | 
Indexes:
    "batch_changes_pkey" PRIMARY KEY, btree (id)
    "batch_changes_namespace_org_id" btree (namespace_org_id)
    "batch_changes_namespace_user_id" btree (namespace_user_id)
Check constraints:
    "batch_changes_has_1_namespace" CHECK ((namespace_user_id IS NULL) <> (namespace_org_id IS NULL))
    "batch_changes_name_not_blank" CHECK (name <> ''::text)
Foreign-key constraints:
    "batch_changes_batch_spec_id_fkey" FOREIGN KEY (batch_spec_id) REFERENCES batch_specs(id) DEFERRABLE
    "batch_changes_initial_applier_id_fkey" FOREIGN KEY (initial_applier_id) REFERENCES users(id) ON DELETE SET NULL DEFERRABLE
    "batch_changes_last_applier_id_fkey" FOREIGN KEY (last_applier_id) REFERENCES users(id) ON DELETE SET NULL DEFERRABLE
    "batch_changes_namespace_org_id_fkey" FOREIGN KEY (namespace_org_id) REFERENCES orgs(id) ON DELETE CASCADE DEFERRABLE
    "batch_changes_namespace_user_id_fkey" FOREIGN KEY (namespace_user_id) REFERENCES users(id) ON DELETE CASCADE DEFERRABLE
Referenced by:
    TABLE "changesets" CONSTRAINT "changesets_owned_by_batch_spec_id_fkey" FOREIGN KEY (owned_by_batch_change_id) REFERENCES batch_changes(id) ON DELETE SET NULL DEFERRABLE
Triggers:
    trig_delete_batch_change_reference_on_changesets AFTER DELETE ON batch_changes FOR EACH ROW EXECUTE FUNCTION delete_batch_change_reference_on_changesets()

```

# Table "public.batch_changes_site_credentials"
```
        Column         |           Type           |                                  Modifiers                                  
-----------------------+--------------------------+-----------------------------------------------------------------------------
 id                    | bigint                   | not null default nextval('batch_changes_site_credentials_id_seq'::regclass)
 external_service_type | text                     | not null
 external_service_id   | text                     | not null
 credential            | text                     | not null
 created_at            | timestamp with time zone | not null default now()
 updated_at            | timestamp with time zone | not null default now()
Indexes:
    "batch_changes_site_credentials_pkey" PRIMARY KEY, btree (id)
    "batch_changes_site_credentials_unique" UNIQUE, btree (external_service_type, external_service_id)

```

# Table "public.batch_specs"
```
      Column       |           Type           | Collation | Nullable |                 Default                 
-------------------+--------------------------+-----------+----------+-----------------------------------------
 id                | bigint                   |           | not null | nextval('batch_specs_id_seq'::regclass)
 rand_id           | text                     |           | not null | 
 raw_spec          | text                     |           | not null | 
 spec              | jsonb                    |           | not null | '{}'::jsonb
 namespace_user_id | integer                  |           |          | 
 namespace_org_id  | integer                  |           |          | 
 user_id           | integer                  |           |          | 
 created_at        | timestamp with time zone |           | not null | now()
 updated_at        | timestamp with time zone |           | not null | now()
Indexes:
    "batch_specs_pkey" PRIMARY KEY, btree (id)
    "batch_specs_rand_id" btree (rand_id)
Check constraints:
    "batch_specs_has_1_namespace" CHECK ((namespace_user_id IS NULL) <> (namespace_org_id IS NULL))
Foreign-key constraints:
    "batch_specs_user_id_fkey" FOREIGN KEY (user_id) REFERENCES users(id) ON DELETE SET NULL DEFERRABLE
Referenced by:
    TABLE "batch_changes" CONSTRAINT "batch_changes_batch_spec_id_fkey" FOREIGN KEY (batch_spec_id) REFERENCES batch_specs(id) DEFERRABLE
    TABLE "changeset_specs" CONSTRAINT "changeset_specs_batch_spec_id_fkey" FOREIGN KEY (batch_spec_id) REFERENCES batch_specs(id) DEFERRABLE

```

# Table "public.changeset_events"
```
    Column    |           Type           | Collation | Nullable |                   Default                    
--------------+--------------------------+-----------+----------+----------------------------------------------
 id           | bigint                   |           | not null | nextval('changeset_events_id_seq'::regclass)
 changeset_id | bigint                   |           | not null | 
 kind         | text                     |           | not null | 
 key          | text                     |           | not null | 
 created_at   | timestamp with time zone |           | not null | now()
 metadata     | jsonb                    |           | not null | '{}'::jsonb
 updated_at   | timestamp with time zone |           | not null | now()
Indexes:
    "changeset_events_pkey" PRIMARY KEY, btree (id)
    "changeset_events_changeset_id_kind_key_unique" UNIQUE CONSTRAINT, btree (changeset_id, kind, key)
Check constraints:
    "changeset_events_key_check" CHECK (key <> ''::text)
    "changeset_events_kind_check" CHECK (kind <> ''::text)
    "changeset_events_metadata_check" CHECK (jsonb_typeof(metadata) = 'object'::text)
Foreign-key constraints:
    "changeset_events_changeset_id_fkey" FOREIGN KEY (changeset_id) REFERENCES changesets(id) ON DELETE CASCADE DEFERRABLE

```

# Table "public.changeset_specs"
```
      Column       |           Type           | Collation | Nullable |                   Default                   
-------------------+--------------------------+-----------+----------+---------------------------------------------
 id                | bigint                   |           | not null | nextval('changeset_specs_id_seq'::regclass)
 rand_id           | text                     |           | not null | 
 raw_spec          | text                     |           | not null | 
 spec              | jsonb                    |           | not null | '{}'::jsonb
 batch_spec_id     | bigint                   |           |          | 
 repo_id           | integer                  |           | not null | 
 user_id           | integer                  |           |          | 
 diff_stat_added   | integer                  |           |          | 
 diff_stat_changed | integer                  |           |          | 
 diff_stat_deleted | integer                  |           |          | 
 created_at        | timestamp with time zone |           | not null | now()
 updated_at        | timestamp with time zone |           | not null | now()
 head_ref          | text                     |           |          | 
 title             | text                     |           |          | 
 external_id       | text                     |           |          | 
Indexes:
    "changeset_specs_pkey" PRIMARY KEY, btree (id)
    "changeset_specs_external_id" btree (external_id)
    "changeset_specs_head_ref" btree (head_ref)
    "changeset_specs_rand_id" btree (rand_id)
    "changeset_specs_title" btree (title)
Foreign-key constraints:
    "changeset_specs_batch_spec_id_fkey" FOREIGN KEY (batch_spec_id) REFERENCES batch_specs(id) DEFERRABLE
    "changeset_specs_repo_id_fkey" FOREIGN KEY (repo_id) REFERENCES repo(id) DEFERRABLE
    "changeset_specs_user_id_fkey" FOREIGN KEY (user_id) REFERENCES users(id) ON DELETE SET NULL DEFERRABLE
Referenced by:
    TABLE "changesets" CONSTRAINT "changesets_changeset_spec_id_fkey" FOREIGN KEY (current_spec_id) REFERENCES changeset_specs(id) DEFERRABLE
    TABLE "changesets" CONSTRAINT "changesets_previous_spec_id_fkey" FOREIGN KEY (previous_spec_id) REFERENCES changeset_specs(id) DEFERRABLE

```

# Table "public.changesets"
```
          Column          |           Type           | Collation | Nullable |                Default                 
--------------------------+--------------------------+-----------+----------+----------------------------------------
 id                       | bigint                   |           | not null | nextval('changesets_id_seq'::regclass)
 batch_change_ids         | jsonb                    |           | not null | '{}'::jsonb
 repo_id                  | integer                  |           | not null | 
 created_at               | timestamp with time zone |           | not null | now()
 updated_at               | timestamp with time zone |           | not null | now()
 metadata                 | jsonb                    |           |          | '{}'::jsonb
 external_id              | text                     |           |          | 
 external_service_type    | text                     |           | not null | 
 external_deleted_at      | timestamp with time zone |           |          | 
 external_branch          | text                     |           |          | 
 external_updated_at      | timestamp with time zone |           |          | 
 external_state           | text                     |           |          | 
 external_review_state    | text                     |           |          | 
 external_check_state     | text                     |           |          | 
 diff_stat_added          | integer                  |           |          | 
 diff_stat_changed        | integer                  |           |          | 
 diff_stat_deleted        | integer                  |           |          | 
 sync_state               | jsonb                    |           | not null | '{}'::jsonb
 current_spec_id          | bigint                   |           |          | 
 previous_spec_id         | bigint                   |           |          | 
 publication_state        | text                     |           |          | 'UNPUBLISHED'::text
 owned_by_batch_change_id | bigint                   |           |          | 
 reconciler_state         | text                     |           |          | 'queued'::text
 failure_message          | text                     |           |          | 
 started_at               | timestamp with time zone |           |          | 
 finished_at              | timestamp with time zone |           |          | 
 process_after            | timestamp with time zone |           |          | 
 num_resets               | integer                  |           | not null | 0
 closing                  | boolean                  |           | not null | false
 num_failures             | integer                  |           | not null | 0
 log_contents             | text                     |           |          | 
 execution_logs           | json[]                   |           |          | 
 syncer_error             | text                     |           |          | 
 external_title           | text                     |           |          | 
Indexes:
    "changesets_pkey" PRIMARY KEY, btree (id)
    "changesets_repo_external_id_unique" UNIQUE CONSTRAINT, btree (repo_id, external_id)
    "changesets_batch_change_ids" gin (batch_change_ids)
    "changesets_external_state_idx" btree (external_state)
    "changesets_external_title_idx" btree (external_title)
    "changesets_publication_state_idx" btree (publication_state)
    "changesets_reconciler_state_idx" btree (reconciler_state)
Check constraints:
    "changesets_batch_change_ids_check" CHECK (jsonb_typeof(batch_change_ids) = 'object'::text)
    "changesets_external_id_check" CHECK (external_id <> ''::text)
    "changesets_external_service_type_not_blank" CHECK (external_service_type <> ''::text)
    "changesets_metadata_check" CHECK (jsonb_typeof(metadata) = 'object'::text)
    "external_branch_ref_prefix" CHECK (external_branch ~~ 'refs/heads/%'::text)
Foreign-key constraints:
    "changesets_changeset_spec_id_fkey" FOREIGN KEY (current_spec_id) REFERENCES changeset_specs(id) DEFERRABLE
    "changesets_owned_by_batch_spec_id_fkey" FOREIGN KEY (owned_by_batch_change_id) REFERENCES batch_changes(id) ON DELETE SET NULL DEFERRABLE
    "changesets_previous_spec_id_fkey" FOREIGN KEY (previous_spec_id) REFERENCES changeset_specs(id) DEFERRABLE
    "changesets_repo_id_fkey" FOREIGN KEY (repo_id) REFERENCES repo(id) ON DELETE CASCADE DEFERRABLE
Referenced by:
    TABLE "changeset_events" CONSTRAINT "changeset_events_changeset_id_fkey" FOREIGN KEY (changeset_id) REFERENCES changesets(id) ON DELETE CASCADE DEFERRABLE

```

**external_title**: Normalized property generated on save using Changeset.Title()

# Table "public.cm_action_jobs"
```
     Column      |           Type           | Collation | Nullable |                  Default                   
-----------------+--------------------------+-----------+----------+--------------------------------------------
 id              | integer                  |           | not null | nextval('cm_action_jobs_id_seq'::regclass)
 email           | bigint                   |           | not null | 
 state           | text                     |           |          | 'queued'::text
 failure_message | text                     |           |          | 
 started_at      | timestamp with time zone |           |          | 
 finished_at     | timestamp with time zone |           |          | 
 process_after   | timestamp with time zone |           |          | 
 num_resets      | integer                  |           | not null | 0
 num_failures    | integer                  |           | not null | 0
 log_contents    | text                     |           |          | 
 trigger_event   | integer                  |           |          | 
Indexes:
    "cm_action_jobs_pkey" PRIMARY KEY, btree (id)
Foreign-key constraints:
    "cm_action_jobs_email_fk" FOREIGN KEY (email) REFERENCES cm_emails(id) ON DELETE CASCADE
    "cm_action_jobs_trigger_event_fk" FOREIGN KEY (trigger_event) REFERENCES cm_trigger_jobs(id) ON DELETE CASCADE

```

# Table "public.cm_emails"
```
   Column   |           Type           | Collation | Nullable |                Default                
------------+--------------------------+-----------+----------+---------------------------------------
 id         | bigint                   |           | not null | nextval('cm_emails_id_seq'::regclass)
 monitor    | bigint                   |           | not null | 
 enabled    | boolean                  |           | not null | 
 priority   | cm_email_priority        |           | not null | 
 header     | text                     |           | not null | 
 created_by | integer                  |           | not null | 
 created_at | timestamp with time zone |           | not null | now()
 changed_by | integer                  |           | not null | 
 changed_at | timestamp with time zone |           | not null | now()
Indexes:
    "cm_emails_pkey" PRIMARY KEY, btree (id)
Foreign-key constraints:
    "cm_emails_changed_by_fk" FOREIGN KEY (changed_by) REFERENCES users(id) ON DELETE CASCADE
    "cm_emails_created_by_fk" FOREIGN KEY (created_by) REFERENCES users(id) ON DELETE CASCADE
    "cm_emails_monitor" FOREIGN KEY (monitor) REFERENCES cm_monitors(id) ON DELETE CASCADE
Referenced by:
    TABLE "cm_action_jobs" CONSTRAINT "cm_action_jobs_email_fk" FOREIGN KEY (email) REFERENCES cm_emails(id) ON DELETE CASCADE
    TABLE "cm_recipients" CONSTRAINT "cm_recipients_emails" FOREIGN KEY (email) REFERENCES cm_emails(id) ON DELETE CASCADE

```

# Table "public.cm_monitors"
```
      Column       |           Type           | Collation | Nullable |                 Default                 
-------------------+--------------------------+-----------+----------+-----------------------------------------
 id                | bigint                   |           | not null | nextval('cm_monitors_id_seq'::regclass)
 created_by        | integer                  |           | not null | 
 created_at        | timestamp with time zone |           | not null | now()
 description       | text                     |           | not null | 
 changed_at        | timestamp with time zone |           | not null | now()
 changed_by        | integer                  |           | not null | 
 enabled           | boolean                  |           | not null | true
 namespace_user_id | integer                  |           |          | 
 namespace_org_id  | integer                  |           |          | 
Indexes:
    "cm_monitors_pkey" PRIMARY KEY, btree (id)
Foreign-key constraints:
    "cm_monitors_changed_by_fk" FOREIGN KEY (changed_by) REFERENCES users(id) ON DELETE CASCADE
    "cm_monitors_created_by_fk" FOREIGN KEY (created_by) REFERENCES users(id) ON DELETE CASCADE
    "cm_monitors_org_id_fk" FOREIGN KEY (namespace_org_id) REFERENCES orgs(id) ON DELETE CASCADE
    "cm_monitors_user_id_fk" FOREIGN KEY (namespace_user_id) REFERENCES users(id) ON DELETE CASCADE
Referenced by:
    TABLE "cm_emails" CONSTRAINT "cm_emails_monitor" FOREIGN KEY (monitor) REFERENCES cm_monitors(id) ON DELETE CASCADE
    TABLE "cm_queries" CONSTRAINT "cm_triggers_monitor" FOREIGN KEY (monitor) REFERENCES cm_monitors(id) ON DELETE CASCADE

```

# Table "public.cm_queries"
```
    Column     |           Type           | Collation | Nullable |                Default                 
---------------+--------------------------+-----------+----------+----------------------------------------
 id            | bigint                   |           | not null | nextval('cm_queries_id_seq'::regclass)
 monitor       | bigint                   |           | not null | 
 query         | text                     |           | not null | 
 created_by    | integer                  |           | not null | 
 created_at    | timestamp with time zone |           | not null | now()
 changed_by    | integer                  |           | not null | 
 changed_at    | timestamp with time zone |           | not null | now()
 next_run      | timestamp with time zone |           |          | now()
 latest_result | timestamp with time zone |           |          | 
Indexes:
    "cm_queries_pkey" PRIMARY KEY, btree (id)
Foreign-key constraints:
    "cm_triggers_changed_by_fk" FOREIGN KEY (changed_by) REFERENCES users(id) ON DELETE CASCADE
    "cm_triggers_created_by_fk" FOREIGN KEY (created_by) REFERENCES users(id) ON DELETE CASCADE
    "cm_triggers_monitor" FOREIGN KEY (monitor) REFERENCES cm_monitors(id) ON DELETE CASCADE
Referenced by:
    TABLE "cm_trigger_jobs" CONSTRAINT "cm_trigger_jobs_query_fk" FOREIGN KEY (query) REFERENCES cm_queries(id) ON DELETE CASCADE

```

# Table "public.cm_recipients"
```
      Column       |  Type   | Collation | Nullable |                  Default                  
-------------------+---------+-----------+----------+-------------------------------------------
 id                | bigint  |           | not null | nextval('cm_recipients_id_seq'::regclass)
 email             | bigint  |           | not null | 
 namespace_user_id | integer |           |          | 
 namespace_org_id  | integer |           |          | 
Indexes:
    "cm_recipients_pkey" PRIMARY KEY, btree (id)
Foreign-key constraints:
    "cm_recipients_emails" FOREIGN KEY (email) REFERENCES cm_emails(id) ON DELETE CASCADE
    "cm_recipients_org_id_fk" FOREIGN KEY (namespace_org_id) REFERENCES orgs(id) ON DELETE CASCADE
    "cm_recipients_user_id_fk" FOREIGN KEY (namespace_user_id) REFERENCES users(id) ON DELETE CASCADE

```

# Table "public.cm_trigger_jobs"
```
     Column      |           Type           | Collation | Nullable |                   Default                   
-----------------+--------------------------+-----------+----------+---------------------------------------------
 id              | integer                  |           | not null | nextval('cm_trigger_jobs_id_seq'::regclass)
 query           | bigint                   |           | not null | 
 state           | text                     |           |          | 'queued'::text
 failure_message | text                     |           |          | 
 started_at      | timestamp with time zone |           |          | 
 finished_at     | timestamp with time zone |           |          | 
 process_after   | timestamp with time zone |           |          | 
 num_resets      | integer                  |           | not null | 0
 num_failures    | integer                  |           | not null | 0
 log_contents    | text                     |           |          | 
 query_string    | text                     |           |          | 
 results         | boolean                  |           |          | 
 num_results     | integer                  |           |          | 
Indexes:
    "cm_trigger_jobs_pkey" PRIMARY KEY, btree (id)
Foreign-key constraints:
    "cm_trigger_jobs_query_fk" FOREIGN KEY (query) REFERENCES cm_queries(id) ON DELETE CASCADE
Referenced by:
    TABLE "cm_action_jobs" CONSTRAINT "cm_action_jobs_trigger_event_fk" FOREIGN KEY (trigger_event) REFERENCES cm_trigger_jobs(id) ON DELETE CASCADE

```

# Table "public.critical_and_site_config"
```
   Column   |           Type           | Collation | Nullable |                       Default                        
------------+--------------------------+-----------+----------+------------------------------------------------------
 id         | integer                  |           | not null | nextval('critical_and_site_config_id_seq'::regclass)
 type       | critical_or_site         |           | not null | 
 contents   | text                     |           | not null | 
 created_at | timestamp with time zone |           | not null | now()
 updated_at | timestamp with time zone |           | not null | now()
Indexes:
    "critical_and_site_config_pkey" PRIMARY KEY, btree (id)
    "critical_and_site_config_unique" UNIQUE, btree (id, type)

```

# Table "public.default_repos"
```
 Column  |  Type   | Collation | Nullable | Default 
---------+---------+-----------+----------+---------
 repo_id | integer |           | not null | 
Indexes:
    "default_repos_pkey" PRIMARY KEY, btree (repo_id)
Foreign-key constraints:
    "default_repos_repo_id_fkey" FOREIGN KEY (repo_id) REFERENCES repo(id) ON DELETE CASCADE

```

# Table "public.discussion_comments"
```
     Column     |           Type           | Collation | Nullable |                     Default                     
----------------+--------------------------+-----------+----------+-------------------------------------------------
 id             | bigint                   |           | not null | nextval('discussion_comments_id_seq'::regclass)
 thread_id      | bigint                   |           | not null | 
 author_user_id | integer                  |           | not null | 
 contents       | text                     |           | not null | 
 created_at     | timestamp with time zone |           | not null | now()
 updated_at     | timestamp with time zone |           | not null | now()
 deleted_at     | timestamp with time zone |           |          | 
 reports        | text[]                   |           | not null | '{}'::text[]
Indexes:
    "discussion_comments_pkey" PRIMARY KEY, btree (id)
    "discussion_comments_author_user_id_idx" btree (author_user_id)
    "discussion_comments_reports_array_length_idx" btree (array_length(reports, 1))
    "discussion_comments_thread_id_idx" btree (thread_id)
Foreign-key constraints:
    "discussion_comments_author_user_id_fkey" FOREIGN KEY (author_user_id) REFERENCES users(id) ON DELETE RESTRICT
    "discussion_comments_thread_id_fkey" FOREIGN KEY (thread_id) REFERENCES discussion_threads(id) ON DELETE CASCADE

```

# Table "public.discussion_mail_reply_tokens"
```
   Column   |           Type           | Collation | Nullable | Default 
------------+--------------------------+-----------+----------+---------
 token      | text                     |           | not null | 
 user_id    | integer                  |           | not null | 
 thread_id  | bigint                   |           | not null | 
 deleted_at | timestamp with time zone |           |          | 
Indexes:
    "discussion_mail_reply_tokens_pkey" PRIMARY KEY, btree (token)
    "discussion_mail_reply_tokens_user_id_thread_id_idx" btree (user_id, thread_id)
Foreign-key constraints:
    "discussion_mail_reply_tokens_thread_id_fkey" FOREIGN KEY (thread_id) REFERENCES discussion_threads(id) ON DELETE CASCADE
    "discussion_mail_reply_tokens_user_id_fkey" FOREIGN KEY (user_id) REFERENCES users(id) ON DELETE RESTRICT

```

# Table "public.discussion_threads"
```
     Column     |           Type           | Collation | Nullable |                    Default                     
----------------+--------------------------+-----------+----------+------------------------------------------------
 id             | bigint                   |           | not null | nextval('discussion_threads_id_seq'::regclass)
 author_user_id | integer                  |           | not null | 
 title          | text                     |           |          | 
 target_repo_id | bigint                   |           |          | 
 created_at     | timestamp with time zone |           | not null | now()
 archived_at    | timestamp with time zone |           |          | 
 updated_at     | timestamp with time zone |           | not null | now()
 deleted_at     | timestamp with time zone |           |          | 
Indexes:
    "discussion_threads_pkey" PRIMARY KEY, btree (id)
    "discussion_threads_author_user_id_idx" btree (author_user_id)
Foreign-key constraints:
    "discussion_threads_author_user_id_fkey" FOREIGN KEY (author_user_id) REFERENCES users(id) ON DELETE RESTRICT
    "discussion_threads_target_repo_id_fk" FOREIGN KEY (target_repo_id) REFERENCES discussion_threads_target_repo(id) ON DELETE CASCADE
Referenced by:
    TABLE "discussion_comments" CONSTRAINT "discussion_comments_thread_id_fkey" FOREIGN KEY (thread_id) REFERENCES discussion_threads(id) ON DELETE CASCADE
    TABLE "discussion_mail_reply_tokens" CONSTRAINT "discussion_mail_reply_tokens_thread_id_fkey" FOREIGN KEY (thread_id) REFERENCES discussion_threads(id) ON DELETE CASCADE
    TABLE "discussion_threads_target_repo" CONSTRAINT "discussion_threads_target_repo_thread_id_fkey" FOREIGN KEY (thread_id) REFERENCES discussion_threads(id) ON DELETE CASCADE

```

# Table "public.discussion_threads_target_repo"
```
     Column      |  Type   | Collation | Nullable |                          Default                           
-----------------+---------+-----------+----------+------------------------------------------------------------
 id              | bigint  |           | not null | nextval('discussion_threads_target_repo_id_seq'::regclass)
 thread_id       | bigint  |           | not null | 
 repo_id         | integer |           | not null | 
 path            | text    |           |          | 
 branch          | text    |           |          | 
 revision        | text    |           |          | 
 start_line      | integer |           |          | 
 end_line        | integer |           |          | 
 start_character | integer |           |          | 
 end_character   | integer |           |          | 
 lines_before    | text    |           |          | 
 lines           | text    |           |          | 
 lines_after     | text    |           |          | 
Indexes:
    "discussion_threads_target_repo_pkey" PRIMARY KEY, btree (id)
    "discussion_threads_target_repo_repo_id_path_idx" btree (repo_id, path)
Foreign-key constraints:
    "discussion_threads_target_repo_repo_id_fkey" FOREIGN KEY (repo_id) REFERENCES repo(id) ON DELETE CASCADE
    "discussion_threads_target_repo_thread_id_fkey" FOREIGN KEY (thread_id) REFERENCES discussion_threads(id) ON DELETE CASCADE
Referenced by:
    TABLE "discussion_threads" CONSTRAINT "discussion_threads_target_repo_id_fk" FOREIGN KEY (target_repo_id) REFERENCES discussion_threads_target_repo(id) ON DELETE CASCADE

```

# Table "public.event_logs"
```
      Column       |           Type           | Collation | Nullable |                Default                 
-------------------+--------------------------+-----------+----------+----------------------------------------
 id                | bigint                   |           | not null | nextval('event_logs_id_seq'::regclass)
 name              | text                     |           | not null | 
 url               | text                     |           | not null | 
 user_id           | integer                  |           | not null | 
 anonymous_user_id | text                     |           | not null | 
 source            | text                     |           | not null | 
 argument          | jsonb                    |           | not null | 
 version           | text                     |           | not null | 
 timestamp         | timestamp with time zone |           | not null | 
Indexes:
    "event_logs_pkey" PRIMARY KEY, btree (id)
    "event_logs_anonymous_user_id" btree (anonymous_user_id)
    "event_logs_name" btree (name)
    "event_logs_source" btree (source)
    "event_logs_timestamp" btree ("timestamp")
    "event_logs_timestamp_at_utc" btree (date(timezone('UTC'::text, "timestamp")))
    "event_logs_user_id" btree (user_id)
Check constraints:
    "event_logs_check_has_user" CHECK (user_id = 0 AND anonymous_user_id <> ''::text OR user_id <> 0 AND anonymous_user_id = ''::text OR user_id <> 0 AND anonymous_user_id <> ''::text)
    "event_logs_check_name_not_empty" CHECK (name <> ''::text)
    "event_logs_check_source_not_empty" CHECK (source <> ''::text)
    "event_logs_check_version_not_empty" CHECK (version <> ''::text)

```

# Table "public.external_service_repos"
```
       Column        |  Type   | Collation | Nullable | Default 
---------------------+---------+-----------+----------+---------
 external_service_id | bigint  |           | not null | 
 repo_id             | integer |           | not null | 
 clone_url           | text    |           | not null | 
Indexes:
    "external_service_repos_repo_id_external_service_id_unique" UNIQUE CONSTRAINT, btree (repo_id, external_service_id)
    "external_service_repos_external_service_id" btree (external_service_id)
    "external_service_repos_idx" btree (external_service_id, repo_id)
Foreign-key constraints:
    "external_service_repos_external_service_id_fkey" FOREIGN KEY (external_service_id) REFERENCES external_services(id) ON DELETE CASCADE DEFERRABLE
    "external_service_repos_repo_id_fkey" FOREIGN KEY (repo_id) REFERENCES repo(id) ON DELETE CASCADE DEFERRABLE
<<<<<<< HEAD
Triggers:
    trig_soft_delete_orphan_repo_by_external_service_repo AFTER DELETE ON external_service_repos FOR EACH STATEMENT EXECUTE FUNCTION soft_delete_orphan_repo_by_external_service_repos()
=======
>>>>>>> 3248a17d

```

# Table "public.external_service_sync_jobs"
```
       Column        |           Type           | Collation | Nullable |                        Default                         
---------------------+--------------------------+-----------+----------+--------------------------------------------------------
 id                  | integer                  |           | not null | nextval('external_service_sync_jobs_id_seq'::regclass)
 state               | text                     |           | not null | 'queued'::text
 failure_message     | text                     |           |          | 
 started_at          | timestamp with time zone |           |          | 
 finished_at         | timestamp with time zone |           |          | 
 process_after       | timestamp with time zone |           |          | 
 num_resets          | integer                  |           | not null | 0
 external_service_id | bigint                   |           |          | 
 num_failures        | integer                  |           | not null | 0
 log_contents        | text                     |           |          | 
 execution_logs      | json[]                   |           |          | 
Indexes:
    "external_service_sync_jobs_state_idx" btree (state)
Foreign-key constraints:
    "external_services_id_fk" FOREIGN KEY (external_service_id) REFERENCES external_services(id)

```

# Table "public.external_services"
```
      Column       |           Type           | Collation | Nullable |                    Default                    
-------------------+--------------------------+-----------+----------+-----------------------------------------------
 id                | bigint                   |           | not null | nextval('external_services_id_seq'::regclass)
 kind              | text                     |           | not null | 
 display_name      | text                     |           | not null | 
 config            | text                     |           | not null | 
 created_at        | timestamp with time zone |           | not null | now()
 updated_at        | timestamp with time zone |           | not null | now()
 deleted_at        | timestamp with time zone |           |          | 
 last_sync_at      | timestamp with time zone |           |          | 
 next_sync_at      | timestamp with time zone |           |          | 
 namespace_user_id | integer                  |           |          | 
 unrestricted      | boolean                  |           | not null | false
 cloud_default     | boolean                  |           | not null | false
 encryption_key_id | text                     |           | not null | ''::text
Indexes:
    "external_services_pkey" PRIMARY KEY, btree (id)
    "kind_cloud_default" UNIQUE, btree (kind, cloud_default) WHERE cloud_default = true AND deleted_at IS NULL
    "external_services_namespace_user_id_idx" btree (namespace_user_id)
Check constraints:
    "check_non_empty_config" CHECK (btrim(config) <> ''::text)
Foreign-key constraints:
    "external_services_namepspace_user_id_fkey" FOREIGN KEY (namespace_user_id) REFERENCES users(id) ON DELETE CASCADE DEFERRABLE
Referenced by:
    TABLE "external_service_repos" CONSTRAINT "external_service_repos_external_service_id_fkey" FOREIGN KEY (external_service_id) REFERENCES external_services(id) ON DELETE CASCADE DEFERRABLE
    TABLE "external_service_sync_jobs" CONSTRAINT "external_services_id_fk" FOREIGN KEY (external_service_id) REFERENCES external_services(id)
Triggers:
    trig_delete_external_service_ref_on_external_service_repos AFTER UPDATE OF deleted_at ON external_services FOR EACH ROW EXECUTE FUNCTION delete_external_service_ref_on_external_service_repos()

```

# Table "public.gitserver_repos"
```
        Column         |           Type           | Collation | Nullable |      Default       
-----------------------+--------------------------+-----------+----------+--------------------
 repo_id               | integer                  |           | not null | 
 clone_status          | text                     |           | not null | 'not_cloned'::text
 last_external_service | bigint                   |           |          | 
 shard_id              | text                     |           | not null | 
 last_error            | text                     |           |          | 
 updated_at            | timestamp with time zone |           | not null | now()
Indexes:
    "gitserver_repos_pkey" PRIMARY KEY, btree (repo_id)
    "gitserver_repos_cloned_status_idx" btree (repo_id) WHERE clone_status = 'cloned'::text
    "gitserver_repos_cloning_status_idx" btree (repo_id) WHERE clone_status = 'cloning'::text
    "gitserver_repos_not_cloned_status_idx" btree (repo_id) WHERE clone_status = 'not_cloned'::text
Foreign-key constraints:
    "gitserver_repos_repo_id_fkey" FOREIGN KEY (repo_id) REFERENCES repo(id)

```

# Table "public.global_state"
```
         Column          |  Type   | Collation | Nullable | Default  
-------------------------+---------+-----------+----------+----------
 site_id                 | uuid    |           | not null | 
 initialized             | boolean |           | not null | false
 mgmt_password_plaintext | text    |           | not null | ''::text
 mgmt_password_bcrypt    | text    |           | not null | ''::text
Indexes:
    "global_state_pkey" PRIMARY KEY, btree (site_id)

```

# Table "public.insights_query_runner_jobs"
```
     Column      |           Type           | Collation | Nullable |                        Default                         
-----------------+--------------------------+-----------+----------+--------------------------------------------------------
 id              | integer                  |           | not null | nextval('insights_query_runner_jobs_id_seq'::regclass)
 series_id       | text                     |           | not null | 
 search_query    | text                     |           | not null | 
 state           | text                     |           |          | 'queued'::text
 failure_message | text                     |           |          | 
 started_at      | timestamp with time zone |           |          | 
 finished_at     | timestamp with time zone |           |          | 
 process_after   | timestamp with time zone |           |          | 
 num_resets      | integer                  |           | not null | 0
 num_failures    | integer                  |           | not null | 0
 execution_logs  | json[]                   |           |          | 
 record_time     | timestamp with time zone |           |          | 
Indexes:
    "insights_query_runner_jobs_pkey" PRIMARY KEY, btree (id)
    "insights_query_runner_jobs_state_btree" btree (state)

```

See [enterprise/internal/insights/background/queryrunner/worker.go:Job](https://sourcegraph.com/search?q=repo:%5Egithub%5C.com/sourcegraph/sourcegraph%24+file:enterprise/internal/insights/background/queryrunner/worker.go+type+Job&patternType=literal)

# Table "public.lsif_dirty_repositories"
```
    Column     |           Type           | Collation | Nullable | Default 
---------------+--------------------------+-----------+----------+---------
 repository_id | integer                  |           | not null | 
 dirty_token   | integer                  |           | not null | 
 update_token  | integer                  |           | not null | 
 updated_at    | timestamp with time zone |           |          | 
Indexes:
    "lsif_dirty_repositories_pkey" PRIMARY KEY, btree (repository_id)

```

Stores whether or not the nearest upload data for a repository is out of date (when update_token > dirty_token).

**dirty_token**: Set to the value of update_token visible to the transaction that updates the commit graph. Updates of dirty_token during this time will cause a second update.

**update_token**: This value is incremented on each request to update the commit graph for the repository.

**updated_at**: The time the update_token value was last updated.

# Table "public.lsif_index_configuration"
```
    Column     |  Type   | Collation | Nullable |                       Default                        
---------------+---------+-----------+----------+------------------------------------------------------
 id            | bigint  |           | not null | nextval('lsif_index_configuration_id_seq'::regclass)
 repository_id | integer |           | not null | 
 data          | bytea   |           | not null | 
Indexes:
    "lsif_index_configuration_pkey" PRIMARY KEY, btree (id)
    "lsif_index_configuration_repository_id_key" UNIQUE CONSTRAINT, btree (repository_id)
Foreign-key constraints:
    "lsif_index_configuration_repository_id_fkey" FOREIGN KEY (repository_id) REFERENCES repo(id) ON DELETE CASCADE

```

Stores the configuration used for code intel index jobs for a repository.

**data**: The raw user-supplied [configuration](https://sourcegraph.com/github.com/sourcegraph/sourcegraph@3.23/-/blob/enterprise/internal/codeintel/autoindex/config/types.go#L3:6) (encoded in JSONC).

# Table "public.lsif_indexable_repositories"
```
         Column         |           Type           | Collation | Nullable |                         Default                         
------------------------+--------------------------+-----------+----------+---------------------------------------------------------
 id                     | integer                  |           | not null | nextval('lsif_indexable_repositories_id_seq'::regclass)
 repository_id          | integer                  |           | not null | 
 search_count           | integer                  |           | not null | 0
 precise_count          | integer                  |           | not null | 0
 last_index_enqueued_at | timestamp with time zone |           |          | 
 last_updated_at        | timestamp with time zone |           | not null | now()
 enabled                | boolean                  |           |          | 
Indexes:
    "lsif_indexable_repositories_pkey" PRIMARY KEY, btree (id)
    "lsif_indexable_repositories_repository_id_key" UNIQUE CONSTRAINT, btree (repository_id)

```

Stores the number of code intel events for repositories. Used for auto-index scheduling heursitics Sourcegraph Cloud.

**enabled**: **Column unused.**

**last_index_enqueued_at**: The last time an index for the repository was enqueued (for basic rate limiting).

**last_updated_at**: The last time the event counts were updated for this repository.

**precise_count**: The number of precise code intel events for the repository in the past week.

**search_count**: The number of search-based code intel events for the repository in the past week.

# Table "public.lsif_indexes"
```
     Column      |           Type           | Collation | Nullable |                 Default                  
-----------------+--------------------------+-----------+----------+------------------------------------------
 id              | bigint                   |           | not null | nextval('lsif_indexes_id_seq'::regclass)
 commit          | text                     |           | not null | 
 queued_at       | timestamp with time zone |           | not null | now()
 state           | text                     |           | not null | 'queued'::text
 failure_message | text                     |           |          | 
 started_at      | timestamp with time zone |           |          | 
 finished_at     | timestamp with time zone |           |          | 
 repository_id   | integer                  |           | not null | 
 process_after   | timestamp with time zone |           |          | 
 num_resets      | integer                  |           | not null | 0
 num_failures    | integer                  |           | not null | 0
 docker_steps    | jsonb[]                  |           | not null | 
 root            | text                     |           | not null | 
 indexer         | text                     |           | not null | 
 indexer_args    | text[]                   |           | not null | 
 outfile         | text                     |           | not null | 
 log_contents    | text                     |           |          | 
 execution_logs  | json[]                   |           |          | 
 local_steps     | text[]                   |           | not null | 
Indexes:
    "lsif_indexes_pkey" PRIMARY KEY, btree (id)
Check constraints:
    "lsif_uploads_commit_valid_chars" CHECK (commit ~ '^[a-z0-9]{40}$'::text)

```

Stores metadata about a code intel index job.

**commit**: A 40-char revhash. Note that this commit may not be resolvable in the future.

**docker_steps**: An array of pre-index [steps](https://sourcegraph.com/github.com/sourcegraph/sourcegraph@3.23/-/blob/enterprise/internal/codeintel/stores/dbstore/docker_step.go#L9:6) to run.

**execution_logs**: An array of [log entries](https://sourcegraph.com/github.com/sourcegraph/sourcegraph@3.23/-/blob/internal/workerutil/store.go#L48:6) (encoded as JSON) from the most recent execution.

**indexer**: The docker image used to run the index command (e.g. sourcegraph/lsif-go).

**indexer_args**: The command run inside the indexer image to produce the index file (e.g. ['lsif-node', '-p', '.'])

**local_steps**: A list of commands to run inside the indexer image prior to running the indexer command.

**log_contents**: **Column deprecated in favor of execution_logs.**

**outfile**: The path to the index file produced by the index command relative to the working directory.

**root**: The working directory of the indexer image relative to the repository root.

# Table "public.lsif_nearest_uploads"
```
    Column     |  Type   | Collation | Nullable | Default 
---------------+---------+-----------+----------+---------
 repository_id | integer |           | not null | 
 commit_bytea  | bytea   |           | not null | 
 uploads       | jsonb   |           | not null | 
Indexes:
    "lsif_nearest_uploads_repository_id_commit_bytea" btree (repository_id, commit_bytea)

```

Associates commits with the complete set of uploads visible from that commit. Every commit with upload data is present in this table.

**commit_bytea**: A 40-char revhash. Note that this commit may not be resolvable in the future.

**uploads**: Encodes an {upload_id => distance} map that includes an entry for every upload visible from the commit. There is always at least one entry with a distance of zero.

# Table "public.lsif_nearest_uploads_links"
```
        Column         |  Type   | Collation | Nullable | Default 
-----------------------+---------+-----------+----------+---------
 repository_id         | integer |           | not null | 
 commit_bytea          | bytea   |           | not null | 
 ancestor_commit_bytea | bytea   |           | not null | 
 distance              | integer |           | not null | 
Indexes:
    "lsif_nearest_uploads_links_repository_id_commit_bytea" btree (repository_id, commit_bytea)

```

Associates commits with the closest ancestor commit with usable upload data. Together, this table and lsif_nearest_uploads cover all commits with resolvable code intelligence.

**ancestor_commit_bytea**: The 40-char revhash of the ancestor. Note that this commit may not be resolvable in the future.

**commit_bytea**: A 40-char revhash. Note that this commit may not be resolvable in the future.

**distance**: The distance bewteen the commits. Parent = 1, Grandparent = 2, etc.

# Table "public.lsif_packages"
```
 Column  |  Type   | Collation | Nullable |                  Default                  
---------+---------+-----------+----------+-------------------------------------------
 id      | integer |           | not null | nextval('lsif_packages_id_seq'::regclass)
 scheme  | text    |           | not null | 
 name    | text    |           | not null | 
 version | text    |           |          | 
 dump_id | integer |           | not null | 
Indexes:
    "lsif_packages_pkey" PRIMARY KEY, btree (id)
    "lsif_packages_scheme_name_version" btree (scheme, name, version)
Foreign-key constraints:
    "lsif_packages_dump_id_fkey" FOREIGN KEY (dump_id) REFERENCES lsif_uploads(id) ON DELETE CASCADE

```

Associates an upload with the set of packages they provide within a given packages management scheme.

**dump_id**: The identifier of the upload that provides the package.

**name**: The package name.

**scheme**: The (export) moniker scheme.

**version**: The package version.

# Table "public.lsif_references"
```
 Column  |  Type   | Collation | Nullable |                   Default                   
---------+---------+-----------+----------+---------------------------------------------
 id      | integer |           | not null | nextval('lsif_references_id_seq'::regclass)
 scheme  | text    |           | not null | 
 name    | text    |           | not null | 
 version | text    |           |          | 
 filter  | bytea   |           | not null | 
 dump_id | integer |           | not null | 
Indexes:
    "lsif_references_pkey" PRIMARY KEY, btree (id)
    "lsif_references_package" btree (scheme, name, version)
Foreign-key constraints:
    "lsif_references_dump_id_fkey" FOREIGN KEY (dump_id) REFERENCES lsif_uploads(id) ON DELETE CASCADE

```

Associates an upload with the set of packages they require within a given packages management scheme.

**dump_id**: The identifier of the upload that references the package.

**filter**: A [bloom filter](https://sourcegraph.com/github.com/sourcegraph/sourcegraph@3.23/-/blob/enterprise/internal/codeintel/bloomfilter/bloom_filter.go#L27:6) encoded as gzipped JSON. This bloom filter stores the set of identifiers imported from the package.

**name**: The package name.

**scheme**: The (import) moniker scheme.

**version**: The package version.

# Table "public.lsif_uploads"
```
       Column        |           Type           | Collation | Nullable |                Default                 
---------------------+--------------------------+-----------+----------+----------------------------------------
 id                  | integer                  |           | not null | nextval('lsif_dumps_id_seq'::regclass)
 commit              | text                     |           | not null | 
 root                | text                     |           | not null | ''::text
 uploaded_at         | timestamp with time zone |           | not null | now()
 state               | text                     |           | not null | 'queued'::text
 failure_message     | text                     |           |          | 
 started_at          | timestamp with time zone |           |          | 
 finished_at         | timestamp with time zone |           |          | 
 repository_id       | integer                  |           | not null | 
 indexer             | text                     |           | not null | 
 num_parts           | integer                  |           | not null | 
 uploaded_parts      | integer[]                |           | not null | 
 process_after       | timestamp with time zone |           |          | 
 num_resets          | integer                  |           | not null | 0
 upload_size         | bigint                   |           |          | 
 num_failures        | integer                  |           | not null | 0
 associated_index_id | bigint                   |           |          | 
Indexes:
    "lsif_uploads_pkey" PRIMARY KEY, btree (id)
    "lsif_uploads_repository_id_commit_root_indexer" UNIQUE, btree (repository_id, commit, root, indexer) WHERE state = 'completed'::text
    "lsif_uploads_state" btree (state)
    "lsif_uploads_uploaded_at" btree (uploaded_at)
Check constraints:
    "lsif_uploads_commit_valid_chars" CHECK (commit ~ '^[a-z0-9]{40}$'::text)
Referenced by:
    TABLE "lsif_packages" CONSTRAINT "lsif_packages_dump_id_fkey" FOREIGN KEY (dump_id) REFERENCES lsif_uploads(id) ON DELETE CASCADE
    TABLE "lsif_references" CONSTRAINT "lsif_references_dump_id_fkey" FOREIGN KEY (dump_id) REFERENCES lsif_uploads(id) ON DELETE CASCADE

```

Stores metadata about an LSIF index uploaded by a user.

**commit**: A 40-char revhash. Note that this commit may not be resolvable in the future.

**id**: Used as a logical foreign key with the (disjoint) codeintel database.

**indexer**: The name of the indexer that produced the index file. If not supplied by the user it will be pulled from the index metadata.

**num_parts**: The number of parts src-cli split the upload file into.

**root**: The path for which the index can resolve code intelligence relative to the repository root.

**upload_size**: The size of the index file (in bytes).

**uploaded_parts**: The index of parts that have been successfully uploaded.

# Table "public.lsif_uploads_visible_at_tip"
```
    Column     |  Type   | Collation | Nullable | Default 
---------------+---------+-----------+----------+---------
 repository_id | integer |           | not null | 
 upload_id     | integer |           | not null | 
Indexes:
    "lsif_uploads_visible_at_tip_repository_id_upload_id" btree (repository_id, upload_id)

```

Associates a repository with the set of LSIF upload identifiers that can serve intelligence for the tip of the default branch.

**upload_id**: The identifier of an upload visible at the tip of the default branch.

# Table "public.names"
```
 Column  |  Type   | Collation | Nullable | Default 
---------+---------+-----------+----------+---------
 name    | citext  |           | not null | 
 user_id | integer |           |          | 
 org_id  | integer |           |          | 
Indexes:
    "names_pkey" PRIMARY KEY, btree (name)
Check constraints:
    "names_check" CHECK (user_id IS NOT NULL OR org_id IS NOT NULL)
Foreign-key constraints:
    "names_org_id_fkey" FOREIGN KEY (org_id) REFERENCES orgs(id) ON UPDATE CASCADE ON DELETE CASCADE
    "names_user_id_fkey" FOREIGN KEY (user_id) REFERENCES users(id) ON UPDATE CASCADE ON DELETE CASCADE

```

# Table "public.org_invitations"
```
      Column       |           Type           | Collation | Nullable |                   Default                   
-------------------+--------------------------+-----------+----------+---------------------------------------------
 id                | bigint                   |           | not null | nextval('org_invitations_id_seq'::regclass)
 org_id            | integer                  |           | not null | 
 sender_user_id    | integer                  |           | not null | 
 recipient_user_id | integer                  |           | not null | 
 created_at        | timestamp with time zone |           | not null | now()
 notified_at       | timestamp with time zone |           |          | 
 responded_at      | timestamp with time zone |           |          | 
 response_type     | boolean                  |           |          | 
 revoked_at        | timestamp with time zone |           |          | 
 deleted_at        | timestamp with time zone |           |          | 
Indexes:
    "org_invitations_pkey" PRIMARY KEY, btree (id)
    "org_invitations_singleflight" UNIQUE, btree (org_id, recipient_user_id) WHERE responded_at IS NULL AND revoked_at IS NULL AND deleted_at IS NULL
    "org_invitations_org_id" btree (org_id) WHERE deleted_at IS NULL
    "org_invitations_recipient_user_id" btree (recipient_user_id) WHERE deleted_at IS NULL
Check constraints:
    "check_atomic_response" CHECK ((responded_at IS NULL) = (response_type IS NULL))
    "check_single_use" CHECK (responded_at IS NULL AND response_type IS NULL OR revoked_at IS NULL)
Foreign-key constraints:
    "org_invitations_org_id_fkey" FOREIGN KEY (org_id) REFERENCES orgs(id)
    "org_invitations_recipient_user_id_fkey" FOREIGN KEY (recipient_user_id) REFERENCES users(id)
    "org_invitations_sender_user_id_fkey" FOREIGN KEY (sender_user_id) REFERENCES users(id)

```

# Table "public.org_members"
```
   Column   |           Type           | Collation | Nullable |                 Default                 
------------+--------------------------+-----------+----------+-----------------------------------------
 id         | integer                  |           | not null | nextval('org_members_id_seq'::regclass)
 org_id     | integer                  |           | not null | 
 created_at | timestamp with time zone |           | not null | now()
 updated_at | timestamp with time zone |           | not null | now()
 user_id    | integer                  |           | not null | 
Indexes:
    "org_members_pkey" PRIMARY KEY, btree (id)
    "org_members_org_id_user_id_key" UNIQUE CONSTRAINT, btree (org_id, user_id)
Foreign-key constraints:
    "org_members_references_orgs" FOREIGN KEY (org_id) REFERENCES orgs(id) ON DELETE RESTRICT
    "org_members_user_id_fkey" FOREIGN KEY (user_id) REFERENCES users(id) ON DELETE RESTRICT

```

# Table "public.org_members_bkup_1514536731"
```
   Column    |           Type           | Collation | Nullable | Default 
-------------+--------------------------+-----------+----------+---------
 id          | integer                  |           |          | 
 org_id      | integer                  |           |          | 
 user_id_old | text                     |           |          | 
 created_at  | timestamp with time zone |           |          | 
 updated_at  | timestamp with time zone |           |          | 
 user_id     | integer                  |           |          | 

```

# Table "public.orgs"
```
      Column       |           Type           | Collation | Nullable |             Default              
-------------------+--------------------------+-----------+----------+----------------------------------
 id                | integer                  |           | not null | nextval('orgs_id_seq'::regclass)
 name              | citext                   |           | not null | 
 created_at        | timestamp with time zone |           | not null | now()
 updated_at        | timestamp with time zone |           | not null | now()
 display_name      | text                     |           |          | 
 slack_webhook_url | text                     |           |          | 
 deleted_at        | timestamp with time zone |           |          | 
Indexes:
    "orgs_pkey" PRIMARY KEY, btree (id)
    "orgs_name" UNIQUE, btree (name) WHERE deleted_at IS NULL
Check constraints:
    "orgs_display_name_max_length" CHECK (char_length(display_name) <= 255)
    "orgs_name_max_length" CHECK (char_length(name::text) <= 255)
    "orgs_name_valid_chars" CHECK (name ~ '^[a-zA-Z0-9](?:[a-zA-Z0-9]|[-.](?=[a-zA-Z0-9]))*-?$'::citext)
Referenced by:
    TABLE "batch_changes" CONSTRAINT "batch_changes_namespace_org_id_fkey" FOREIGN KEY (namespace_org_id) REFERENCES orgs(id) ON DELETE CASCADE DEFERRABLE
    TABLE "cm_monitors" CONSTRAINT "cm_monitors_org_id_fk" FOREIGN KEY (namespace_org_id) REFERENCES orgs(id) ON DELETE CASCADE
    TABLE "cm_recipients" CONSTRAINT "cm_recipients_org_id_fk" FOREIGN KEY (namespace_org_id) REFERENCES orgs(id) ON DELETE CASCADE
    TABLE "names" CONSTRAINT "names_org_id_fkey" FOREIGN KEY (org_id) REFERENCES orgs(id) ON UPDATE CASCADE ON DELETE CASCADE
    TABLE "org_invitations" CONSTRAINT "org_invitations_org_id_fkey" FOREIGN KEY (org_id) REFERENCES orgs(id)
    TABLE "org_members" CONSTRAINT "org_members_references_orgs" FOREIGN KEY (org_id) REFERENCES orgs(id) ON DELETE RESTRICT
    TABLE "registry_extensions" CONSTRAINT "registry_extensions_publisher_org_id_fkey" FOREIGN KEY (publisher_org_id) REFERENCES orgs(id)
    TABLE "saved_searches" CONSTRAINT "saved_searches_org_id_fkey" FOREIGN KEY (org_id) REFERENCES orgs(id)
    TABLE "search_contexts" CONSTRAINT "search_contexts_namespace_org_id_fk" FOREIGN KEY (namespace_org_id) REFERENCES orgs(id) ON DELETE CASCADE
    TABLE "settings" CONSTRAINT "settings_references_orgs" FOREIGN KEY (org_id) REFERENCES orgs(id) ON DELETE RESTRICT

```

# Table "public.out_of_band_migrations"
```
     Column      |           Type           | Collation | Nullable |                      Default                       
-----------------+--------------------------+-----------+----------+----------------------------------------------------
 id              | integer                  |           | not null | nextval('out_of_band_migrations_id_seq'::regclass)
 team            | text                     |           | not null | 
 component       | text                     |           | not null | 
 description     | text                     |           | not null | 
 introduced      | text                     |           | not null | 
 deprecated      | text                     |           |          | 
 progress        | double precision         |           | not null | 0
 created         | timestamp with time zone |           | not null | now()
 last_updated    | timestamp with time zone |           |          | 
 non_destructive | boolean                  |           | not null | 
 apply_reverse   | boolean                  |           | not null | false
Indexes:
    "out_of_band_migrations_pkey" PRIMARY KEY, btree (id)
Check constraints:
    "out_of_band_migrations_component_nonempty" CHECK (component <> ''::text)
    "out_of_band_migrations_deprecated_valid_version" CHECK (deprecated ~ '^(\d+)\.(\d+)\.(\d+)$'::text)
    "out_of_band_migrations_description_nonempty" CHECK (description <> ''::text)
    "out_of_band_migrations_introduced_valid_version" CHECK (introduced ~ '^(\d+)\.(\d+)\.(\d+)$'::text)
    "out_of_band_migrations_progress_range" CHECK (progress >= 0::double precision AND progress <= 1::double precision)
    "out_of_band_migrations_team_nonempty" CHECK (team <> ''::text)
Referenced by:
    TABLE "out_of_band_migrations_errors" CONSTRAINT "out_of_band_migrations_errors_migration_id_fkey" FOREIGN KEY (migration_id) REFERENCES out_of_band_migrations(id) ON DELETE CASCADE

```

Stores metadata and progress about an out-of-band migration routine.

**apply_reverse**: Whether this migration should run in the opposite direction (to support an upcoming downgrade).

**component**: The name of the component undergoing a migration.

**created**: The date and time the migration was inserted into the database (via an upgrade).

**deprecated**: The lowest Sourcegraph version that assumes the migration has completed.

**description**: A brief description about the migration.

**id**: A globally unique primary key for this migration. The same key is used consistently across all Sourcegraph instances for the same migration.

**introduced**: The Sourcegraph version in which this migration was first introduced.

**last_updated**: The date and time the migration was last updated.

**non_destructive**: Whether or not this migration alters data so it can no longer be read by the previous Sourcegraph instance.

**progress**: The percentage progress in the up direction (0=0%, 1=100%).

**team**: The name of the engineering team responsible for the migration.

# Table "public.out_of_band_migrations_errors"
```
    Column    |           Type           | Collation | Nullable |                          Default                          
--------------+--------------------------+-----------+----------+-----------------------------------------------------------
 id           | integer                  |           | not null | nextval('out_of_band_migrations_errors_id_seq'::regclass)
 migration_id | integer                  |           | not null | 
 message      | text                     |           | not null | 
 created      | timestamp with time zone |           | not null | now()
Indexes:
    "out_of_band_migrations_errors_pkey" PRIMARY KEY, btree (id)
Check constraints:
    "out_of_band_migrations_errors_message_nonempty" CHECK (message <> ''::text)
Foreign-key constraints:
    "out_of_band_migrations_errors_migration_id_fkey" FOREIGN KEY (migration_id) REFERENCES out_of_band_migrations(id) ON DELETE CASCADE

```

Stores errors that occurred while performing an out-of-band migration.

**created**: The date and time the error occurred.

**id**: A unique identifer.

**message**: The error message.

**migration_id**: The identifier of the migration.

# Table "public.phabricator_repos"
```
   Column   |           Type           | Collation | Nullable |                    Default                    
------------+--------------------------+-----------+----------+-----------------------------------------------
 id         | integer                  |           | not null | nextval('phabricator_repos_id_seq'::regclass)
 callsign   | citext                   |           | not null | 
 repo_name  | citext                   |           | not null | 
 created_at | timestamp with time zone |           | not null | now()
 updated_at | timestamp with time zone |           | not null | now()
 deleted_at | timestamp with time zone |           |          | 
 url        | text                     |           | not null | ''::text
Indexes:
    "phabricator_repos_pkey" PRIMARY KEY, btree (id)
    "phabricator_repos_repo_name_key" UNIQUE CONSTRAINT, btree (repo_name)

```

# Table "public.product_licenses"
```
         Column          |           Type           | Collation | Nullable | Default 
-------------------------+--------------------------+-----------+----------+---------
 id                      | uuid                     |           | not null | 
 product_subscription_id | uuid                     |           | not null | 
 license_key             | text                     |           | not null | 
 created_at              | timestamp with time zone |           | not null | now()
Indexes:
    "product_licenses_pkey" PRIMARY KEY, btree (id)
Foreign-key constraints:
    "product_licenses_product_subscription_id_fkey" FOREIGN KEY (product_subscription_id) REFERENCES product_subscriptions(id)

```

# Table "public.product_subscriptions"
```
         Column          |           Type           | Collation | Nullable | Default 
-------------------------+--------------------------+-----------+----------+---------
 id                      | uuid                     |           | not null | 
 user_id                 | integer                  |           | not null | 
 billing_subscription_id | text                     |           |          | 
 created_at              | timestamp with time zone |           | not null | now()
 updated_at              | timestamp with time zone |           | not null | now()
 archived_at             | timestamp with time zone |           |          | 
Indexes:
    "product_subscriptions_pkey" PRIMARY KEY, btree (id)
Foreign-key constraints:
    "product_subscriptions_user_id_fkey" FOREIGN KEY (user_id) REFERENCES users(id)
Referenced by:
    TABLE "product_licenses" CONSTRAINT "product_licenses_product_subscription_id_fkey" FOREIGN KEY (product_subscription_id) REFERENCES product_subscriptions(id)

```

# Table "public.query_runner_state"
```
      Column      |           Type           | Collation | Nullable | Default 
------------------+--------------------------+-----------+----------+---------
 query            | text                     |           |          | 
 last_executed    | timestamp with time zone |           |          | 
 latest_result    | timestamp with time zone |           |          | 
 exec_duration_ns | bigint                   |           |          | 

```

# Table "public.registry_extension_releases"
```
        Column         |           Type           | Collation | Nullable |                         Default                         
-----------------------+--------------------------+-----------+----------+---------------------------------------------------------
 id                    | bigint                   |           | not null | nextval('registry_extension_releases_id_seq'::regclass)
 registry_extension_id | integer                  |           | not null | 
 creator_user_id       | integer                  |           | not null | 
 release_version       | citext                   |           |          | 
 release_tag           | citext                   |           | not null | 
 manifest              | jsonb                    |           | not null | 
 bundle                | text                     |           |          | 
 created_at            | timestamp with time zone |           | not null | now()
 deleted_at            | timestamp with time zone |           |          | 
 source_map            | text                     |           |          | 
Indexes:
    "registry_extension_releases_pkey" PRIMARY KEY, btree (id)
    "registry_extension_releases_version" UNIQUE, btree (registry_extension_id, release_version) WHERE release_version IS NOT NULL
    "registry_extension_releases_registry_extension_id" btree (registry_extension_id, release_tag, created_at DESC) WHERE deleted_at IS NULL
Foreign-key constraints:
    "registry_extension_releases_creator_user_id_fkey" FOREIGN KEY (creator_user_id) REFERENCES users(id)
    "registry_extension_releases_registry_extension_id_fkey" FOREIGN KEY (registry_extension_id) REFERENCES registry_extensions(id) ON UPDATE CASCADE ON DELETE CASCADE

```

# Table "public.registry_extensions"
```
      Column       |           Type           | Collation | Nullable |                     Default                     
-------------------+--------------------------+-----------+----------+-------------------------------------------------
 id                | integer                  |           | not null | nextval('registry_extensions_id_seq'::regclass)
 uuid              | uuid                     |           | not null | 
 publisher_user_id | integer                  |           |          | 
 publisher_org_id  | integer                  |           |          | 
 name              | citext                   |           | not null | 
 manifest          | text                     |           |          | 
 created_at        | timestamp with time zone |           | not null | now()
 updated_at        | timestamp with time zone |           | not null | now()
 deleted_at        | timestamp with time zone |           |          | 
Indexes:
    "registry_extensions_pkey" PRIMARY KEY, btree (id)
    "registry_extensions_publisher_name" UNIQUE, btree (COALESCE(publisher_user_id, 0), COALESCE(publisher_org_id, 0), name) WHERE deleted_at IS NULL
    "registry_extensions_uuid" UNIQUE, btree (uuid)
Check constraints:
    "registry_extensions_name_length" CHECK (char_length(name::text) > 0 AND char_length(name::text) <= 128)
    "registry_extensions_name_valid_chars" CHECK (name ~ '^[a-zA-Z0-9](?:[a-zA-Z0-9]|[_.-](?=[a-zA-Z0-9]))*$'::citext)
    "registry_extensions_single_publisher" CHECK ((publisher_user_id IS NULL) <> (publisher_org_id IS NULL))
Foreign-key constraints:
    "registry_extensions_publisher_org_id_fkey" FOREIGN KEY (publisher_org_id) REFERENCES orgs(id)
    "registry_extensions_publisher_user_id_fkey" FOREIGN KEY (publisher_user_id) REFERENCES users(id)
Referenced by:
    TABLE "registry_extension_releases" CONSTRAINT "registry_extension_releases_registry_extension_id_fkey" FOREIGN KEY (registry_extension_id) REFERENCES registry_extensions(id) ON UPDATE CASCADE ON DELETE CASCADE

```

# Table "public.repo"
```
        Column         |           Type           | Collation | Nullable |             Default              
-----------------------+--------------------------+-----------+----------+----------------------------------
 id                    | integer                  |           | not null | nextval('repo_id_seq'::regclass)
 name                  | citext                   |           | not null | 
 description           | text                     |           |          | 
 fork                  | boolean                  |           |          | 
 created_at            | timestamp with time zone |           | not null | now()
 updated_at            | timestamp with time zone |           |          | 
 external_id           | text                     |           |          | 
 external_service_type | text                     |           |          | 
 external_service_id   | text                     |           |          | 
 archived              | boolean                  |           | not null | false
 uri                   | citext                   |           |          | 
 deleted_at            | timestamp with time zone |           |          | 
 metadata              | jsonb                    |           | not null | '{}'::jsonb
 private               | boolean                  |           | not null | false
 cloned                | boolean                  |           | not null | false
Indexes:
    "repo_pkey" PRIMARY KEY, btree (id)
    "repo_external_unique_idx" UNIQUE, btree (external_service_type, external_service_id, external_id)
    "repo_name_unique" UNIQUE CONSTRAINT, btree (name) DEFERRABLE
    "repo_archived" btree (archived)
    "repo_cloned" btree (cloned)
    "repo_created_at" btree (created_at)
    "repo_fork" btree (fork)
    "repo_metadata_gin_idx" gin (metadata)
    "repo_name_idx" btree (lower(name::text) COLLATE "C")
    "repo_name_trgm" gin (lower(name::text) gin_trgm_ops)
    "repo_private" btree (private)
    "repo_uri_idx" btree (uri)
Check constraints:
    "check_name_nonempty" CHECK (name <> ''::citext)
    "repo_metadata_check" CHECK (jsonb_typeof(metadata) = 'object'::text)
Referenced by:
    TABLE "changeset_specs" CONSTRAINT "changeset_specs_repo_id_fkey" FOREIGN KEY (repo_id) REFERENCES repo(id) DEFERRABLE
    TABLE "changesets" CONSTRAINT "changesets_repo_id_fkey" FOREIGN KEY (repo_id) REFERENCES repo(id) ON DELETE CASCADE DEFERRABLE
    TABLE "default_repos" CONSTRAINT "default_repos_repo_id_fkey" FOREIGN KEY (repo_id) REFERENCES repo(id) ON DELETE CASCADE
    TABLE "discussion_threads_target_repo" CONSTRAINT "discussion_threads_target_repo_repo_id_fkey" FOREIGN KEY (repo_id) REFERENCES repo(id) ON DELETE CASCADE
    TABLE "external_service_repos" CONSTRAINT "external_service_repos_repo_id_fkey" FOREIGN KEY (repo_id) REFERENCES repo(id) ON DELETE CASCADE DEFERRABLE
    TABLE "gitserver_repos" CONSTRAINT "gitserver_repos_repo_id_fkey" FOREIGN KEY (repo_id) REFERENCES repo(id)
    TABLE "lsif_index_configuration" CONSTRAINT "lsif_index_configuration_repository_id_fkey" FOREIGN KEY (repository_id) REFERENCES repo(id) ON DELETE CASCADE
    TABLE "search_context_repos" CONSTRAINT "search_context_repos_repo_id_fk" FOREIGN KEY (repo_id) REFERENCES repo(id) ON DELETE CASCADE
    TABLE "user_public_repos" CONSTRAINT "user_public_repos_repo_id_fkey" FOREIGN KEY (repo_id) REFERENCES repo(id) ON DELETE CASCADE
Triggers:
    trig_delete_repo_ref_on_external_service_repos AFTER UPDATE OF deleted_at ON repo FOR EACH ROW EXECUTE FUNCTION delete_repo_ref_on_external_service_repos()

```

# Table "public.repo_pending_permissions"
```
    Column     |           Type           | Collation | Nullable |     Default     
---------------+--------------------------+-----------+----------+-----------------
 repo_id       | integer                  |           | not null | 
 permission    | text                     |           | not null | 
 user_ids      | bytea                    |           | not null | '\x'::bytea
 updated_at    | timestamp with time zone |           | not null | 
 user_ids_ints | integer[]                |           | not null | '{}'::integer[]
Indexes:
    "repo_pending_permissions_perm_unique" UNIQUE CONSTRAINT, btree (repo_id, permission)

```

# Table "public.repo_permissions"
```
    Column     |           Type           | Collation | Nullable |     Default     
---------------+--------------------------+-----------+----------+-----------------
 repo_id       | integer                  |           | not null | 
 permission    | text                     |           | not null | 
 user_ids      | bytea                    |           | not null | '\x'::bytea
 updated_at    | timestamp with time zone |           | not null | 
 synced_at     | timestamp with time zone |           |          | 
 user_ids_ints | integer[]                |           | not null | '{}'::integer[]
Indexes:
    "repo_permissions_perm_unique" UNIQUE CONSTRAINT, btree (repo_id, permission)

```

# Table "public.saved_searches"
```
      Column       |           Type           | Collation | Nullable |                  Default                   
-------------------+--------------------------+-----------+----------+--------------------------------------------
 id                | integer                  |           | not null | nextval('saved_searches_id_seq'::regclass)
 description       | text                     |           | not null | 
 query             | text                     |           | not null | 
 created_at        | timestamp with time zone |           | not null | now()
 updated_at        | timestamp with time zone |           | not null | now()
 notify_owner      | boolean                  |           | not null | 
 notify_slack      | boolean                  |           | not null | 
 user_id           | integer                  |           |          | 
 org_id            | integer                  |           |          | 
 slack_webhook_url | text                     |           |          | 
Indexes:
    "saved_searches_pkey" PRIMARY KEY, btree (id)
Check constraints:
    "user_or_org_id_not_null" CHECK (user_id IS NOT NULL AND org_id IS NULL OR org_id IS NOT NULL AND user_id IS NULL)
Foreign-key constraints:
    "saved_searches_org_id_fkey" FOREIGN KEY (org_id) REFERENCES orgs(id)
    "saved_searches_user_id_fkey" FOREIGN KEY (user_id) REFERENCES users(id)

```

# Table "public.schema_migrations"
```
 Column  |  Type   | Collation | Nullable | Default 
---------+---------+-----------+----------+---------
 version | bigint  |           | not null | 
 dirty   | boolean |           | not null | 
Indexes:
    "schema_migrations_pkey" PRIMARY KEY, btree (version)

```

# Table "public.search_context_repos"
```
      Column       |  Type   | Collation | Nullable | Default 
-------------------+---------+-----------+----------+---------
 search_context_id | bigint  |           | not null | 
 repo_id           | integer |           | not null | 
 revision          | text    |           | not null | 
Indexes:
    "search_context_repos_search_context_id_repo_id_revision_unique" UNIQUE CONSTRAINT, btree (search_context_id, repo_id, revision)
Foreign-key constraints:
    "search_context_repos_repo_id_fk" FOREIGN KEY (repo_id) REFERENCES repo(id) ON DELETE CASCADE
    "search_context_repos_search_context_id_fk" FOREIGN KEY (search_context_id) REFERENCES search_contexts(id) ON DELETE CASCADE

```

# Table "public.search_contexts"
```
      Column       |           Type           | Collation | Nullable |                   Default                   
-------------------+--------------------------+-----------+----------+---------------------------------------------
 id                | bigint                   |           | not null | nextval('search_contexts_id_seq'::regclass)
 name              | citext                   |           | not null | 
 description       | text                     |           | not null | 
 public            | boolean                  |           | not null | 
 namespace_user_id | integer                  |           |          | 
 namespace_org_id  | integer                  |           |          | 
 created_at        | timestamp with time zone |           | not null | now()
 updated_at        | timestamp with time zone |           | not null | now()
 deleted_at        | timestamp with time zone |           |          | 
Indexes:
    "search_contexts_pkey" PRIMARY KEY, btree (id)
    "search_contexts_name_namespace_org_id_unique" UNIQUE, btree (name, namespace_org_id) WHERE namespace_org_id IS NOT NULL
    "search_contexts_name_namespace_user_id_unique" UNIQUE, btree (name, namespace_user_id) WHERE namespace_user_id IS NOT NULL
    "search_contexts_name_without_namespace_unique" UNIQUE, btree (name) WHERE namespace_user_id IS NULL AND namespace_org_id IS NULL
Check constraints:
    "search_contexts_has_one_or_no_namespace" CHECK (namespace_user_id IS NULL OR namespace_org_id IS NULL)
Foreign-key constraints:
    "search_contexts_namespace_org_id_fk" FOREIGN KEY (namespace_org_id) REFERENCES orgs(id) ON DELETE CASCADE
    "search_contexts_namespace_user_id_fk" FOREIGN KEY (namespace_user_id) REFERENCES users(id) ON DELETE CASCADE
Referenced by:
    TABLE "search_context_repos" CONSTRAINT "search_context_repos_search_context_id_fk" FOREIGN KEY (search_context_id) REFERENCES search_contexts(id) ON DELETE CASCADE

```

# Table "public.settings"
```
     Column     |           Type           | Collation | Nullable |               Default                
----------------+--------------------------+-----------+----------+--------------------------------------
 id             | integer                  |           | not null | nextval('settings_id_seq'::regclass)
 org_id         | integer                  |           |          | 
 contents       | text                     |           |          | 
 created_at     | timestamp with time zone |           | not null | now()
 user_id        | integer                  |           |          | 
 author_user_id | integer                  |           |          | 
Indexes:
    "settings_pkey" PRIMARY KEY, btree (id)
    "settings_org_id_idx" btree (org_id)
Foreign-key constraints:
    "settings_author_user_id_fkey" FOREIGN KEY (author_user_id) REFERENCES users(id) ON DELETE RESTRICT
    "settings_references_orgs" FOREIGN KEY (org_id) REFERENCES orgs(id) ON DELETE RESTRICT
    "settings_user_id_fkey" FOREIGN KEY (user_id) REFERENCES users(id) ON DELETE RESTRICT

```

# Table "public.settings_bkup_1514702776"
```
       Column       |           Type           | Collation | Nullable | Default 
--------------------+--------------------------+-----------+----------+---------
 id                 | integer                  |           |          | 
 org_id             | integer                  |           |          | 
 author_user_id_old | text                     |           |          | 
 contents           | text                     |           |          | 
 created_at         | timestamp with time zone |           |          | 
 user_id            | integer                  |           |          | 
 author_user_id     | integer                  |           |          | 

```

# Table "public.survey_responses"
```
   Column   |           Type           | Collation | Nullable |                   Default                    
------------+--------------------------+-----------+----------+----------------------------------------------
 id         | bigint                   |           | not null | nextval('survey_responses_id_seq'::regclass)
 user_id    | integer                  |           |          | 
 email      | text                     |           |          | 
 score      | integer                  |           | not null | 
 reason     | text                     |           |          | 
 better     | text                     |           |          | 
 created_at | timestamp with time zone |           | not null | now()
Indexes:
    "survey_responses_pkey" PRIMARY KEY, btree (id)
Foreign-key constraints:
    "survey_responses_user_id_fkey" FOREIGN KEY (user_id) REFERENCES users(id)

```

# Table "public.user_credentials"
```
        Column         |           Type           | Collation | Nullable |                   Default                    
-----------------------+--------------------------+-----------+----------+----------------------------------------------
 id                    | bigint                   |           | not null | nextval('user_credentials_id_seq'::regclass)
 domain                | text                     |           | not null | 
 user_id               | integer                  |           | not null | 
 external_service_type | text                     |           | not null | 
 external_service_id   | text                     |           | not null | 
 credential            | text                     |           | not null | 
 created_at            | timestamp with time zone |           | not null | now()
 updated_at            | timestamp with time zone |           | not null | now()
Indexes:
    "user_credentials_pkey" PRIMARY KEY, btree (id)
    "user_credentials_domain_user_id_external_service_type_exter_key" UNIQUE CONSTRAINT, btree (domain, user_id, external_service_type, external_service_id)
Foreign-key constraints:
    "user_credentials_user_id_fkey" FOREIGN KEY (user_id) REFERENCES users(id) ON DELETE CASCADE DEFERRABLE

```

# Table "public.user_emails"
```
          Column           |           Type           | Collation | Nullable | Default 
---------------------------+--------------------------+-----------+----------+---------
 user_id                   | integer                  |           | not null | 
 email                     | citext                   |           | not null | 
 created_at                | timestamp with time zone |           | not null | now()
 verification_code         | text                     |           |          | 
 verified_at               | timestamp with time zone |           |          | 
 last_verification_sent_at | timestamp with time zone |           |          | 
 is_primary                | boolean                  |           | not null | false
Indexes:
    "user_emails_no_duplicates_per_user" UNIQUE CONSTRAINT, btree (user_id, email)
    "user_emails_user_id_is_primary_idx" UNIQUE, btree (user_id, is_primary) WHERE is_primary = true
    "user_emails_unique_verified_email" EXCLUDE USING btree (email WITH =) WHERE (verified_at IS NOT NULL)
Foreign-key constraints:
    "user_emails_user_id_fkey" FOREIGN KEY (user_id) REFERENCES users(id)

```

# Table "public.user_external_accounts"
```
    Column     |           Type           | Collation | Nullable |                      Default                       
---------------+--------------------------+-----------+----------+----------------------------------------------------
 id            | integer                  |           | not null | nextval('user_external_accounts_id_seq'::regclass)
 user_id       | integer                  |           | not null | 
 service_type  | text                     |           | not null | 
 service_id    | text                     |           | not null | 
 account_id    | text                     |           | not null | 
 auth_data     | text                     |           |          | 
 account_data  | text                     |           |          | 
 created_at    | timestamp with time zone |           | not null | now()
 updated_at    | timestamp with time zone |           | not null | now()
 deleted_at    | timestamp with time zone |           |          | 
 client_id     | text                     |           | not null | 
 expired_at    | timestamp with time zone |           |          | 
 last_valid_at | timestamp with time zone |           |          | 
Indexes:
    "user_external_accounts_pkey" PRIMARY KEY, btree (id)
    "user_external_accounts_account" UNIQUE, btree (service_type, service_id, client_id, account_id) WHERE deleted_at IS NULL
    "user_external_accounts_user_id" btree (user_id) WHERE deleted_at IS NULL
Foreign-key constraints:
    "user_external_accounts_user_id_fkey" FOREIGN KEY (user_id) REFERENCES users(id)

```

# Table "public.user_pending_permissions"
```
     Column      |           Type           | Collation | Nullable |                       Default                        
-----------------+--------------------------+-----------+----------+------------------------------------------------------
 id              | integer                  |           | not null | nextval('user_pending_permissions_id_seq'::regclass)
 bind_id         | text                     |           | not null | 
 permission      | text                     |           | not null | 
 object_type     | text                     |           | not null | 
 object_ids      | bytea                    |           | not null | '\x'::bytea
 updated_at      | timestamp with time zone |           | not null | 
 service_type    | text                     |           | not null | 
 service_id      | text                     |           | not null | 
 object_ids_ints | integer[]                |           | not null | '{}'::integer[]
Indexes:
    "user_pending_permissions_service_perm_object_unique" UNIQUE CONSTRAINT, btree (service_type, service_id, permission, object_type, bind_id)

```

# Table "public.user_permissions"
```
     Column      |           Type           | Collation | Nullable |     Default     
-----------------+--------------------------+-----------+----------+-----------------
 user_id         | integer                  |           | not null | 
 permission      | text                     |           | not null | 
 object_type     | text                     |           | not null | 
 object_ids      | bytea                    |           | not null | '\x'::bytea
 updated_at      | timestamp with time zone |           | not null | 
 synced_at       | timestamp with time zone |           |          | 
 object_ids_ints | integer[]                |           | not null | '{}'::integer[]
Indexes:
    "user_permissions_perm_object_unique" UNIQUE CONSTRAINT, btree (user_id, permission, object_type)

```

# Table "public.user_public_repos"
```
  Column  |  Type   | Collation | Nullable | Default 
----------+---------+-----------+----------+---------
 user_id  | integer |           | not null | 
 repo_uri | text    |           | not null | 
 repo_id  | integer |           | not null | 
Indexes:
    "user_public_repos_user_id_repo_id_key" UNIQUE CONSTRAINT, btree (user_id, repo_id)
Foreign-key constraints:
    "user_public_repos_repo_id_fkey" FOREIGN KEY (repo_id) REFERENCES repo(id) ON DELETE CASCADE
    "user_public_repos_user_id_fkey" FOREIGN KEY (user_id) REFERENCES users(id) ON DELETE CASCADE

```

# Table "public.users"
```
         Column          |           Type           | Collation | Nullable |              Default              
-------------------------+--------------------------+-----------+----------+-----------------------------------
 id                      | integer                  |           | not null | nextval('users_id_seq'::regclass)
 username                | citext                   |           | not null | 
 display_name            | text                     |           |          | 
 avatar_url              | text                     |           |          | 
 created_at              | timestamp with time zone |           | not null | now()
 updated_at              | timestamp with time zone |           | not null | now()
 deleted_at              | timestamp with time zone |           |          | 
 invite_quota            | integer                  |           | not null | 15
 passwd                  | text                     |           |          | 
 passwd_reset_code       | text                     |           |          | 
 passwd_reset_time       | timestamp with time zone |           |          | 
 site_admin              | boolean                  |           | not null | false
 page_views              | integer                  |           | not null | 0
 search_queries          | integer                  |           | not null | 0
 tags                    | text[]                   |           |          | '{}'::text[]
 billing_customer_id     | text                     |           |          | 
 invalidated_sessions_at | timestamp with time zone |           | not null | now()
Indexes:
    "users_pkey" PRIMARY KEY, btree (id)
    "users_billing_customer_id" UNIQUE, btree (billing_customer_id) WHERE deleted_at IS NULL
    "users_username" UNIQUE, btree (username) WHERE deleted_at IS NULL
    "users_created_at_idx" btree (created_at)
Check constraints:
    "users_display_name_max_length" CHECK (char_length(display_name) <= 255)
    "users_username_max_length" CHECK (char_length(username::text) <= 255)
    "users_username_valid_chars" CHECK (username ~ '^[a-zA-Z0-9](?:[a-zA-Z0-9]|[-.](?=[a-zA-Z0-9]))*-?$'::citext)
Referenced by:
    TABLE "access_tokens" CONSTRAINT "access_tokens_creator_user_id_fkey" FOREIGN KEY (creator_user_id) REFERENCES users(id)
    TABLE "access_tokens" CONSTRAINT "access_tokens_subject_user_id_fkey" FOREIGN KEY (subject_user_id) REFERENCES users(id)
    TABLE "batch_changes" CONSTRAINT "batch_changes_initial_applier_id_fkey" FOREIGN KEY (initial_applier_id) REFERENCES users(id) ON DELETE SET NULL DEFERRABLE
    TABLE "batch_changes" CONSTRAINT "batch_changes_last_applier_id_fkey" FOREIGN KEY (last_applier_id) REFERENCES users(id) ON DELETE SET NULL DEFERRABLE
    TABLE "batch_changes" CONSTRAINT "batch_changes_namespace_user_id_fkey" FOREIGN KEY (namespace_user_id) REFERENCES users(id) ON DELETE CASCADE DEFERRABLE
    TABLE "batch_specs" CONSTRAINT "batch_specs_user_id_fkey" FOREIGN KEY (user_id) REFERENCES users(id) ON DELETE SET NULL DEFERRABLE
    TABLE "changeset_specs" CONSTRAINT "changeset_specs_user_id_fkey" FOREIGN KEY (user_id) REFERENCES users(id) ON DELETE SET NULL DEFERRABLE
    TABLE "cm_emails" CONSTRAINT "cm_emails_changed_by_fk" FOREIGN KEY (changed_by) REFERENCES users(id) ON DELETE CASCADE
    TABLE "cm_emails" CONSTRAINT "cm_emails_created_by_fk" FOREIGN KEY (created_by) REFERENCES users(id) ON DELETE CASCADE
    TABLE "cm_monitors" CONSTRAINT "cm_monitors_changed_by_fk" FOREIGN KEY (changed_by) REFERENCES users(id) ON DELETE CASCADE
    TABLE "cm_monitors" CONSTRAINT "cm_monitors_created_by_fk" FOREIGN KEY (created_by) REFERENCES users(id) ON DELETE CASCADE
    TABLE "cm_monitors" CONSTRAINT "cm_monitors_user_id_fk" FOREIGN KEY (namespace_user_id) REFERENCES users(id) ON DELETE CASCADE
    TABLE "cm_recipients" CONSTRAINT "cm_recipients_user_id_fk" FOREIGN KEY (namespace_user_id) REFERENCES users(id) ON DELETE CASCADE
    TABLE "cm_queries" CONSTRAINT "cm_triggers_changed_by_fk" FOREIGN KEY (changed_by) REFERENCES users(id) ON DELETE CASCADE
    TABLE "cm_queries" CONSTRAINT "cm_triggers_created_by_fk" FOREIGN KEY (created_by) REFERENCES users(id) ON DELETE CASCADE
    TABLE "discussion_comments" CONSTRAINT "discussion_comments_author_user_id_fkey" FOREIGN KEY (author_user_id) REFERENCES users(id) ON DELETE RESTRICT
    TABLE "discussion_mail_reply_tokens" CONSTRAINT "discussion_mail_reply_tokens_user_id_fkey" FOREIGN KEY (user_id) REFERENCES users(id) ON DELETE RESTRICT
    TABLE "discussion_threads" CONSTRAINT "discussion_threads_author_user_id_fkey" FOREIGN KEY (author_user_id) REFERENCES users(id) ON DELETE RESTRICT
    TABLE "external_services" CONSTRAINT "external_services_namepspace_user_id_fkey" FOREIGN KEY (namespace_user_id) REFERENCES users(id) ON DELETE CASCADE DEFERRABLE
    TABLE "names" CONSTRAINT "names_user_id_fkey" FOREIGN KEY (user_id) REFERENCES users(id) ON UPDATE CASCADE ON DELETE CASCADE
    TABLE "org_invitations" CONSTRAINT "org_invitations_recipient_user_id_fkey" FOREIGN KEY (recipient_user_id) REFERENCES users(id)
    TABLE "org_invitations" CONSTRAINT "org_invitations_sender_user_id_fkey" FOREIGN KEY (sender_user_id) REFERENCES users(id)
    TABLE "org_members" CONSTRAINT "org_members_user_id_fkey" FOREIGN KEY (user_id) REFERENCES users(id) ON DELETE RESTRICT
    TABLE "product_subscriptions" CONSTRAINT "product_subscriptions_user_id_fkey" FOREIGN KEY (user_id) REFERENCES users(id)
    TABLE "registry_extension_releases" CONSTRAINT "registry_extension_releases_creator_user_id_fkey" FOREIGN KEY (creator_user_id) REFERENCES users(id)
    TABLE "registry_extensions" CONSTRAINT "registry_extensions_publisher_user_id_fkey" FOREIGN KEY (publisher_user_id) REFERENCES users(id)
    TABLE "saved_searches" CONSTRAINT "saved_searches_user_id_fkey" FOREIGN KEY (user_id) REFERENCES users(id)
    TABLE "search_contexts" CONSTRAINT "search_contexts_namespace_user_id_fk" FOREIGN KEY (namespace_user_id) REFERENCES users(id) ON DELETE CASCADE
    TABLE "settings" CONSTRAINT "settings_author_user_id_fkey" FOREIGN KEY (author_user_id) REFERENCES users(id) ON DELETE RESTRICT
    TABLE "settings" CONSTRAINT "settings_user_id_fkey" FOREIGN KEY (user_id) REFERENCES users(id) ON DELETE RESTRICT
    TABLE "survey_responses" CONSTRAINT "survey_responses_user_id_fkey" FOREIGN KEY (user_id) REFERENCES users(id)
    TABLE "user_credentials" CONSTRAINT "user_credentials_user_id_fkey" FOREIGN KEY (user_id) REFERENCES users(id) ON DELETE CASCADE DEFERRABLE
    TABLE "user_emails" CONSTRAINT "user_emails_user_id_fkey" FOREIGN KEY (user_id) REFERENCES users(id)
    TABLE "user_external_accounts" CONSTRAINT "user_external_accounts_user_id_fkey" FOREIGN KEY (user_id) REFERENCES users(id)
    TABLE "user_public_repos" CONSTRAINT "user_public_repos_user_id_fkey" FOREIGN KEY (user_id) REFERENCES users(id) ON DELETE CASCADE
Triggers:
    trig_invalidate_session_on_password_change BEFORE UPDATE OF passwd ON users FOR EACH ROW EXECUTE FUNCTION invalidate_session_for_userid_on_password_change()
    trig_soft_delete_user_reference_on_external_service AFTER UPDATE OF deleted_at ON users FOR EACH ROW EXECUTE FUNCTION soft_delete_user_reference_on_external_service()

```

# Table "public.versions"
```
   Column   |           Type           | Collation | Nullable | Default 
------------+--------------------------+-----------+----------+---------
 service    | text                     |           | not null | 
 version    | text                     |           | not null | 
 updated_at | timestamp with time zone |           | not null | now()
Indexes:
    "versions_pkey" PRIMARY KEY, btree (service)

```

# View "public.branch_changeset_specs_and_changesets"
```
        Column         |  Type   | Collation | Nullable | Default 
-----------------------+---------+-----------+----------+---------
 changeset_spec_id     | bigint  |           |          | 
 changeset_id          | bigint  |           |          | 
 repo_id               | integer |           |          | 
 batch_spec_id         | bigint  |           |          | 
 owner_batch_change_id | bigint  |           |          | 
 repo_name             | citext  |           |          | 
 changeset_name        | text    |           |          | 
 external_state        | text    |           |          | 
 publication_state     | text    |           |          | 
 reconciler_state      | text    |           |          | 

```

## View query:

```sql
 SELECT changeset_specs.id AS changeset_spec_id,
    COALESCE(changesets.id, (0)::bigint) AS changeset_id,
    changeset_specs.repo_id,
    changeset_specs.batch_spec_id,
    changesets.owned_by_batch_change_id AS owner_batch_change_id,
    repo.name AS repo_name,
    changeset_specs.title AS changeset_name,
    changesets.external_state,
    changesets.publication_state,
    changesets.reconciler_state
   FROM ((changeset_specs
     LEFT JOIN changesets ON (((changesets.repo_id = changeset_specs.repo_id) AND (changesets.current_spec_id IS NOT NULL) AND (EXISTS ( SELECT 1
           FROM changeset_specs changeset_specs_1
          WHERE ((changeset_specs_1.id = changesets.current_spec_id) AND (changeset_specs_1.head_ref = changeset_specs.head_ref)))))))
     JOIN repo ON ((changeset_specs.repo_id = repo.id)))
  WHERE ((changeset_specs.external_id IS NULL) AND (repo.deleted_at IS NULL));
```

# View "public.external_service_sync_jobs_with_next_sync_at"
```
       Column        |           Type           | Collation | Nullable | Default 
---------------------+--------------------------+-----------+----------+---------
 id                  | integer                  |           |          | 
 state               | text                     |           |          | 
 failure_message     | text                     |           |          | 
 started_at          | timestamp with time zone |           |          | 
 finished_at         | timestamp with time zone |           |          | 
 process_after       | timestamp with time zone |           |          | 
 num_resets          | integer                  |           |          | 
 num_failures        | integer                  |           |          | 
 execution_logs      | json[]                   |           |          | 
 external_service_id | bigint                   |           |          | 
 next_sync_at        | timestamp with time zone |           |          | 

```

## View query:

```sql
 SELECT j.id,
    j.state,
    j.failure_message,
    j.started_at,
    j.finished_at,
    j.process_after,
    j.num_resets,
    j.num_failures,
    j.execution_logs,
    j.external_service_id,
    e.next_sync_at
   FROM (external_services e
     JOIN external_service_sync_jobs j ON ((e.id = j.external_service_id)));
```

# View "public.lsif_dumps"
```
       Column        |           Type           | Collation | Nullable | Default 
---------------------+--------------------------+-----------+----------+---------
 id                  | integer                  |           |          | 
 commit              | text                     |           |          | 
 root                | text                     |           |          | 
 uploaded_at         | timestamp with time zone |           |          | 
 state               | text                     |           |          | 
 failure_message     | text                     |           |          | 
 started_at          | timestamp with time zone |           |          | 
 finished_at         | timestamp with time zone |           |          | 
 repository_id       | integer                  |           |          | 
 indexer             | text                     |           |          | 
 num_parts           | integer                  |           |          | 
 uploaded_parts      | integer[]                |           |          | 
 process_after       | timestamp with time zone |           |          | 
 num_resets          | integer                  |           |          | 
 upload_size         | bigint                   |           |          | 
 num_failures        | integer                  |           |          | 
 associated_index_id | bigint                   |           |          | 
 processed_at        | timestamp with time zone |           |          | 

```

## View query:

```sql
 SELECT u.id,
    u.commit,
    u.root,
    u.uploaded_at,
    u.state,
    u.failure_message,
    u.started_at,
    u.finished_at,
    u.repository_id,
    u.indexer,
    u.num_parts,
    u.uploaded_parts,
    u.process_after,
    u.num_resets,
    u.upload_size,
    u.num_failures,
    u.associated_index_id,
    u.finished_at AS processed_at
   FROM lsif_uploads u
  WHERE (u.state = 'completed'::text);
```

# View "public.lsif_dumps_with_repository_name"
```
       Column        |           Type           | Collation | Nullable | Default 
---------------------+--------------------------+-----------+----------+---------
 id                  | integer                  |           |          | 
 commit              | text                     |           |          | 
 root                | text                     |           |          | 
 uploaded_at         | timestamp with time zone |           |          | 
 state               | text                     |           |          | 
 failure_message     | text                     |           |          | 
 started_at          | timestamp with time zone |           |          | 
 finished_at         | timestamp with time zone |           |          | 
 repository_id       | integer                  |           |          | 
 indexer             | text                     |           |          | 
 num_parts           | integer                  |           |          | 
 uploaded_parts      | integer[]                |           |          | 
 process_after       | timestamp with time zone |           |          | 
 num_resets          | integer                  |           |          | 
 upload_size         | bigint                   |           |          | 
 num_failures        | integer                  |           |          | 
 associated_index_id | bigint                   |           |          | 
 processed_at        | timestamp with time zone |           |          | 
 repository_name     | citext                   |           |          | 

```

## View query:

```sql
 SELECT u.id,
    u.commit,
    u.root,
    u.uploaded_at,
    u.state,
    u.failure_message,
    u.started_at,
    u.finished_at,
    u.repository_id,
    u.indexer,
    u.num_parts,
    u.uploaded_parts,
    u.process_after,
    u.num_resets,
    u.upload_size,
    u.num_failures,
    u.associated_index_id,
    u.processed_at,
    r.name AS repository_name
   FROM (lsif_dumps u
     JOIN repo r ON ((r.id = u.repository_id)))
  WHERE (r.deleted_at IS NULL);
```

# View "public.lsif_indexes_with_repository_name"
```
     Column      |           Type           | Collation | Nullable | Default 
-----------------+--------------------------+-----------+----------+---------
 id              | bigint                   |           |          | 
 commit          | text                     |           |          | 
 queued_at       | timestamp with time zone |           |          | 
 state           | text                     |           |          | 
 failure_message | text                     |           |          | 
 started_at      | timestamp with time zone |           |          | 
 finished_at     | timestamp with time zone |           |          | 
 repository_id   | integer                  |           |          | 
 process_after   | timestamp with time zone |           |          | 
 num_resets      | integer                  |           |          | 
 num_failures    | integer                  |           |          | 
 docker_steps    | jsonb[]                  |           |          | 
 root            | text                     |           |          | 
 indexer         | text                     |           |          | 
 indexer_args    | text[]                   |           |          | 
 outfile         | text                     |           |          | 
 log_contents    | text                     |           |          | 
 execution_logs  | json[]                   |           |          | 
 local_steps     | text[]                   |           |          | 
 repository_name | citext                   |           |          | 

```

## View query:

```sql
 SELECT u.id,
    u.commit,
    u.queued_at,
    u.state,
    u.failure_message,
    u.started_at,
    u.finished_at,
    u.repository_id,
    u.process_after,
    u.num_resets,
    u.num_failures,
    u.docker_steps,
    u.root,
    u.indexer,
    u.indexer_args,
    u.outfile,
    u.log_contents,
    u.execution_logs,
    u.local_steps,
    r.name AS repository_name
   FROM (lsif_indexes u
     JOIN repo r ON ((r.id = u.repository_id)))
  WHERE (r.deleted_at IS NULL);
```

# View "public.lsif_uploads_with_repository_name"
```
       Column        |           Type           | Collation | Nullable | Default 
---------------------+--------------------------+-----------+----------+---------
 id                  | integer                  |           |          | 
 commit              | text                     |           |          | 
 root                | text                     |           |          | 
 uploaded_at         | timestamp with time zone |           |          | 
 state               | text                     |           |          | 
 failure_message     | text                     |           |          | 
 started_at          | timestamp with time zone |           |          | 
 finished_at         | timestamp with time zone |           |          | 
 repository_id       | integer                  |           |          | 
 indexer             | text                     |           |          | 
 num_parts           | integer                  |           |          | 
 uploaded_parts      | integer[]                |           |          | 
 process_after       | timestamp with time zone |           |          | 
 num_resets          | integer                  |           |          | 
 upload_size         | bigint                   |           |          | 
 num_failures        | integer                  |           |          | 
 associated_index_id | bigint                   |           |          | 
 repository_name     | citext                   |           |          | 

```

## View query:

```sql
 SELECT u.id,
    u.commit,
    u.root,
    u.uploaded_at,
    u.state,
    u.failure_message,
    u.started_at,
    u.finished_at,
    u.repository_id,
    u.indexer,
    u.num_parts,
    u.uploaded_parts,
    u.process_after,
    u.num_resets,
    u.upload_size,
    u.num_failures,
    u.associated_index_id,
    r.name AS repository_name
   FROM (lsif_uploads u
     JOIN repo r ON ((r.id = u.repository_id)))
  WHERE (r.deleted_at IS NULL);
```

# View "public.reconciler_changesets"
```
          Column          |           Type           | Collation | Nullable | Default 
--------------------------+--------------------------+-----------+----------+---------
 id                       | bigint                   |           |          | 
 batch_change_ids         | jsonb                    |           |          | 
 repo_id                  | integer                  |           |          | 
 created_at               | timestamp with time zone |           |          | 
 updated_at               | timestamp with time zone |           |          | 
 metadata                 | jsonb                    |           |          | 
 external_id              | text                     |           |          | 
 external_service_type    | text                     |           |          | 
 external_deleted_at      | timestamp with time zone |           |          | 
 external_branch          | text                     |           |          | 
 external_updated_at      | timestamp with time zone |           |          | 
 external_state           | text                     |           |          | 
 external_review_state    | text                     |           |          | 
 external_check_state     | text                     |           |          | 
 diff_stat_added          | integer                  |           |          | 
 diff_stat_changed        | integer                  |           |          | 
 diff_stat_deleted        | integer                  |           |          | 
 sync_state               | jsonb                    |           |          | 
 current_spec_id          | bigint                   |           |          | 
 previous_spec_id         | bigint                   |           |          | 
 publication_state        | text                     |           |          | 
 owned_by_batch_change_id | bigint                   |           |          | 
 reconciler_state         | text                     |           |          | 
 failure_message          | text                     |           |          | 
 started_at               | timestamp with time zone |           |          | 
 finished_at              | timestamp with time zone |           |          | 
 process_after            | timestamp with time zone |           |          | 
 num_resets               | integer                  |           |          | 
 closing                  | boolean                  |           |          | 
 num_failures             | integer                  |           |          | 
 log_contents             | text                     |           |          | 
 execution_logs           | json[]                   |           |          | 
 syncer_error             | text                     |           |          | 

```

## View query:

```sql
 SELECT c.id,
    c.batch_change_ids,
    c.repo_id,
    c.created_at,
    c.updated_at,
    c.metadata,
    c.external_id,
    c.external_service_type,
    c.external_deleted_at,
    c.external_branch,
    c.external_updated_at,
    c.external_state,
    c.external_review_state,
    c.external_check_state,
    c.diff_stat_added,
    c.diff_stat_changed,
    c.diff_stat_deleted,
    c.sync_state,
    c.current_spec_id,
    c.previous_spec_id,
    c.publication_state,
    c.owned_by_batch_change_id,
    c.reconciler_state,
    c.failure_message,
    c.started_at,
    c.finished_at,
    c.process_after,
    c.num_resets,
    c.closing,
    c.num_failures,
    c.log_contents,
    c.execution_logs,
    c.syncer_error
   FROM (changesets c
     JOIN repo r ON ((r.id = c.repo_id)))
  WHERE ((r.deleted_at IS NULL) AND (EXISTS ( SELECT 1
           FROM ((batch_changes
             LEFT JOIN users namespace_user ON ((batch_changes.namespace_user_id = namespace_user.id)))
             LEFT JOIN orgs namespace_org ON ((batch_changes.namespace_org_id = namespace_org.id)))
          WHERE ((c.batch_change_ids ? (batch_changes.id)::text) AND (namespace_user.deleted_at IS NULL) AND (namespace_org.deleted_at IS NULL)))));
```

# View "public.site_config"
```
   Column    |  Type   | Collation | Nullable | Default 
-------------+---------+-----------+----------+---------
 site_id     | uuid    |           |          | 
 initialized | boolean |           |          | 

```

## View query:

```sql
 SELECT global_state.site_id,
    global_state.initialized
   FROM global_state;
```

# View "public.tracking_changeset_specs_and_changesets"
```
      Column       |  Type   | Collation | Nullable | Default 
-------------------+---------+-----------+----------+---------
 changeset_spec_id | bigint  |           |          | 
 changeset_id      | bigint  |           |          | 
 repo_id           | integer |           |          | 
 batch_spec_id     | bigint  |           |          | 
 repo_name         | citext  |           |          | 
 changeset_name    | text    |           |          | 
 external_state    | text    |           |          | 
 publication_state | text    |           |          | 
 reconciler_state  | text    |           |          | 

```

## View query:

```sql
 SELECT changeset_specs.id AS changeset_spec_id,
    COALESCE(changesets.id, (0)::bigint) AS changeset_id,
    changeset_specs.repo_id,
    changeset_specs.batch_spec_id,
    repo.name AS repo_name,
    COALESCE((changesets.metadata ->> 'Title'::text), (changesets.metadata ->> 'title'::text)) AS changeset_name,
    changesets.external_state,
    changesets.publication_state,
    changesets.reconciler_state
   FROM ((changeset_specs
     LEFT JOIN changesets ON (((changesets.repo_id = changeset_specs.repo_id) AND (changesets.external_id = changeset_specs.external_id))))
     JOIN repo ON ((changeset_specs.repo_id = repo.id)))
  WHERE ((changeset_specs.external_id IS NOT NULL) AND (repo.deleted_at IS NULL));
```

# Type cm_email_priority

- NORMAL
- CRITICAL

# Type critical_or_site

- critical
- site

# Type lsif_index_state

- queued
- processing
- completed
- errored
- failed

# Type lsif_upload_state

- uploading
- queued
- processing
- completed
- errored
- deleted
- failed
<|MERGE_RESOLUTION|>--- conflicted
+++ resolved
@@ -59,14 +59,14 @@
 
 # Table "public.batch_changes_site_credentials"
 ```
-        Column         |           Type           |                                  Modifiers                                  
------------------------+--------------------------+-----------------------------------------------------------------------------
- id                    | bigint                   | not null default nextval('batch_changes_site_credentials_id_seq'::regclass)
- external_service_type | text                     | not null
- external_service_id   | text                     | not null
- credential            | text                     | not null
- created_at            | timestamp with time zone | not null default now()
- updated_at            | timestamp with time zone | not null default now()
+        Column         |           Type           | Collation | Nullable |                          Default                           
+-----------------------+--------------------------+-----------+----------+------------------------------------------------------------
+ id                    | bigint                   |           | not null | nextval('batch_changes_site_credentials_id_seq'::regclass)
+ external_service_type | text                     |           | not null | 
+ external_service_id   | text                     |           | not null | 
+ credential            | text                     |           | not null | 
+ created_at            | timestamp with time zone |           | not null | now()
+ updated_at            | timestamp with time zone |           | not null | now()
 Indexes:
     "batch_changes_site_credentials_pkey" PRIMARY KEY, btree (id)
     "batch_changes_site_credentials_unique" UNIQUE, btree (external_service_type, external_service_id)
@@ -525,11 +525,6 @@
 Foreign-key constraints:
     "external_service_repos_external_service_id_fkey" FOREIGN KEY (external_service_id) REFERENCES external_services(id) ON DELETE CASCADE DEFERRABLE
     "external_service_repos_repo_id_fkey" FOREIGN KEY (repo_id) REFERENCES repo(id) ON DELETE CASCADE DEFERRABLE
-<<<<<<< HEAD
-Triggers:
-    trig_soft_delete_orphan_repo_by_external_service_repo AFTER DELETE ON external_service_repos FOR EACH STATEMENT EXECUTE FUNCTION soft_delete_orphan_repo_by_external_service_repos()
-=======
->>>>>>> 3248a17d
 
 ```
 
