package gitserver

import (
	"bytes"
	"context"
	"crypto/md5"
	"encoding/binary"
	"encoding/json"
	"fmt"
	"io"
	"io/ioutil"
	"net/http"
	"net/url"
	"os"
	"path/filepath"
	"strconv"
	"strings"
	"sync"
	"time"

	"github.com/hashicorp/go-multierror"
	"github.com/inconshreveable/log15"
	"github.com/neelance/parallel"
	"github.com/opentracing-contrib/go-stdlib/nethttp"
	"github.com/opentracing/opentracing-go/ext"
	otlog "github.com/opentracing/opentracing-go/log"
	"github.com/pkg/errors"
	"github.com/prometheus/client_golang/prometheus"

	"github.com/sourcegraph/sourcegraph/internal/actor"
	"github.com/sourcegraph/sourcegraph/internal/api"
	"github.com/sourcegraph/sourcegraph/internal/conf"
	"github.com/sourcegraph/sourcegraph/internal/extsvc/gitolite"
	"github.com/sourcegraph/sourcegraph/internal/gitserver/protocol"
	"github.com/sourcegraph/sourcegraph/internal/httpcli"
	"github.com/sourcegraph/sourcegraph/internal/metrics"
	"github.com/sourcegraph/sourcegraph/internal/trace/ot"
	"github.com/sourcegraph/sourcegraph/internal/vcs"
)

var requestMeter = metrics.NewRequestMeter("gitserver", "Total number of requests sent to gitserver.")

// defaultTransport is the default transport used in the default client and the
// default reverse proxy. ot.Transport will propagate opentracing spans.
var defaultTransport = &ot.Transport{
	RoundTripper: requestMeter.Transport(&http.Transport{
		// Default is 2, but we can send many concurrent requests
		MaxIdleConnsPerHost: 500,
	}, func(u *url.URL) string {
		// break it down by API function call (ie "/archive", "/exec", "/is-repo-cloneable", etc)
		return u.Path
	}),
}

// DefaultClient is the default Client. Unless overwritten it is connected to servers specified by SRC_GIT_SERVERS.
var DefaultClient = NewClient(&http.Client{Transport: defaultTransport})

// NewClient returns a new gitserver.Client instantiated with default arguments
// and httpcli.Doer.
func NewClient(cli httpcli.Doer) *Client {
	return &Client{
		Addrs: func() []string {
			return conf.Get().ServiceConnections.GitServers
		},
		HTTPClient:  cli,
		HTTPLimiter: parallel.NewRun(500),
		// Use the binary name for UserAgent. This should effectively identify
		// which service is making the request (excluding requests proxied via the
		// frontend internal API)
		UserAgent: filepath.Base(os.Args[0]),
	}
}

// Client is a gitserver client.
type Client struct {
	// HTTP client to use
	HTTPClient httpcli.Doer

	// Limits concurrency of outstanding HTTP posts
	HTTPLimiter *parallel.Run

	// Addrs is a function which should return the addresses for gitservers. It
	// is called each time a request is made. The function must be safe for
	// concurrent use. It may return different results at different times.
	Addrs func() []string

	// UserAgent is a string identifying who the client is. It will be logged in
	// the telemetry in gitserver.
	UserAgent string
}

// AddrForRepo returns the gitserver address to use for the given repo name.
func (c *Client) AddrForRepo(repo api.RepoName) string {
	addrs := c.Addrs()
	if len(addrs) == 0 {
		panic("unexpected state: no gitserver addresses")
	}
	return AddrForRepo(repo, addrs)
}

// addrForKey returns the gitserver address to use for the given string key,
// which is hashed for sharding purposes.
func (c *Client) addrForKey(key string) string {
	addrs := c.Addrs()
	if len(addrs) == 0 {
		panic("unexpected state: no gitserver addresses")
	}
	return addrForKey(key, addrs)
}

// AddrForRepo returns the gitserver address to use for the given repo name.
// It should never be called with an empty slice.
func AddrForRepo(repo api.RepoName, addrs []string) string {
	repo = protocol.NormalizeRepo(repo) // in case the caller didn't already normalize it
	return addrForKey(string(repo), addrs)
}

// addrForKey returns the gitserver address to use for the given string key,
// which is hashed for sharding purposes.
func addrForKey(key string, addrs []string) string {
	sum := md5.Sum([]byte(key))
	serverIndex := binary.BigEndian.Uint64(sum[:]) % uint64(len(addrs))
	return addrs[serverIndex]
}

// ArchiveOptions contains options for the Archive func.
type ArchiveOptions struct {
	Treeish string   // the tree or commit to produce an archive for
	Format  string   // format of the resulting archive (usually "tar" or "zip")
	Paths   []string // if nonempty, only include these paths
}

// archiveReader wraps the StdoutReader yielded by gitserver's
// Cmd.StdoutReader with one that knows how to report a repository-not-found
// error more carefully.
type archiveReader struct {
	base io.ReadCloser
	repo api.RepoName
	spec string
}

// Read checks the known output behavior of the StdoutReader.
func (a *archiveReader) Read(p []byte) (int, error) {
	n, err := a.base.Read(p)
	if err != nil {
		// handle the special case where git archive failed because of an invalid spec
		if strings.Contains(err.Error(), "Not a valid object") {
			return 0, &RevisionNotFoundError{Repo: a.repo, Spec: a.spec}
		}
	}
	return n, err
}

func (a *archiveReader) Close() error {
	return a.base.Close()
}

// ArchiveURL returns a URL from which an archive of the given Git repository can
// be downloaded from.
func (c *Client) ArchiveURL(repo api.RepoName, opt ArchiveOptions) *url.URL {
	q := url.Values{
		"repo":    {string(repo)},
		"treeish": {opt.Treeish},
		"format":  {opt.Format},
	}

	for _, path := range opt.Paths {
		q.Add("path", path)
	}

	return &url.URL{
		Scheme:   "http",
		Host:     c.AddrForRepo(repo),
		Path:     "/archive",
		RawQuery: q.Encode(),
	}
}

// Archive produces an archive from a Git repository.
func (c *Client) Archive(ctx context.Context, repo api.RepoName, opt ArchiveOptions) (_ io.ReadCloser, err error) {
	span, ctx := ot.StartSpanFromContext(ctx, "Git: Archive")
	span.SetTag("Repo", repo)
	span.SetTag("Treeish", opt.Treeish)
	defer func() {
		if err != nil {
			ext.Error.Set(span, true)
			span.LogFields(otlog.Error(err))
		}
		span.Finish()
	}()

	// Check that ctx is not expired.
	if err := ctx.Err(); err != nil {
		deadlineExceededCounter.Inc()
		return nil, err
	}

	u := c.ArchiveURL(repo, opt)
	resp, err := c.do(ctx, repo, "GET", u.String(), nil)
	if err != nil {
		return nil, err
	}

	switch resp.StatusCode {
	case http.StatusOK:
		return &archiveReader{
			base: &cmdReader{
				rc:      resp.Body,
				trailer: resp.Trailer,
			},
			repo: repo,
			spec: opt.Treeish,
		}, nil
	case http.StatusNotFound:
		var payload protocol.NotFoundPayload
		if err := json.NewDecoder(resp.Body).Decode(&payload); err != nil {
			resp.Body.Close()
			return nil, err
		}
		resp.Body.Close()
		return nil, &badRequestError{
			error: &vcs.RepoNotExistError{
				Repo:            repo,
				CloneInProgress: payload.CloneInProgress,
				CloneProgress:   payload.CloneProgress,
			},
		}
	default:
		resp.Body.Close()
		return nil, fmt.Errorf("unexpected status code: %d", resp.StatusCode)
	}
}

type badRequestError struct{ error }

func (e badRequestError) BadRequest() bool { return true }

func (c *Cmd) sendExec(ctx context.Context) (_ io.ReadCloser, _ http.Header, errRes error) {
	repoName := protocol.NormalizeRepo(c.Repo)

	span, ctx := ot.StartSpanFromContext(ctx, "Client.sendExec")
	defer func() {
		if errRes != nil {
			ext.Error.Set(span, true)
			span.SetTag("err", errRes.Error())
		}
		span.Finish()
	}()
	span.SetTag("request", "Exec")
	span.SetTag("repo", c.Repo)
	span.SetTag("args", c.Args[1:])

	// Check that ctx is not expired.
	if err := ctx.Err(); err != nil {
		deadlineExceededCounter.Inc()
		return nil, nil, err
	}

	req := &protocol.ExecRequest{
		Repo:           repoName,
		EnsureRevision: c.EnsureRevision,
		Args:           c.Args[1:],
	}
	resp, err := c.client.httpPost(ctx, repoName, "exec", req)
	if err != nil {
		return nil, nil, err
	}

	switch resp.StatusCode {
	case http.StatusOK:
		return resp.Body, resp.Trailer, nil

	case http.StatusNotFound:
		var payload protocol.NotFoundPayload
		if err := json.NewDecoder(resp.Body).Decode(&payload); err != nil {
			resp.Body.Close()
			return nil, nil, err
		}
		resp.Body.Close()
		return nil, nil, &vcs.RepoNotExistError{Repo: repoName, CloneInProgress: payload.CloneInProgress, CloneProgress: payload.CloneProgress}

	default:
		resp.Body.Close()
		return nil, nil, fmt.Errorf("unexpected status code: %d", resp.StatusCode)
	}
}

<<<<<<< HEAD
// TODO
=======
// P4Exec sends a p4 command with given arguments and returns an io.ReadCloser for the output.
>>>>>>> 5dd74174
func (c *Client) P4Exec(ctx context.Context, host, user, password string, args ...string) (_ io.ReadCloser, _ http.Header, errRes error) {
	span, ctx := ot.StartSpanFromContext(ctx, "Client.P4Exec")
	defer func() {
		if errRes != nil {
			ext.Error.Set(span, true)
			span.SetTag("err", errRes.Error())
		}
		span.Finish()
	}()
	span.SetTag("request", "P4Exec")
	span.SetTag("host", host)
	span.SetTag("args", args)

	// Check that ctx is not expired.
	if err := ctx.Err(); err != nil {
		deadlineExceededCounter.Inc()
		return nil, nil, err
	}

	req := &protocol.P4ExecRequest{
		P4Port:   host,
		P4User:   user,
		P4Passwd: password,
		Args:     args,
	}
	resp, err := c.httpPost(ctx, "", "p4-exec", req)
	if err != nil {
		return nil, nil, err
	}

	switch resp.StatusCode {
	case http.StatusOK:
		return resp.Body, resp.Trailer, nil

	default:
		// Read response body at best effort
<<<<<<< HEAD
		body, _ := ioutil.ReadAll(resp.Body)
=======
		body, _ := io.ReadAll(resp.Body)
>>>>>>> 5dd74174
		_ = resp.Body.Close()
		return nil, nil, fmt.Errorf("unexpected status code: %d - %s", resp.StatusCode, body)
	}
}

var deadlineExceededCounter = prometheus.NewCounter(prometheus.CounterOpts{
	Name: "src_gitserver_client_deadline_exceeded",
	Help: "Times that Client.sendExec() returned context.DeadlineExceeded",
})

func init() {
	prometheus.MustRegister(deadlineExceededCounter)
}

// Cmd represents a command to be executed remotely.
type Cmd struct {
	client *Client

	Args           []string
	Repo           api.RepoName // the repository to execute the command in
	EnsureRevision string
	ExitStatus     int
}

// Command creates a new Cmd. Command name must be 'git',
// otherwise it panics.
func (c *Client) Command(name string, arg ...string) *Cmd {
	if name != "git" {
		panic("gitserver: command name must be 'git'")
	}
	return &Cmd{
		client: c,
		Args:   append([]string{"git"}, arg...),
	}
}

// DividedOutput runs the command and returns its standard output and standard error.
func (c *Cmd) DividedOutput(ctx context.Context) ([]byte, []byte, error) {
	rc, trailer, err := c.sendExec(ctx)
	if err != nil {
		return nil, nil, err
	}

	stdout, err := ioutil.ReadAll(rc)
	rc.Close()
	if err != nil {
		return nil, nil, err
	}

	c.ExitStatus, err = strconv.Atoi(trailer.Get("X-Exec-Exit-Status"))
	if err != nil {
		return nil, nil, err
	}

	stderr := []byte(trailer.Get("X-Exec-Stderr"))
	if errorMsg := trailer.Get("X-Exec-Error"); errorMsg != "" {
		return stdout, stderr, errors.New(errorMsg)
	}

	return stdout, stderr, nil
}

// Run starts the specified command and waits for it to complete.
func (c *Cmd) Run(ctx context.Context) error {
	_, _, err := c.DividedOutput(ctx)
	return err
}

// Output runs the command and returns its standard output.
func (c *Cmd) Output(ctx context.Context) ([]byte, error) {
	stdout, _, err := c.DividedOutput(ctx)
	return stdout, err
}

// CombinedOutput runs the command and returns its combined standard output and standard error.
func (c *Cmd) CombinedOutput(ctx context.Context) ([]byte, error) {
	stdout, stderr, err := c.DividedOutput(ctx)
	return append(stdout, stderr...), err
}

func (c *Cmd) String() string { return fmt.Sprintf("%q", c.Args) }

// StdoutReader returns an io.ReadCloser of stdout of c. If the command has a
// non-zero return value, Read returns a non io.EOF error. Do not pass in a
// started command.
func StdoutReader(ctx context.Context, c *Cmd) (io.ReadCloser, error) {
	rc, trailer, err := c.sendExec(ctx)
	if err != nil {
		return nil, err
	}

	return &cmdReader{
		rc:      rc,
		trailer: trailer,
	}, nil
}

type cmdReader struct {
	rc      io.ReadCloser
	trailer http.Header
}

func (c *cmdReader) Read(p []byte) (int, error) {
	n, err := c.rc.Read(p)
	if err == io.EOF {
		stderr := c.trailer.Get("X-Exec-Stderr")
		if len(stderr) > 100 {
			stderr = stderr[:100] + "... (truncated)"
		}
		if errorMsg := c.trailer.Get("X-Exec-Error"); errorMsg != "" {
			return 0, fmt.Errorf("%s (stderr: %q)", errorMsg, stderr)
		}
		if exitStatus := c.trailer.Get("X-Exec-Exit-Status"); exitStatus != "0" {
			return 0, fmt.Errorf("non-zero exit status: %s (stderr: %q)", exitStatus, stderr)
		}
	}
	return n, err
}

func (c *cmdReader) Close() error {
	return c.rc.Close()
}

// WaitForGitServers retries a noop request to all gitserver instances until
// getting back a successful response.
func (c *Client) WaitForGitServers(ctx context.Context) error {
	for {
		if errs := c.pingAll(ctx); len(errs) == 0 {
			return nil
		}
		select {
		case <-ctx.Done():
			return ctx.Err()
		case <-time.After(250 * time.Millisecond):
		}
	}
}

func (c *Client) pingAll(ctx context.Context) []error {
	addrs := c.Addrs()

	ch := make(chan error, len(addrs))
	for _, addr := range addrs {
		go func(addr string) {
			ch <- c.ping(ctx, addr)
		}(addr)
	}

	errs := make([]error, 0, len(addrs))
	for i := 0; i < cap(ch); i++ {
		if err := <-ch; err != nil {
			errs = append(errs, err)
		}
	}

	return errs
}

func (c *Client) ping(ctx context.Context, addr string) error {
	req, err := http.NewRequest("GET", "http://"+addr+"/ping", nil)
	if err != nil {
		return err
	}

	resp, err := c.HTTPClient.Do(req.WithContext(ctx))
	if err != nil {
		return err
	}
	defer resp.Body.Close()

	if resp.StatusCode != http.StatusOK {
		return fmt.Errorf("ping: bad HTTP response status %d", resp.StatusCode)
	}

	return nil
}

// ListGitolite lists Gitolite repositories.
func (c *Client) ListGitolite(ctx context.Context, gitoliteHost string) (list []*gitolite.Repo, err error) {
	// The gitserver calls the shared Gitolite server in response to this request, so
	// we need to only call a single gitserver (or else we'd get duplicate results).
	addr := c.addrForKey(gitoliteHost)
	req, err := http.NewRequest("GET", "http://"+addr+"/list-gitolite?gitolite="+url.QueryEscape(gitoliteHost), nil)
	if err != nil {
		return nil, err
	}

	resp, err := c.HTTPClient.Do(req.WithContext(ctx))
	if err != nil {
		return nil, err
	}
	defer resp.Body.Close()

	err = json.NewDecoder(resp.Body).Decode(&list)
	return list, err
}

// ListCloned lists all cloned repositories
func (c *Client) ListCloned(ctx context.Context) ([]string, error) {
	var (
		wg    sync.WaitGroup
		mu    sync.Mutex
		err   error
		repos []string
	)
	addrs := c.Addrs()
	for _, addr := range addrs {
		wg.Add(1)
		go func(addr string) {
			defer wg.Done()
			r, e := c.doListOne(ctx, "?cloned", addr)

			// Only include repos that belong on addr.
			if len(r) > 0 {
				filtered := r[:0]
				for _, repo := range r {
					if addrForKey(repo, addrs) == addr {
						filtered = append(filtered, repo)
					}
				}
				r = filtered
			}
			mu.Lock()
			if e != nil {
				err = e
			}
			repos = append(repos, r...)
			mu.Unlock()
		}(addr)
	}
	wg.Wait()
	return repos, err
}

// GetGitolitePhabricatorMetadata returns Phabricator metadata for a Gitolite repository fetched via
// a user-provided command.
func (c *Client) GetGitolitePhabricatorMetadata(ctx context.Context, gitoliteHost string, repoName api.RepoName) (*protocol.GitolitePhabricatorMetadataResponse, error) {
	u := "http://" + c.addrForKey(gitoliteHost) +
		"/getGitolitePhabricatorMetadata?gitolite=" + url.QueryEscape(gitoliteHost) +
		"&repo=" + url.QueryEscape(string(repoName))

	req, err := http.NewRequest("GET", u, nil)
	if err != nil {
		return nil, err
	}

	resp, err := c.HTTPClient.Do(req.WithContext(ctx))
	if err != nil {
		return nil, err
	}
	defer resp.Body.Close()

	var metadata protocol.GitolitePhabricatorMetadataResponse
	err = json.NewDecoder(resp.Body).Decode(&metadata)
	return &metadata, err
}

func (c *Client) doListOne(ctx context.Context, urlSuffix, addr string) ([]string, error) {
	req, err := http.NewRequest("GET", "http://"+addr+"/list"+urlSuffix, nil)
	if err != nil {
		return nil, err
	}

	resp, err := c.HTTPClient.Do(req.WithContext(ctx))
	if err != nil {
		return nil, err
	}
	defer resp.Body.Close()

	var list []string
	err = json.NewDecoder(resp.Body).Decode(&list)
	return list, err
}

// RequestRepoUpdate is the new protocol endpoint for synchronous requests
// with more detailed responses. Do not use this if you are not repo-updater.
//
// Repo updates are not guaranteed to occur. If a repo has been updated
// recently (within the Since duration specified in the request), the
// update won't happen.
func (c *Client) RequestRepoUpdate(ctx context.Context, repo api.RepoName, since time.Duration) (*protocol.RepoUpdateResponse, error) {
	req := &protocol.RepoUpdateRequest{
		Repo:  repo,
		Since: since,
	}
	resp, err := c.httpPost(ctx, repo, "repo-update", req)
	if err != nil {
		return nil, err
	}
	defer resp.Body.Close()
	if resp.StatusCode != http.StatusOK {
		body, _ := ioutil.ReadAll(io.LimitReader(resp.Body, 200))
		return nil, &url.Error{URL: resp.Request.URL.String(), Op: "RepoInfo", Err: fmt.Errorf("RepoInfo: http status %d: %s", resp.StatusCode, body)}
	}

	var info *protocol.RepoUpdateResponse
	err = json.NewDecoder(resp.Body).Decode(&info)
	return info, err
}

// MockIsRepoCloneable mocks (*Client).IsRepoCloneable for tests.
var MockIsRepoCloneable func(api.RepoName) error

// IsRepoCloneable returns nil if the repository is cloneable.
func (c *Client) IsRepoCloneable(ctx context.Context, repo api.RepoName) error {
	if MockIsRepoCloneable != nil {
		return MockIsRepoCloneable(repo)
	}

	req := &protocol.IsRepoCloneableRequest{
		Repo: repo,
	}
	r, err := c.httpPost(ctx, repo, "is-repo-cloneable", req)
	if err != nil {
		return err
	}
	defer r.Body.Close()
	body, err := ioutil.ReadAll(r.Body)
	if err != nil {
		return err
	}
	if r.StatusCode != http.StatusOK {
		return fmt.Errorf("gitserver error (status code %d): %s", r.StatusCode, string(body))
	}

	var resp protocol.IsRepoCloneableResponse
	if err := json.Unmarshal(body, &resp); err != nil {
		return err
	}

	if resp.Cloneable {
		return nil
	}

	// Treat all 4xx errors as not found, since we have more relaxed
	// requirements on what a valid URL is we should treat bad requests,
	// etc as not found.
	notFound := strings.Contains(resp.Reason, "not found") || strings.Contains(resp.Reason, "The requested URL returned error: 4")
	return &RepoNotCloneableErr{repo: repo, reason: resp.Reason, notFound: notFound}
}

// RepoNotCloneableErr is the error that happens when a repository can not be cloned.
type RepoNotCloneableErr struct {
	repo     api.RepoName
	reason   string
	notFound bool
}

// NotFound returns true if the repo could not be cloned because it wasn't found.
// This may be because the repo doesn't exist, or because the repo is private and
// there are insufficient permissions.
func (e *RepoNotCloneableErr) NotFound() bool {
	return e.notFound
}

func (e *RepoNotCloneableErr) Error() string {
	return fmt.Sprintf("repo not found (name=%s notfound=%v) because %s", e.repo, e.notFound, e.reason)
}

func (c *Client) IsRepoCloned(ctx context.Context, repo api.RepoName) (bool, error) {
	req := &protocol.IsRepoClonedRequest{
		Repo: repo,
	}
	resp, err := c.httpPost(ctx, repo, "is-repo-cloned", req)
	if err != nil {
		return false, err
	}
	// no need to defer, we aren't using the body.
	resp.Body.Close()
	var cloned bool
	if resp.StatusCode == http.StatusOK {
		cloned = true
	}
	return cloned, nil
}

func (c *Client) RepoCloneProgress(ctx context.Context, repos ...api.RepoName) (*protocol.RepoCloneProgressResponse, error) {
	numPossibleShards := len(c.Addrs())
	shards := make(map[string]*protocol.RepoCloneProgressRequest, (len(repos)/numPossibleShards)*2) // 2x because it may not be a perfect division

	for _, r := range repos {
		addr := c.AddrForRepo(r)
		shard := shards[addr]

		if shard == nil {
			shard = new(protocol.RepoCloneProgressRequest)
			shards[addr] = shard
		}

		shard.Repos = append(shard.Repos, r)
	}

	type op struct {
		req *protocol.RepoCloneProgressRequest
		res *protocol.RepoCloneProgressResponse
		err error
	}

	ch := make(chan op, len(shards))
	for _, req := range shards {
		go func(o op) {
			var resp *http.Response
			resp, o.err = c.httpPost(ctx, o.req.Repos[0], "repo-clone-progress", o.req)
			if o.err != nil {
				ch <- o
				return
			}

			defer resp.Body.Close()
			if resp.StatusCode != http.StatusOK {
				o.err = &url.Error{
					URL: resp.Request.URL.String(),
					Op:  "RepoCloneProgress",
					Err: errors.Errorf("RepoCloneProgress: http status %d", resp.StatusCode),
				}
				ch <- o
				return // we never get an error status code AND result
			}

			o.res = new(protocol.RepoCloneProgressResponse)
			o.err = json.NewDecoder(resp.Body).Decode(o.res)
			ch <- o
		}(op{req: req})
	}

	err := new(multierror.Error)
	res := protocol.RepoCloneProgressResponse{
		Results: make(map[api.RepoName]*protocol.RepoCloneProgress),
	}

	for i := 0; i < cap(ch); i++ {
		o := <-ch

		if o.err != nil {
			err = multierror.Append(err, o.err)
			continue
		}

		for repo, info := range o.res.Results {
			res.Results[repo] = info
		}
	}

	return &res, err.ErrorOrNil()
}

// RepoInfo retrieves information about one or more repositories on gitserver.
//
// The repository not existing is not an error; in that case, RepoInfoResponse.Results[i].Cloned
// will be false and the error will be nil.
//
// If multiple errors occurred, an incomplete result is returned along with a
// *multierror.Error.
func (c *Client) RepoInfo(ctx context.Context, repos ...api.RepoName) (*protocol.RepoInfoResponse, error) {
	numPossibleShards := len(c.Addrs())
	shards := make(map[string]*protocol.RepoInfoRequest, (len(repos)/numPossibleShards)*2) // 2x because it may not be a perfect division

	for _, r := range repos {
		addr := c.AddrForRepo(r)
		shard := shards[addr]

		if shard == nil {
			shard = new(protocol.RepoInfoRequest)
			shards[addr] = shard
		}

		shard.Repos = append(shard.Repos, r)
	}

	type op struct {
		req *protocol.RepoInfoRequest
		res *protocol.RepoInfoResponse
		err error
	}

	ch := make(chan op, len(shards))
	for _, req := range shards {
		go func(o op) {
			var resp *http.Response
			resp, o.err = c.httpPost(ctx, o.req.Repos[0], "repos", o.req)
			if o.err != nil {
				ch <- o
				return
			}

			defer resp.Body.Close()
			if resp.StatusCode != http.StatusOK {
				o.err = &url.Error{
					URL: resp.Request.URL.String(),
					Op:  "RepoInfo",
					Err: errors.Errorf("RepoInfo: http status %d", resp.StatusCode),
				}
				ch <- o
				return // we never get an error status code AND result
			}

			o.res = new(protocol.RepoInfoResponse)
			o.err = json.NewDecoder(resp.Body).Decode(o.res)
			ch <- o
		}(op{req: req})
	}

	err := new(multierror.Error)
	res := protocol.RepoInfoResponse{
		Results: make(map[api.RepoName]*protocol.RepoInfo),
	}

	for i := 0; i < cap(ch); i++ {
		o := <-ch

		if o.err != nil {
			err = multierror.Append(err, o.err)
			continue
		}

		for repo, info := range o.res.Results {
			res.Results[repo] = info
		}
	}

	return &res, err.ErrorOrNil()
}

// ReposStats will return a map of the ReposStats for each gitserver in a
// map. If we fail to fetch a stat from a gitserver, it won't be in the
// returned map and will be appended to the error. If no errors occur err will
// be nil.
//
// Note: If the statistics for a gitserver have not been computed, the
// UpdatedAt field will be zero. This can happen for new gitservers.
func (c *Client) ReposStats(ctx context.Context) (map[string]*protocol.ReposStats, error) {
	stats := map[string]*protocol.ReposStats{}
	var allErr error
	for _, addr := range c.Addrs() {
		stat, err := c.doReposStats(ctx, addr)
		if err != nil {
			allErr = multierror.Append(allErr, err)
		} else {
			stats[addr] = stat
		}
	}
	return stats, allErr
}

func (c *Client) doReposStats(ctx context.Context, addr string) (*protocol.ReposStats, error) {
	req, err := http.NewRequestWithContext(ctx, "GET", "http://"+addr+"/repos-stats", nil)
	if err != nil {
		return nil, err
	}

	resp, err := c.HTTPClient.Do(req)
	if err != nil {
		return nil, err
	}
	defer resp.Body.Close()

	var stats protocol.ReposStats
	err = json.NewDecoder(resp.Body).Decode(&stats)
	if err != nil {
		return nil, err
	}

	return &stats, nil
}

// Remove removes the repository clone from gitserver.
func (c *Client) Remove(ctx context.Context, repo api.RepoName) error {
	req := &protocol.RepoDeleteRequest{
		Repo: repo,
	}
	resp, err := c.httpPost(ctx, repo, "delete", req)
	if err != nil {
		return err
	}
	defer resp.Body.Close()
	if resp.StatusCode != http.StatusOK {
		// best-effort inclusion of body in error message
		body, _ := ioutil.ReadAll(io.LimitReader(resp.Body, 200))
		return &url.Error{URL: resp.Request.URL.String(), Op: "RepoRemove", Err: fmt.Errorf("RepoRemove: http status %d: %s", resp.StatusCode, string(body))}
	}
	return nil
}

func (c *Client) httpPost(ctx context.Context, repo api.RepoName, op string, payload interface{}) (resp *http.Response, err error) {
	return c.do(ctx, repo, "POST", op, payload)
}

// do performs a request to a gitserver, sharding based on the given
// repo name (the repo name is otherwise not used).
func (c *Client) do(ctx context.Context, repo api.RepoName, method, op string, payload interface{}) (resp *http.Response, err error) {
	span, ctx := ot.StartSpanFromContext(ctx, "Client.do")
	defer func() {
		span.LogKV("repo", string(repo), "method", method, "op", op)
		if err != nil {
			ext.Error.Set(span, true)
			span.SetTag("err", err.Error())
		}
		span.Finish()
	}()

	reqBody, err := json.Marshal(payload)
	if err != nil {
		return nil, err
	}

	uri := op
	if !strings.HasPrefix(op, "http") {
		uri = "http://" + c.AddrForRepo(repo) + "/" + op
	}

	req, err := http.NewRequest(method, uri, bytes.NewReader(reqBody))
	if err != nil {
		return nil, err
	}

	req.Header.Set("Content-Type", "application/json")
	req.Header.Set("User-Agent", c.UserAgent)
	req.Header.Set("X-Sourcegraph-Actor", userFromContext(ctx))
	req = req.WithContext(ctx)

	if c.HTTPLimiter != nil {
		c.HTTPLimiter.Acquire()
		defer c.HTTPLimiter.Release()
		span.LogKV("event", "Acquired HTTP limiter")
	}

	req, ht := nethttp.TraceRequest(span.Tracer(), req,
		nethttp.OperationName("Gitserver Client"),
		nethttp.ClientTrace(false))
	defer ht.Finish()

	return c.HTTPClient.Do(req)
}

func userFromContext(ctx context.Context) string {
	a := actor.FromContext(ctx)
	if a == nil {
		return "0"
	}
	if a.Internal {
		return "internal"
	}
	return a.UIDString()
}

// CreateCommitFromPatch will attempt to create a commit from a patch
// If possible, the error returned will be of type protocol.CreateCommitFromPatchError
func (c *Client) CreateCommitFromPatch(ctx context.Context, req protocol.CreateCommitFromPatchRequest) (string, error) {
	resp, err := c.httpPost(ctx, req.Repo, "create-commit-from-patch", req)
	if err != nil {
		return "", err
	}
	defer resp.Body.Close()

	data, err := ioutil.ReadAll(resp.Body)
	if err != nil {
		log15.Warn("reading gitserver create-commit-from-patch response", "err", err.Error())
		return "", &url.Error{URL: resp.Request.URL.String(), Op: "CreateCommitFromPatch", Err: fmt.Errorf("CreateCommitFromPatch: http status %d %s", resp.StatusCode, err.Error())}
	}

	var res protocol.CreateCommitFromPatchResponse
	err = json.Unmarshal(data, &res)
	if err != nil {
		log15.Warn("decoding gitserver create-commit-from-patch response", "err", err.Error())
		return "", &url.Error{URL: resp.Request.URL.String(), Op: "CreateCommitFromPatch", Err: fmt.Errorf("CreateCommitFromPatch: http status %d %s", resp.StatusCode, string(data))}
	}

	if res.Error != nil {
		return res.Rev, res.Error
	}
	return res.Rev, nil
}<|MERGE_RESOLUTION|>--- conflicted
+++ resolved
@@ -285,11 +285,7 @@
 	}
 }
 
-<<<<<<< HEAD
-// TODO
-=======
 // P4Exec sends a p4 command with given arguments and returns an io.ReadCloser for the output.
->>>>>>> 5dd74174
 func (c *Client) P4Exec(ctx context.Context, host, user, password string, args ...string) (_ io.ReadCloser, _ http.Header, errRes error) {
 	span, ctx := ot.StartSpanFromContext(ctx, "Client.P4Exec")
 	defer func() {
@@ -326,11 +322,7 @@
 
 	default:
 		// Read response body at best effort
-<<<<<<< HEAD
-		body, _ := ioutil.ReadAll(resp.Body)
-=======
 		body, _ := io.ReadAll(resp.Body)
->>>>>>> 5dd74174
 		_ = resp.Body.Close()
 		return nil, nil, fmt.Errorf("unexpected status code: %d - %s", resp.StatusCode, body)
 	}
