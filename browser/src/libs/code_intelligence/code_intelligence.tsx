--- conflicted
+++ resolved
@@ -94,11 +94,8 @@
 import { handleTextFields, TextField } from './text_fields'
 import { resolveRepoNames } from './util/file_info'
 import { ViewResolver } from './views'
-<<<<<<< HEAD
 import { observeStorageKey } from '../../browser/storage'
-=======
 import { SourcegraphIntegrationURLs } from '../../platform/context'
->>>>>>> dd38db30
 
 registerHighlightContributions()
 
