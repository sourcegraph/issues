--- conflicted
+++ resolved
@@ -200,21 +200,13 @@
             const codeView = createTestElement()
             codeView.id = 'code'
             const toolbarMount = document.createElement('div')
-<<<<<<< HEAD
-            codeView.appendChild(toolbarMount)
+            codeView.append(toolbarMount)
             const blobInfo: DiffOrBlobInfo = {
                 blob: {
                     rawRepoName: 'foo',
                     filePath: '/bar.ts',
                     commitID: '1',
                 },
-=======
-            codeView.append(toolbarMount)
-            const fileInfo: FileInfo = {
-                rawRepoName: 'foo',
-                filePath: '/bar.ts',
-                commitID: '1',
->>>>>>> 882cad09
             }
             subscriptions.add(
                 handleCodeHost({
