import {
    ContextResolver,
    createHoverifier,
    findPositionsFromEvents,
    Hoverifier,
    HoverState,
    MaybeLoadingResult,
    DiffPart,
} from '@sourcegraph/codeintellify'
import { TextDocumentDecoration } from '@sourcegraph/extension-api-types'
import * as H from 'history'
import * as React from 'react'
import { render as reactDOMRender } from 'react-dom'
import {
    asyncScheduler,
    combineLatest,
    EMPTY,
    from,
    Observable,
    of,
    Subject,
    Subscription,
    Unsubscribable,
    concat,
    BehaviorSubject,
} from 'rxjs'
import {
    catchError,
    concatAll,
    concatMap,
    filter,
    finalize,
    map,
    mergeMap,
    observeOn,
    switchMap,
    withLatestFrom,
    tap,
    startWith,
    distinctUntilChanged,
    retryWhen,
    mapTo,
} from 'rxjs/operators'
import { ActionItemAction } from '../../../../../shared/src/actions/ActionItem'
import { DecorationMapByLine } from '../../../../../shared/src/api/client/services/decoration'
import { CodeEditorData, CodeEditorWithPartialModel } from '../../../../../shared/src/api/client/services/viewerService'
import {
    isPrivateRepoPublicSourcegraphComErrorLike,
    isRepoNotFoundErrorLike,
} from '../../../../../shared/src/backend/errors'
import {
    CommandListClassProps,
    CommandListPopoverButtonClassProps,
} from '../../../../../shared/src/commandPalette/CommandList'
import { CompletionWidgetClassProps } from '../../../../../shared/src/components/completion/CompletionWidget'
import { asObservable } from '../../../../../shared/src/util/rxjs/asObservable'
import { ApplyLinkPreviewOptions } from '../../../../../shared/src/components/linkPreviews/linkPreviews'
import { Controller } from '../../../../../shared/src/extensions/controller'
import { registerHighlightContributions } from '../../../../../shared/src/highlight/contributions'
import { getHoverActions, registerHoverContributions } from '../../../../../shared/src/hover/actions'
import {
    HoverAlert,
    HoverContext,
    HoverData,
    HoverOverlay,
    HoverOverlayClassProps,
} from '../../../../../shared/src/hover/HoverOverlay'
import { getModeFromPath } from '../../../../../shared/src/languages'
import { URLToFileContext } from '../../../../../shared/src/platform/context'
import { TelemetryProps } from '../../../../../shared/src/telemetry/telemetryService'
import { isDefined, isInstanceOf, property } from '../../../../../shared/src/util/types'
import {
    FileSpec,
    UIPositionSpec,
    RawRepoSpec,
    RepoSpec,
    ResolvedRevisionSpec,
    RevisionSpec,
    toRootURI,
    toURIWithPath,
    ViewStateSpec,
} from '../../../../../shared/src/util/url'
import { observeStorageKey } from '../../../browser-extension/web-extension-api/storage'
import { isInPage } from '../../context'
import { SourcegraphIntegrationURLs, BrowserPlatformContext } from '../../platform/context'
import { toTextDocumentIdentifier, toTextDocumentPositionParameters } from '../../backend/extension-api-conversion'
import { CodeViewToolbar, CodeViewToolbarClassProps } from '../../components/CodeViewToolbar'
import { resolveRevision, retryWhenCloneInProgressError } from '../../repo/backend'
import { EventLogger } from '../../tracking/eventLogger'
import { MutationRecordLike, querySelectorOrSelf } from '../../util/dom'
import { featureFlags } from '../../util/featureFlags'
import { bitbucketServerCodeHost } from '../bitbucket/codeHost'
import { githubCodeHost } from '../github/codeHost'
import { gitlabCodeHost } from '../gitlab/codeHost'
import { phabricatorCodeHost } from '../phabricator/codeHost'
import { CodeView, trackCodeViews, fetchFileContentForDiffOrFileInfo } from './codeViews'
import { ContentView, handleContentViews } from './contentViews'
import { applyDecorations, initializeExtensions, renderCommandPalette, renderGlobalDebug } from './extensions'
import { ViewOnSourcegraphButtonClassProps, ViewOnSourcegraphButton } from './ViewOnSourcegraphButton'
import { ExtensionHoverAlertType, getActiveHoverAlerts, onHoverAlertDismissed } from './hoverAlerts'
import {
    handleNativeTooltips,
    NativeTooltip,
    nativeTooltipsEnabledFromSettings,
    registerNativeTooltipContributions,
} from './nativeTooltips'
import { handleTextFields, TextField } from './textFields'
import { delayUntilIntersecting, ViewResolver } from './views'

import { IS_LIGHT_THEME } from './consts'
import { NotificationType } from 'sourcegraph'
import { isHTTPAuthError } from '../../../../../shared/src/backend/fetch'
import { asError } from '../../../../../shared/src/util/errors'
import { resolveRepoNamesForDiffOrFileInfo, defaultRevToCommitID } from './util/fileInfo'

registerHighlightContributions()

export interface OverlayPosition {
    top: number
    left: number
}

/**
 * A function that gets the mount location for elements being mounted to the DOM.
 *
 * - If the mount doesn't belong into the container, it must return `null`.
 * - If the mount already exists in the container, it must return the existing mount.
 * - If the mount does not exist yet in the container, it must create and return it.
 *
 * Caveats:
 * - The passed element might be the mount itself
 * - The passed element might be an element _within_ the mount
 */
export type MountGetter = (container: HTMLElement) => HTMLElement | null

/**
 * The context the code host is in on the current page.
 */
export type CodeHostContext = RawRepoSpec & Partial<RevisionSpec> & { privateRepository: boolean }

type CodeHostType = 'github' | 'phabricator' | 'bitbucket-server' | 'gitlab'

/** Information for adding code intelligence to code views on arbitrary code hosts. */
export interface CodeHost extends ApplyLinkPreviewOptions {
    /**
     * The type of the code host. This will be added as a className to the overlay mount.
     * Use {@link CodeHost#name} if you need a human-readable name for the code host to display in the UI.
     */
    type: CodeHostType

    /**
     * A human-readable name for the code host, to be displayed in the UI.
     */
    name: string

    /**
     * Basic contextual information for the current code host.
     */
    getContext?: () => CodeHostContext

    /**
     * Mount getter for the repository "View on Sourcegraph" button.
     *
     * If undefined, the "View on Sourcegraph" button won't be rendered on the code host.
     */
    getViewContextOnSourcegraphMount?: MountGetter

    /**
     * Optional class name for the contextual link to Sourcegraph.
     */
    viewOnSourcegraphButtonClassProps?: ViewOnSourcegraphButtonClassProps

    /**
     * Checks to see if the current context the code is running in is within
     * the given code host.
     */
    check: () => boolean

    /**
     * CSS classes for ActionItem buttons in the hover overlay to customize styling
     */
    hoverOverlayClassProps?: HoverOverlayClassProps

    /**
     * Resolve {@link CodeView}s from the DOM.
     */
    codeViewResolvers: ViewResolver<CodeView>[]

    /**
     * Resolve {@link ContentView}s from the DOM.
     */
    contentViewResolvers?: ViewResolver<ContentView>[]

    /**
     * Resolve {@link TextField}s from the DOM.
     */
    textFieldResolvers?: ViewResolver<TextField>[]

    /**
     * Resolves {@link NativeTooltip}s from the DOM.
     */
    nativeTooltipResolvers?: ViewResolver<NativeTooltip>[]

    /**
     * Adjust the position of the hover overlay. Useful for fixed headers or other
     * elements that throw off the position of the tooltip within the relative
     * element.
     */
    adjustOverlayPosition?: (position: OverlayPosition) => OverlayPosition

    // Extensions related input

    /**
     * Mount getter for the command palette button for extensions.
     *
     * If undefined, the command palette button won't be rendered on the code host.
     */
    getCommandPaletteMount?: MountGetter

    /**
     * Returns a selector used to determine the mount location of the hover overlay in the DOM.
     *
     * If undefined, or when null is returned, the hover overlay container will be mounted to <body>.
     */
    getHoverOverlayMountLocation?: () => string | null

    /**
     * Construct the URL to the specified file.
     *
     * @param sourcegraphURL The URL of the Sourcegraph instance.
     * @param target The target to build a URL for.
     * @param context Context information about this invocation.
     */
    urlToFile?: (
        sourcegraphURL: string,
        target: RepoSpec & RawRepoSpec & RevisionSpec & FileSpec & Partial<UIPositionSpec> & Partial<ViewStateSpec>,
        context: URLToFileContext
    ) => string

    notificationClassNames: Record<NotificationType, string>

    /**
     * CSS classes for the command palette to customize styling
     */
    commandPaletteClassProps?: CommandListPopoverButtonClassProps & CommandListClassProps

    /**
     * CSS classes for the code view toolbar to customize styling
     */
    codeViewToolbarClassProps?: CodeViewToolbarClassProps

    /**
     * CSS classes for the completion widget to customize styling
     */
    completionWidgetClassProps?: CompletionWidgetClassProps

    /**
     * Whether or not code views need to be tokenized. Defaults to false.
     */
    codeViewsRequireTokenization?: boolean
}

/**
 * A blob (single file `FileInfo`) or a diff (with a head `FileInfo` and/or base `FileInfo`)
 */
export type DiffOrBlobInfo<T extends FileInfo = FileInfo> = BlobInfo<T> | DiffInfo<T>
export interface BlobInfo<T extends FileInfo = FileInfo> {
    blob: T
}
export type DiffInfo<T extends FileInfo = FileInfo> =
    // `base?: undefined` avoids making `{ head: T; base: T }` assignable to this type
    { head: T; base?: undefined } | { base: T; head?: undefined } | { head: T; base: T }

export interface FileInfo {
    /**
     * The path for the repo the file belongs to.
     */
    rawRepoName: string
    /**
     * The path for the file path for a given `codeView`.
     */
    filePath: string
    /**
     * The commit that the code view is at.
     */
    commitID: string
    /**
<<<<<<< HEAD
     * The revision the code view is at.
     */
    rev?: string
=======
     * The revision the code view is at. If a `baseRev` is provided, this value is treated as the head revision.
     */
    revision?: string
    /**
     * The repo name for the BASE side of a diff. This is useful for Phabricator
     * staging areas since they are separate repos.
     */
    baseRawRepoName?: string
    /**
     * The base file path.
     */
    baseFilePath?: string
    /**
     * Commit ID for the BASE side of the diff.
     */
    baseCommitID?: string
    /**
     * Revision for the BASE side of the diff.
     */
    baseRevision?: string
>>>>>>> 1f20637d
}

export interface FileInfoWithRepoName extends FileInfo, RepoSpec {}
export interface FileInfoWithContent extends FileInfoWithRepoName {
    content?: string
}

export interface CodeIntelligenceProps extends TelemetryProps {
    platformContext: Pick<
        BrowserPlatformContext,
        | 'forceUpdateTooltip'
        | 'urlToFile'
        | 'sideloadedExtensionURL'
        | 'requestGraphQL'
        | 'settings'
        | 'refreshSettings'
    >
    codeHost: CodeHost
    extensionsController: Controller
    showGlobalDebug?: boolean
}

export const createOverlayMount = (codeHostName: string, container: HTMLElement): HTMLElement => {
    const mount = document.createElement('div')
    mount.classList.add('hover-overlay-mount', `hover-overlay-mount__${codeHostName}`, 'theme-light')
    container.append(mount)
    return mount
}

export const createGlobalDebugMount = (): HTMLElement => {
    const mount = document.createElement('div')
    mount.className = 'global-debug'
    document.body.append(mount)
    return mount
}

/**
 * Prepares the page for code intelligence. It creates the hoverifier, injects
 * and mounts the hover overlay and then returns the hoverifier.
 */
function initCodeIntelligence({
    mutations,
    codeHost,
    platformContext,
    extensionsController,
    render,
    telemetryService,
    hoverAlerts,
}: Pick<CodeIntelligenceProps, 'codeHost' | 'platformContext' | 'extensionsController' | 'telemetryService'> & {
    render: typeof reactDOMRender
    hoverAlerts: Observable<HoverAlert<ExtensionHoverAlertType>>[]
    mutations: Observable<MutationRecordLike[]>
}): {
    hoverifier: Hoverifier<
        RepoSpec & RevisionSpec & FileSpec & ResolvedRevisionSpec,
        HoverData<ExtensionHoverAlertType>,
        ActionItemAction
    >
    subscription: Unsubscribable
} {
    const subscription = new Subscription()

    /** Emits when the close button was clicked */
    const closeButtonClicks = new Subject<MouseEvent>()

    /** Emits whenever the ref callback for the hover element is called */
    const hoverOverlayElements = new Subject<HTMLElement | null>()

    const relativeElement = document.body

    const containerComponentUpdates = new Subject<void>()

    subscription.add(
        registerHoverContributions({
            extensionsController,
            platformContext,
            history: H.createBrowserHistory(),
            locationAssign: location.assign.bind(location),
        })
    )

    // Code views come and go, but there is always a single hoverifier on the page
    const hoverifier = createHoverifier<
        RepoSpec & RevisionSpec & FileSpec & ResolvedRevisionSpec,
        HoverData<ExtensionHoverAlertType>,
        ActionItemAction
    >({
        closeButtonClicks,
        hoverOverlayElements,
        hoverOverlayRerenders: containerComponentUpdates.pipe(
            withLatestFrom(hoverOverlayElements),
            map(([, hoverOverlayElement]) => ({ hoverOverlayElement, relativeElement })),
            filter(property('hoverOverlayElement', isDefined))
        ),
        getHover: ({ line, character, part, ...rest }) =>
            combineLatest([
                extensionsController.services.textDocumentHover.getHover(
                    toTextDocumentPositionParameters({ ...rest, position: { line, character } })
                ),
                getActiveHoverAlerts(hoverAlerts),
            ]).pipe(
                map(
                    ([{ isLoading, result: hoverMerged }, alerts]): MaybeLoadingResult<HoverData<
                        ExtensionHoverAlertType
                    > | null> => ({
                        isLoading,
                        result: hoverMerged ? { ...hoverMerged, alerts } : null,
                    })
                )
            ),
        getActions: context => getHoverActions({ extensionsController, platformContext }, context),
        pinningEnabled: true,
        tokenize: codeHost.codeViewsRequireTokenization,
    })

    class HoverOverlayContainer extends React.Component<
        {},
        HoverState<HoverContext, HoverData<ExtensionHoverAlertType>, ActionItemAction>
    > {
        private subscription = new Subscription()
        private nextOverlayElement = hoverOverlayElements.next.bind(hoverOverlayElements)
        private nextCloseButtonClick = closeButtonClicks.next.bind(closeButtonClicks)

        constructor(props: {}) {
            super(props)
            this.state = hoverifier.hoverState
            this.subscription.add(
                hoverifier.hoverStateUpdates.subscribe(update => {
                    this.setState(update)
                })
            )
        }
        public componentDidMount(): void {
            containerComponentUpdates.next()
        }
        public componentWillUnmount(): void {
            this.subscription.unsubscribe()
        }
        public componentDidUpdate(): void {
            containerComponentUpdates.next()
        }
        public render(): JSX.Element | null {
            const hoverOverlayProps = this.getHoverOverlayProps()
            return hoverOverlayProps ? (
                <HoverOverlay
                    {...hoverOverlayProps}
                    {...codeHost.hoverOverlayClassProps}
                    telemetryService={telemetryService}
                    isLightTheme={IS_LIGHT_THEME}
                    hoverRef={this.nextOverlayElement}
                    extensionsController={extensionsController}
                    platformContext={platformContext}
                    location={H.createLocation(window.location)}
                    onCloseButtonClick={this.nextCloseButtonClick}
                    onAlertDismissed={onHoverAlertDismissed}
                />
            ) : null
        }
        private getHoverOverlayProps(): HoverState<
            HoverContext,
            HoverData<ExtensionHoverAlertType>,
            ActionItemAction
        >['hoverOverlayProps'] {
            if (!this.state.hoverOverlayProps) {
                return undefined
            }
            let { overlayPosition, ...rest } = this.state.hoverOverlayProps
            // TODO: is adjustOverlayPosition needed or could it be solved with a better relativeElement?
            if (overlayPosition && codeHost.adjustOverlayPosition) {
                overlayPosition = codeHost.adjustOverlayPosition(overlayPosition)
            }
            return { ...rest, overlayPosition }
        }
    }

    const { getHoverOverlayMountLocation } = codeHost
    if (!getHoverOverlayMountLocation) {
        // This renders to document.body, which we can assume is never removed,
        // so we don't need to subscribe to mutations.
        const overlayMount = createOverlayMount(codeHost.type, document.body)
        render(<HoverOverlayContainer />, overlayMount)
    } else {
        let previousMount: HTMLElement | null = null
        subscription.add(
            observeHoverOverlayMountLocation(getHoverOverlayMountLocation, mutations).subscribe(mountLocation => {
                // Remove the previous mount if it exists,
                // to avoid displaying duplicate hovers.
                if (previousMount) {
                    previousMount.remove()
                }
                const mount = createOverlayMount(codeHost.type, mountLocation)
                previousMount = mount
                render(<HoverOverlayContainer />, mount)
            })
        )
    }

    return { hoverifier, subscription }
}

/**
 * Returns an Observable that emits the element where
 * the hover overlay mount should be appended, taking account
 * mutations and {@link CodeHost#getHoverOverlayMountLocation}.
 *
 * The caller is responsible for removing the previous mount if it exists.
 *
 * This is useful to mount the hover overlay to a different container than document.body,
 * so that it is affected by the visibility changes of that container.
 *
 * Related issue: https://gitlab.com/gitlab-org/gitlab/issues/193433
 *
 * Example use case on GitLab:
 * 1. User visits https://gitlab.com/gitlab-org/gitaly/-/merge_requests/1575. `div.tab-pane.diffs` doesn't exist yet (it'll be lazy-loaded) -> Mount the  hover overlay is to `document.body`.
 * 2. User visits the 'Changes' tab -> Unmount from `document.body`, mount to `div.tab-pane.diffs`.
 * 3. User visits the 'Overview' tab again -> `div.tab-pane.diffs` is hidden, and as a result so is the hover overlay.
 * 4. User navigates away from the merge request (soft-reload), `div.tab-pane.diffs` is removed -> Mount to `document.body` again.
 */
export function observeHoverOverlayMountLocation(
    getMountLocationSelector: NonNullable<CodeHost['getHoverOverlayMountLocation']>,
    mutations: Observable<MutationRecordLike[]>
): Observable<HTMLElement> {
    return mutations.pipe(
        concatAll(),
        map(({ addedNodes, removedNodes }): HTMLElement | null => {
            // If no selector can be used to determine the mount location
            // return document.body as the mount location.
            const selector = getMountLocationSelector()
            if (selector === null) {
                return document.body
            }
            // If any of the added nodes match the selector, return it
            // as the new mount location.
            for (const addedNode of addedNodes) {
                if (!(addedNode instanceof HTMLElement)) {
                    continue
                }
                const mountLocation = querySelectorOrSelf<HTMLElement>(addedNode, selector)
                if (mountLocation) {
                    return mountLocation
                }
            }
            // If any of the removed nodes match the selector,
            // return document.body as the new mount location.
            for (const removedNode of removedNodes) {
                if (!(removedNode instanceof HTMLElement)) {
                    continue
                }
                if (querySelectorOrSelf<HTMLElement>(removedNode, selector)) {
                    return document.body
                }
            }
            // Neither added nodes nor removed nodes match the selector,
            // don't return a new mount location.
            return null
        }),
        filter(isDefined),
        startWith(document.body),
        distinctUntilChanged()
    )
}

export interface HandleCodeHostOptions extends CodeIntelligenceProps {
    mutations: Observable<MutationRecordLike[]>
    sourcegraphURL: string
    render: typeof reactDOMRender
    minimalUI: boolean
}

export function handleCodeHost({
    mutations,
    codeHost,
    extensionsController,
    platformContext,
    showGlobalDebug,
    sourcegraphURL,
    telemetryService,
    render,
    minimalUI,
}: HandleCodeHostOptions): Subscription {
    const history = H.createBrowserHistory()
    const subscriptions = new Subscription()
    const { requestGraphQL } = platformContext

    const addedElements = mutations.pipe(
        concatAll(),
        concatMap(mutation => mutation.addedNodes),
        filter(isInstanceOf(HTMLElement))
    )

    const nativeTooltipsEnabled = codeHost.nativeTooltipResolvers
        ? nativeTooltipsEnabledFromSettings(platformContext.settings)
        : of(false)

    const hoverAlerts: Observable<HoverAlert<ExtensionHoverAlertType>>[] = []

    if (codeHost.nativeTooltipResolvers) {
        const { subscription, nativeTooltipsAlert } = handleNativeTooltips(mutations, nativeTooltipsEnabled, codeHost)
        subscriptions.add(subscription)
        hoverAlerts.push(nativeTooltipsAlert)
        subscriptions.add(registerNativeTooltipContributions(extensionsController))
    }

    const { hoverifier, subscription } = initCodeIntelligence({
        codeHost,
        extensionsController,
        platformContext,
        telemetryService,
        render,
        hoverAlerts,
        mutations,
    })
    subscriptions.add(hoverifier)
    subscriptions.add(subscription)

    // Inject UI components
    // Render command palette
    if (codeHost.getCommandPaletteMount && !minimalUI) {
        subscriptions.add(
            addedElements.pipe(map(codeHost.getCommandPaletteMount), filter(isDefined)).subscribe(
                renderCommandPalette({
                    extensionsController,
                    history,
                    platformContext,
                    telemetryService,
                    render,
                    ...codeHost.commandPaletteClassProps,
                    notificationClassNames: codeHost.notificationClassNames,
                })
            )
        )
    }

    // Render extension debug menu
    // This renders to document.body, which we can assume is never removed,
    // so we don't need to subscribe to mutations.
    if (showGlobalDebug) {
        const mount = createGlobalDebugMount()
        renderGlobalDebug({ extensionsController, platformContext, history, sourcegraphURL, render })(mount)
    }

    const signInCloses = new Subject<void>()
    const nextSignInClose = signInCloses.next.bind(signInCloses)

    // Try to fetch settings and refresh them when a sign in tab was closed
    subscriptions.add(
        concat([null], signInCloses)
            .pipe(
                switchMap(() =>
                    from(platformContext.refreshSettings()).pipe(
                        catchError(error => {
                            console.error('Refreshing settings failed', error)
                            return []
                        })
                    )
                )
            )
            .subscribe()
    )

    /** The number of code views that were detected on the page (not necessarily initialized) */
    const codeViewCount = new BehaviorSubject<number>(0)

    // Render view on Sourcegraph button
    if (codeHost.getViewContextOnSourcegraphMount && codeHost.getContext) {
        const { getContext, viewOnSourcegraphButtonClassProps } = codeHost

        /** Whether or not the repo exists on the configured Sourcegraph instance. */
        const repoExistsOrErrors = signInCloses.pipe(
            startWith(null),
            switchMap(() => {
                const { rawRepoName, revision } = getContext()
                return resolveRevision({ repoName: rawRepoName, revision, requestGraphQL }).pipe(
                    retryWhenCloneInProgressError(),
                    mapTo(true),
                    catchError(error => {
                        if (isRepoNotFoundErrorLike(error)) {
                            return [false]
                        }
                        return [asError(error)]
                    }),
                    startWith(undefined)
                )
            })
        )
        const onConfigureSourcegraphClick: React.MouseEventHandler<HTMLAnchorElement> = async event => {
            event.preventDefault()
            await browser.runtime.sendMessage({ type: 'openOptionsPage' })
        }

        subscriptions.add(
            combineLatest([
                repoExistsOrErrors,
                addedElements.pipe(map(codeHost.getViewContextOnSourcegraphMount), filter(isDefined)),
                // Only show sign in button when there is no other code view on the page that is displaying it
                codeViewCount.pipe(
                    map(count => count === 0),
                    distinctUntilChanged()
                ),
            ]).subscribe(([repoExistsOrError, mount, showSignInButton]) => {
                render(
                    <ViewOnSourcegraphButton
                        {...viewOnSourcegraphButtonClassProps}
                        codeHostType={codeHost.type}
                        getContext={getContext}
                        minimalUI={minimalUI}
                        sourcegraphURL={sourcegraphURL}
                        repoExistsOrError={repoExistsOrError}
                        showSignInButton={showSignInButton}
                        // The bound function is constant
                        // eslint-disable-next-line react/jsx-no-bind
                        onSignInClose={nextSignInClose}
                        onConfigureSourcegraphClick={isInPage ? undefined : onConfigureSourcegraphClick}
                    />,
                    mount
                )
            })
        )
    }

    /** A stream of added or removed code views with the resolved file info */
    const codeViews = mutations.pipe(
        trackCodeViews(codeHost),
        tap(codeViewEvent => {
            codeViewCount.next(codeViewCount.value + 1)
            codeViewEvent.subscriptions.add(() => codeViewCount.next(codeViewCount.value - 1))
        }),
        // Delay emitting code views until they are in the viewport, or within 4000 vertical
        // pixels of the viewport's top or bottom edges.
        delayUntilIntersecting({ rootMargin: '4000px 0px' }),
        mergeMap(codeViewEvent =>
            asObservable(() =>
                codeViewEvent.resolveFileInfo(codeViewEvent.element, platformContext.requestGraphQL)
            ).pipe(
                mergeMap(diffOrBlobInfo =>
                    resolveRepoNamesForDiffOrFileInfo(diffOrBlobInfo, platformContext.requestGraphQL)
                ),
                mergeMap(diffOrBlobInfo =>
                    fetchFileContentForDiffOrFileInfo(diffOrBlobInfo, platformContext.requestGraphQL).pipe(
                        map(diffOrBlobInfo => ({
                            diffOrBlobInfo,
                            ...codeViewEvent,
                        }))
                    )
                ),
                catchError(error => {
                    // Ignore PrivateRepoPublicSourcegraph errors (don't initialize those code views)
                    if (isPrivateRepoPublicSourcegraphComErrorLike(error)) {
                        return EMPTY
                    }
                    throw error
                }),
                tap({
                    error: error => {
                        if (codeViewEvent.getToolbarMount) {
                            const mount = codeViewEvent.getToolbarMount(codeViewEvent.element)
                            render(
                                <CodeViewToolbar
                                    {...codeHost.codeViewToolbarClassProps}
                                    fileInfoOrError={error}
                                    sourcegraphURL={sourcegraphURL}
                                    telemetryService={telemetryService}
                                    platformContext={platformContext}
                                    extensionsController={extensionsController}
                                    buttonProps={codeViewEvent.toolbarButtonProps}
                                    // The bound function is constant
                                    // eslint-disable-next-line react/jsx-no-bind
                                    onSignInClose={nextSignInClose}
                                    location={H.createLocation(window.location)}
                                />,
                                mount
                            )
                        }
                    },
                }),
                // Retry auth errors after the user closed a sign-in tab
                retryWhen(errors =>
                    errors.pipe(
                        // Don't swallow non-auth errors
                        tap(error => {
                            if (!isHTTPAuthError(error)) {
                                throw error
                            }
                        }),
                        switchMap(() => signInCloses)
                    )
                ),
                catchError(error => {
                    // Log errors but don't break the handling of other code views
                    console.error('Could not resolve file info for code view', error)
                    return []
                })
            )
        ),
        observeOn(asyncScheduler)
    )

    /** Map from workspace URI to number of editors referencing it */
    const rootReferenceCounts = new Map<string, number>()

    /**
     * Adds root referenced by a code editor to the worskpace.
     *
     * Will only cause `workspace.roots` to emit if no root with
     * the given `uri` existed.
     */
    const addRootReference = (uri: string, inputRevision: string | undefined): void => {
        rootReferenceCounts.set(uri, (rootReferenceCounts.get(uri) || 0) + 1)
        if (rootReferenceCounts.get(uri) === 1) {
            extensionsController.services.workspace.roots.next([
                ...extensionsController.services.workspace.roots.value,
                { uri, inputRevision },
            ])
        }
    }

    /**
     * Deletes a reference to a workspace root from a code editor.
     *
     * Will only cause `workspace.roots` to emit if the root
     * with the given `uri` has no more references.
     */
    const deleteRootReference = (uri: string): void => {
        const currentReferenceCount = rootReferenceCounts.get(uri)
        if (!currentReferenceCount) {
            throw new Error(`No preexisting root refs for uri ${uri}`)
        }
        const updatedReferenceCount = currentReferenceCount - 1
        if (updatedReferenceCount === 0) {
            extensionsController.services.workspace.roots.next(
                extensionsController.services.workspace.roots.value.filter(root => root.uri !== uri)
            )
        } else {
            rootReferenceCounts.set(uri, updatedReferenceCount)
        }
    }

    subscriptions.add(
        codeViews.subscribe(codeViewEvent => {
            console.log('Code view added')
            codeViewEvent.subscriptions.add(() => console.log('Code view removed'))

<<<<<<< HEAD
            const { element, diffOrBlobInfo, getPositionAdjuster, getToolbarMount, toolbarButtonProps } = codeViewEvent
=======
            const { element, fileInfo, getPositionAdjuster, getToolbarMount, toolbarButtonProps } = codeViewEvent
            const uri = toURIWithPath(fileInfo)
            const languageId = getModeFromPath(fileInfo.filePath)
            const model = { uri, languageId, text: fileInfo.content }
            // Only add the model if it doesn't exist
            // (there may be several code views on the page pointing to the same model)
            if (!extensionsController.services.model.hasModel(uri)) {
                extensionsController.services.model.addModel(model)
            }
            const editorData: CodeEditorData = {
                type: 'CodeEditor' as const,
                resource: uri,
                selections: codeViewEvent.getSelections ? codeViewEvent.getSelections(codeViewEvent.element) : [],
                isActive: true,
            }
            const editorId = extensionsController.services.viewer.addViewer(editorData)
            const scope: CodeEditorWithPartialModel = {
                ...editorData,
                ...editorId,
                model,
            }
            const rootURI = toRootURI(fileInfo)
            addRootReference(rootURI, fileInfo.revision)
            codeViewEvent.subscriptions.add(() => {
                deleteRootReference(rootURI)
                extensionsController.services.viewer.removeViewer(editorId)
            })
>>>>>>> 1f20637d

            const initializeModelAndViewerForFileInfo = (
                fileInfo: FileInfoWithContent & FileInfoWithRepoName
            ): CodeEditorWithPartialModel => {
                const uri = toURIWithPath(fileInfo)

                // Add model
                const languageId = getModeFromPath(fileInfo.filePath)
                const model = { uri, languageId, text: fileInfo.content }
                // Only add the model if it doesn't exist
                // (there may be several code views on the page pointing to the same model)
                if (!extensionsController.services.model.hasModel(uri)) {
                    extensionsController.services.model.addModel(model)
                }

                // Add viewer
                const editorData: CodeEditorData = {
                    type: 'CodeEditor' as const,
                    resource: uri,
                    selections: codeViewEvent.getSelections ? codeViewEvent.getSelections(codeViewEvent.element) : [],
                    isActive: true,
<<<<<<< HEAD
                }
                const editorId = extensionsController.services.viewer.addViewer(editorData)

                // Add root ref
                const rootURI = toRootURI(fileInfo)
                addRootRef(rootURI, fileInfo.rev)

                // Subscribe for removal
                codeViewEvent.subscriptions.add(() => {
                    deleteRootRef(rootURI)
                    extensionsController.services.viewer.removeViewer(editorId)
=======
                })
                const baseRootURI = toRootURI({
                    repoName: fileInfo.baseRepoName,
                    commitID: fileInfo.baseCommitID,
                })
                addRootReference(baseRootURI, fileInfo.baseRevision)
                codeViewEvent.subscriptions.add(() => {
                    deleteRootReference(baseRootURI)
                    extensionsController.services.viewer.removeViewer(editor)
>>>>>>> 1f20637d
                })

                return {
                    ...editorData,
                    ...editorId,
                    model,
                }
            }

            const initializeModelAndViewerForDiffOrFileInfo = (
                diffOrFileInfo: DiffOrBlobInfo<FileInfoWithContent>
            ): CodeEditorWithPartialModel => {
                if ('blob' in diffOrFileInfo) {
                    return initializeModelAndViewerForFileInfo(diffOrFileInfo.blob)
                }
                if (diffOrFileInfo.head && diffOrFileInfo.base) {
                    const editor = initializeModelAndViewerForFileInfo(diffOrFileInfo.head)
                    initializeModelAndViewerForFileInfo(diffOrFileInfo.base)
                    return editor
                }
                if (diffOrFileInfo.base) {
                    return initializeModelAndViewerForFileInfo(diffOrFileInfo.base)
                }
                return initializeModelAndViewerForFileInfo(diffOrFileInfo.head)
            }

            const codeEditorWithPartialModel = initializeModelAndViewerForDiffOrFileInfo(diffOrBlobInfo)

            const domFunctions = {
                ...codeViewEvent.dom,
                // If any parent element has the sourcegraph-extension-element
                // class then that element does not have any code. We
                // must check for "any parent element" because extensions
                // create their DOM changes before the blob is tokenized
                // into multiple elements.
                getCodeElementFromTarget: (target: HTMLElement): HTMLElement | null =>
                    target.closest('.sourcegraph-extension-element') !== null
                        ? null
                        : codeViewEvent.dom.getCodeElementFromTarget(target),
            }

            const applyDecorationsForFileInfo = (fileInfo: FileInfoWithContent, diffPart?: DiffPart): void => {
                let decorationsByLine: DecorationMapByLine = new Map()
                const update = (decorations?: TextDocumentDecoration[] | null): void => {
                    try {
                        decorationsByLine = applyDecorations(
                            domFunctions,
                            element,
                            decorations || [],
                            decorationsByLine,
                            diffPart
                        )
                    } catch (error) {
                        console.error('Could not apply decorations to code view', codeViewEvent.element, error)
                    }
                }
                codeViewEvent.subscriptions.add(
                    extensionsController.services.textDocumentDecoration
                        .getDecorations(toTextDocumentIdentifier(fileInfo))
                        // Make sure extensions get cleaned up un unsubscription
                        .pipe(finalize(update))
                        // The nested subscribe cannot be replaced with a switchMap()
                        // We manage the subscription correctly.
                        // eslint-disable-next-line rxjs/no-nested-subscribe
                        .subscribe(update)
                )
            }

            // Apply decorations coming from extensions
            if (!minimalUI) {
                if ('blob' in diffOrBlobInfo) {
                    applyDecorationsForFileInfo(diffOrBlobInfo.blob)
                } else {
                    if (diffOrBlobInfo.head) {
                        applyDecorationsForFileInfo(diffOrBlobInfo.head, 'head')
                    }
                    if (diffOrBlobInfo.base) {
                        applyDecorationsForFileInfo(diffOrBlobInfo.base, 'base')
                    }
                }
            }

            // Add hover code intelligence
<<<<<<< HEAD
            const resolveContext: ContextResolver<RepoSpec & RevSpec & FileSpec & ResolvedRevSpec> = ({ part }) => {
                if ('blob' in diffOrBlobInfo) {
                    return defaultRevToCommitID(diffOrBlobInfo.blob)
                }
                if (diffOrBlobInfo.head && part === 'head') {
                    return defaultRevToCommitID(diffOrBlobInfo.head)
                }
                if (diffOrBlobInfo.base && part === 'base') {
                    return defaultRevToCommitID(diffOrBlobInfo.base)
                }
                // TODO: confirm if we should throw an error here.
                throw new Error(`Could not resolve context for diff part ${JSON.stringify(part)}`)
            }

=======
            const resolveContext: ContextResolver<RepoSpec & RevisionSpec & FileSpec & ResolvedRevisionSpec> = ({
                part,
            }) => ({
                repoName: part === 'base' ? fileInfo.baseRepoName || fileInfo.repoName : fileInfo.repoName,
                commitID: part === 'base' ? fileInfo.baseCommitID! : fileInfo.commitID,
                filePath: part === 'base' ? fileInfo.baseFilePath || fileInfo.filePath : fileInfo.filePath,
                revision:
                    part === 'base'
                        ? fileInfo.baseRevision || fileInfo.baseCommitID!
                        : fileInfo.revision || fileInfo.commitID,
            })
>>>>>>> 1f20637d
            const adjustPosition = getPositionAdjuster?.(platformContext.requestGraphQL)
            let hoverSubscription = new Subscription()
            codeViewEvent.subscriptions.add(
                // eslint-disable-next-line rxjs/no-nested-subscribe
                nativeTooltipsEnabled.subscribe(useNativeTooltips => {
                    hoverSubscription.unsubscribe()
                    if (!useNativeTooltips) {
                        hoverSubscription = hoverifier.hoverify({
                            dom: domFunctions,
                            positionEvents: of(element).pipe(
                                findPositionsFromEvents({
                                    domFunctions,
                                    tokenize: codeHost.codeViewsRequireTokenization !== false,
                                })
                            ),
                            resolveContext,
                            adjustPosition,
                            scrollBoundaries: codeViewEvent.getScrollBoundaries
                                ? codeViewEvent.getScrollBoundaries(codeViewEvent.element)
                                : [],
                        })
                    }
                })
            )
            codeViewEvent.subscriptions.add(hoverSubscription)

            element.classList.add('sg-mounted')

            // Render toolbar
            if (getToolbarMount && !minimalUI) {
                const mount = getToolbarMount(element)
                render(
                    <CodeViewToolbar
                        {...codeHost.codeViewToolbarClassProps}
                        fileInfoOrError={diffOrBlobInfo}
                        sourcegraphURL={sourcegraphURL}
                        telemetryService={telemetryService}
                        platformContext={platformContext}
                        extensionsController={extensionsController}
                        buttonProps={toolbarButtonProps}
                        location={H.createLocation(window.location)}
                        scope={codeEditorWithPartialModel}
                        // The bound function is constant
                        // eslint-disable-next-line react/jsx-no-bind
                        onSignInClose={nextSignInClose}
                    />,
                    mount
                )
            }
        })
    )

    // Show link previews on content views (feature-flagged).
    subscriptions.add(
        handleContentViews(
            from(featureFlags.isEnabled('experimentalLinkPreviews')).pipe(
                switchMap(enabled => (enabled ? mutations : []))
            ),
            { extensionsController },
            codeHost
        )
    )

    // Show completions in text fields (feature-flagged).
    subscriptions.add(
        handleTextFields(
            from(featureFlags.isEnabled('experimentalTextFieldCompletion')).pipe(
                switchMap(enabled => (enabled ? mutations : []))
            ),
            { extensionsController },
            codeHost
        )
    )

    return subscriptions
}

const SHOW_DEBUG = (): boolean => localStorage.getItem('debug') !== null

const CODE_HOSTS: CodeHost[] = [bitbucketServerCodeHost, githubCodeHost, gitlabCodeHost, phabricatorCodeHost]
export const determineCodeHost = (): CodeHost | undefined => CODE_HOSTS.find(codeHost => codeHost.check())

export function injectCodeIntelligenceToCodeHost(
    mutations: Observable<MutationRecordLike[]>,
    codeHost: CodeHost,
    { sourcegraphURL, assetsURL }: SourcegraphIntegrationURLs,
    isExtension: boolean,
    showGlobalDebug = SHOW_DEBUG()
): Subscription {
    const subscriptions = new Subscription()
    const { platformContext, extensionsController } = initializeExtensions(
        codeHost,
        { sourcegraphURL, assetsURL },
        isExtension
    )
    const { requestGraphQL } = platformContext
    const telemetryService = new EventLogger(isExtension, requestGraphQL)
    subscriptions.add(extensionsController)

    let codeHostSubscription: Subscription
    // In the browser extension, observe whether the `disableExtension` storage flag is set.
    // In the native integration, this flag does not exist.
    const extensionDisabled = isExtension ? observeStorageKey('sync', 'disableExtension') : of(false)

    // RFC 68: hide some UI features in the GitLab native integration.
    // This can be overridden using the `sourcegraphMinimalUI` local storage flag.
    const minimalUIStorageFlag = localStorage.getItem('sourcegraphMinimalUI')
    const minimalUI =
        minimalUIStorageFlag !== null ? minimalUIStorageFlag === 'true' : codeHost.type === 'gitlab' && !isExtension
    subscriptions.add(
        extensionDisabled.subscribe(disableExtension => {
            if (disableExtension) {
                // We don't need to unsubscribe if the extension starts with disabled state.
                if (codeHostSubscription) {
                    codeHostSubscription.unsubscribe()
                }
                console.log('Browser extension is disabled')
            } else {
                codeHostSubscription = handleCodeHost({
                    mutations,
                    codeHost,
                    extensionsController,
                    platformContext,
                    showGlobalDebug,
                    sourcegraphURL,
                    telemetryService,
                    render: reactDOMRender,
                    minimalUI,
                })
                subscriptions.add(codeHostSubscription)
                console.log(`${isExtension ? 'Browser extension' : 'Native integration'} is enabled`)
            }
        })
    )
    return subscriptions
}<|MERGE_RESOLUTION|>--- conflicted
+++ resolved
@@ -111,7 +111,7 @@
 import { NotificationType } from 'sourcegraph'
 import { isHTTPAuthError } from '../../../../../shared/src/backend/fetch'
 import { asError } from '../../../../../shared/src/util/errors'
-import { resolveRepoNamesForDiffOrFileInfo, defaultRevToCommitID } from './util/fileInfo'
+import { resolveRepoNamesForDiffOrFileInfo, defaultRevisionToCommitID } from './util/fileInfo'
 
 registerHighlightContributions()
 
@@ -285,32 +285,9 @@
      */
     commitID: string
     /**
-<<<<<<< HEAD
      * The revision the code view is at.
      */
-    rev?: string
-=======
-     * The revision the code view is at. If a `baseRev` is provided, this value is treated as the head revision.
-     */
     revision?: string
-    /**
-     * The repo name for the BASE side of a diff. This is useful for Phabricator
-     * staging areas since they are separate repos.
-     */
-    baseRawRepoName?: string
-    /**
-     * The base file path.
-     */
-    baseFilePath?: string
-    /**
-     * Commit ID for the BASE side of the diff.
-     */
-    baseCommitID?: string
-    /**
-     * Revision for the BASE side of the diff.
-     */
-    baseRevision?: string
->>>>>>> 1f20637d
 }
 
 export interface FileInfoWithRepoName extends FileInfo, RepoSpec {}
@@ -853,37 +830,7 @@
             console.log('Code view added')
             codeViewEvent.subscriptions.add(() => console.log('Code view removed'))
 
-<<<<<<< HEAD
             const { element, diffOrBlobInfo, getPositionAdjuster, getToolbarMount, toolbarButtonProps } = codeViewEvent
-=======
-            const { element, fileInfo, getPositionAdjuster, getToolbarMount, toolbarButtonProps } = codeViewEvent
-            const uri = toURIWithPath(fileInfo)
-            const languageId = getModeFromPath(fileInfo.filePath)
-            const model = { uri, languageId, text: fileInfo.content }
-            // Only add the model if it doesn't exist
-            // (there may be several code views on the page pointing to the same model)
-            if (!extensionsController.services.model.hasModel(uri)) {
-                extensionsController.services.model.addModel(model)
-            }
-            const editorData: CodeEditorData = {
-                type: 'CodeEditor' as const,
-                resource: uri,
-                selections: codeViewEvent.getSelections ? codeViewEvent.getSelections(codeViewEvent.element) : [],
-                isActive: true,
-            }
-            const editorId = extensionsController.services.viewer.addViewer(editorData)
-            const scope: CodeEditorWithPartialModel = {
-                ...editorData,
-                ...editorId,
-                model,
-            }
-            const rootURI = toRootURI(fileInfo)
-            addRootReference(rootURI, fileInfo.revision)
-            codeViewEvent.subscriptions.add(() => {
-                deleteRootReference(rootURI)
-                extensionsController.services.viewer.removeViewer(editorId)
-            })
->>>>>>> 1f20637d
 
             const initializeModelAndViewerForFileInfo = (
                 fileInfo: FileInfoWithContent & FileInfoWithRepoName
@@ -905,29 +852,17 @@
                     resource: uri,
                     selections: codeViewEvent.getSelections ? codeViewEvent.getSelections(codeViewEvent.element) : [],
                     isActive: true,
-<<<<<<< HEAD
                 }
                 const editorId = extensionsController.services.viewer.addViewer(editorData)
 
                 // Add root ref
                 const rootURI = toRootURI(fileInfo)
-                addRootRef(rootURI, fileInfo.rev)
+                addRootReference(rootURI, fileInfo.revision)
 
                 // Subscribe for removal
                 codeViewEvent.subscriptions.add(() => {
-                    deleteRootRef(rootURI)
+                    deleteRootReference(rootURI)
                     extensionsController.services.viewer.removeViewer(editorId)
-=======
-                })
-                const baseRootURI = toRootURI({
-                    repoName: fileInfo.baseRepoName,
-                    commitID: fileInfo.baseCommitID,
-                })
-                addRootReference(baseRootURI, fileInfo.baseRevision)
-                codeViewEvent.subscriptions.add(() => {
-                    deleteRootReference(baseRootURI)
-                    extensionsController.services.viewer.removeViewer(editor)
->>>>>>> 1f20637d
                 })
 
                 return {
@@ -1011,34 +946,22 @@
             }
 
             // Add hover code intelligence
-<<<<<<< HEAD
-            const resolveContext: ContextResolver<RepoSpec & RevSpec & FileSpec & ResolvedRevSpec> = ({ part }) => {
+            const resolveContext: ContextResolver<RepoSpec & RevisionSpec & FileSpec & ResolvedRevisionSpec> = ({
+                part,
+            }) => {
                 if ('blob' in diffOrBlobInfo) {
-                    return defaultRevToCommitID(diffOrBlobInfo.blob)
+                    return defaultRevisionToCommitID(diffOrBlobInfo.blob)
                 }
                 if (diffOrBlobInfo.head && part === 'head') {
-                    return defaultRevToCommitID(diffOrBlobInfo.head)
+                    return defaultRevisionToCommitID(diffOrBlobInfo.head)
                 }
                 if (diffOrBlobInfo.base && part === 'base') {
-                    return defaultRevToCommitID(diffOrBlobInfo.base)
+                    return defaultRevisionToCommitID(diffOrBlobInfo.base)
                 }
                 // TODO: confirm if we should throw an error here.
                 throw new Error(`Could not resolve context for diff part ${JSON.stringify(part)}`)
             }
 
-=======
-            const resolveContext: ContextResolver<RepoSpec & RevisionSpec & FileSpec & ResolvedRevisionSpec> = ({
-                part,
-            }) => ({
-                repoName: part === 'base' ? fileInfo.baseRepoName || fileInfo.repoName : fileInfo.repoName,
-                commitID: part === 'base' ? fileInfo.baseCommitID! : fileInfo.commitID,
-                filePath: part === 'base' ? fileInfo.baseFilePath || fileInfo.filePath : fileInfo.filePath,
-                revision:
-                    part === 'base'
-                        ? fileInfo.baseRevision || fileInfo.baseCommitID!
-                        : fileInfo.revision || fileInfo.commitID,
-            })
->>>>>>> 1f20637d
             const adjustPosition = getPositionAdjuster?.(platformContext.requestGraphQL)
             let hoverSubscription = new Subscription()
             codeViewEvent.subscriptions.add(
