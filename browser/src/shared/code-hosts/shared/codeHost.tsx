--- conflicted
+++ resolved
@@ -908,13 +908,8 @@
                             decorationsByLine,
                             diffPart
                         )
-<<<<<<< HEAD
-                    } catch (err) {
-                        console.error('Could not apply decorations to code view', codeViewEvent.element, err)
-=======
                     } catch (error) {
-                        console.error('Could not apply head decorations to code view', codeViewEvent.element, error)
->>>>>>> 882cad09
+                        console.error('Could not apply decorations to code view', codeViewEvent.element, error)
                     }
                 }
                 codeViewEvent.subscriptions.add(
@@ -928,7 +923,6 @@
                         .subscribe(update)
                 )
             }
-<<<<<<< HEAD
 
             // Apply decorations coming from extensions
             if (!minimalUI) {
@@ -940,22 +934,6 @@
                 }
                 if ('base' in diffOrBlobInfo) {
                     applyDecorationsForFileInfo(diffOrBlobInfo.base, 'base')
-=======
-            if (fileInfo.baseCommitID && fileInfo.baseFilePath) {
-                let decorationsByLine: DecorationMapByLine = new Map()
-                const update = (decorations?: TextDocumentDecoration[] | null): void => {
-                    try {
-                        decorationsByLine = applyDecorations(
-                            domFunctions,
-                            element,
-                            decorations || [],
-                            decorationsByLine,
-                            'base'
-                        )
-                    } catch (error) {
-                        console.error('Could not apply base decorations to code view', codeViewEvent.element, error)
-                    }
->>>>>>> 882cad09
                 }
             }
 
