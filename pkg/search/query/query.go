--- conflicted
+++ resolved
@@ -501,7 +501,6 @@
 	return q
 }
 
-<<<<<<< HEAD
 // ExpandRepo expands all Repo Q in q with listFn. An error is returned if
 // listFn returns an error.
 //
@@ -533,7 +532,7 @@
 		}
 		return &RepoSet{Set: q}
 	}
-	q = Map(q, func(q Q) Q {
+	q = Map(q, nil, func(q Q) Q {
 		and, ok := q.(*And)
 		if !ok {
 			return q
@@ -564,7 +563,7 @@
 	// We may still have Repo queries which are not a child of an And. So we
 	// need to naively translate those. First Not then Repo (since Repo can be
 	// a child of Not).
-	q = Map(q, func(q Q) Q {
+	q = Map(q, nil, func(q Q) Q {
 		if not, ok := q.(*Not); ok {
 			if r, ok := not.Child.(*Repo); ok {
 				return list(nil, []string{r.Pattern})
@@ -572,14 +571,15 @@
 		}
 		return q
 	})
-	q = Map(q, func(q Q) Q {
+	q = Map(q, nil, func(q Q) Q {
 		if r, ok := q.(*Repo); ok {
 			return list([]string{r.Pattern}, nil)
 		}
 		return q
 	})
 	return Simplify(q), retErr
-=======
+}
+
 // IsAtom returns true if q is an atom. An atom is a Q without children Q. For
 // example And is not an atom, but Repo is.
 func IsAtom(q Q) bool {
@@ -592,7 +592,6 @@
 		return true
 	}
 	return false
->>>>>>> f267f44a
 }
 
 // VisitAtoms runs `v` on all atom queries within `q`.
