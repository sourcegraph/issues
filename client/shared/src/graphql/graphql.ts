import {
    gql as apolloGql,
    useQuery as useApolloQuery,
    useMutation as useApolloMutation,
    DocumentNode,
    ApolloClient,
    createHttpLink,
    NormalizedCacheObject,
    OperationVariables,
    QueryHookOptions,
    QueryResult,
    MutationHookOptions,
    MutationTuple,
} from '@apollo/client'
import { GraphQLError } from 'graphql'
import { useMemo } from 'react'
import { Observable } from 'rxjs'
import { fromFetch } from 'rxjs/fetch'
import { Omit } from 'utility-types'

import { checkOk } from '../backend/fetch'
import { createAggregateError } from '../util/errors'

<<<<<<< HEAD
=======
import { cache } from './cache'

>>>>>>> aaec1239
/**
 * Use this template string tag for all GraphQL queries.
 */
export const gql = (template: TemplateStringsArray, ...substitutions: any[]): string =>
    String.raw(template, ...substitutions)

export interface SuccessGraphQLResult<T> {
    data: T
    errors: undefined
}
export interface ErrorGraphQLResult {
    data: undefined
    errors: readonly GraphQLError[]
}

export type GraphQLResult<T> = SuccessGraphQLResult<T> | ErrorGraphQLResult

/**
 * Guarantees that the GraphQL query resulted in an error.
 */
export function isErrorGraphQLResult<T>(result: GraphQLResult<T>): result is ErrorGraphQLResult {
    return !!(result as ErrorGraphQLResult).errors && (result as ErrorGraphQLResult).errors.length > 0
}

export function dataOrThrowErrors<T>(result: GraphQLResult<T>): T {
    if (isErrorGraphQLResult(result)) {
        throw createAggregateError(result.errors)
    }
    return result.data
}

export const createInvalidGraphQLQueryResponseError = (queryName: string): GraphQLError =>
    new GraphQLError(`Invalid GraphQL response: query ${queryName}`)

export const createInvalidGraphQLMutationResponseError = (queryName: string): GraphQLError =>
    new GraphQLError(`Invalid GraphQL response: mutation ${queryName}`)

export interface GraphQLRequestOptions extends Omit<RequestInit, 'method' | 'body'> {
    baseUrl?: string
}

const GRAPHQL_URI = '/.api/graphql'

/**
 * This function should not be called directly as it does not
 * add the necessary headers to authorize the GraphQL API call.
 * Use `requestGraphQL()` in `client/web/src/backend/graphql.ts` instead.
 */
export function requestGraphQLCommon<T, V = object>({
    request,
    baseUrl,
    variables,
    ...options
}: GraphQLRequestOptions & {
    request: string
    variables?: V
}): Observable<GraphQLResult<T>> {
    const nameMatch = request.match(/^\s*(?:query|mutation)\s+(\w+)/)
    const apiURL = `${GRAPHQL_URI}${nameMatch ? '?' + nameMatch[1] : ''}`
    return fromFetch(baseUrl ? new URL(apiURL, baseUrl).href : apiURL, {
        ...options,
        method: 'POST',
        body: JSON.stringify({ query: request, variables }),
        selector: response => checkOk(response).json(),
    })
}

export const graphQLClient = ({ headers }: { headers: RequestInit['headers'] }): ApolloClient<NormalizedCacheObject> =>
    new ApolloClient({
        uri: GRAPHQL_URI,
        cache,
        link: createHttpLink({
            uri: ({ operationName }) => `${GRAPHQL_URI}?${operationName}`,
            headers,
        }),
    })

type RequestDocument = string | DocumentNode

/**
 * Returns a `DocumentNode` value to support integrations with GraphQL clients that require this.
 *
 * @param document The GraphQL operation payload
 * @returns The created `DocumentNode`
 */
export const getDocumentNode = (document: RequestDocument): DocumentNode => {
    if (typeof document === 'string') {
        return apolloGql(document)
    }
    return document
}

const useDocumentNode = (document: RequestDocument): DocumentNode =>
    useMemo(() => getDocumentNode(document), [document])

/**
 * Send a query to GraphQL and respond to updates.
 * Wrapper around Apollo `useQuery` that supports `DocumentNode` and `string` types.
 *
 * @param query GraphQL operation payload.
 * @param options Operation variables and request configuration
 * @returns GraphQL response
 */
export function useQuery<TData = any, TVariables = OperationVariables>(
    query: RequestDocument,
    options: QueryHookOptions<TData, TVariables>
): QueryResult<TData, TVariables> {
    const documentNode = useDocumentNode(query)
    return useApolloQuery(documentNode, options)
}

/**
 * Send a mutation to GraphQL and respond to updates.
 * Wrapper around Apollo `useMutation` that supports `DocumentNode` and `string` types.
 *
 * @param mutation GraphQL operation payload.
 * @param options Operation variables and request configuration
 * @returns GraphQL response
 */
export function useMutation<TData = any, TVariables = OperationVariables>(
    mutation: RequestDocument,
    options?: MutationHookOptions<TData, TVariables>
): MutationTuple<TData, TVariables> {
    const documentNode = useDocumentNode(mutation)
    return useApolloMutation(documentNode, options)
}<|MERGE_RESOLUTION|>--- conflicted
+++ resolved
@@ -21,11 +21,8 @@
 import { checkOk } from '../backend/fetch'
 import { createAggregateError } from '../util/errors'
 
-<<<<<<< HEAD
-=======
 import { cache } from './cache'
 
->>>>>>> aaec1239
 /**
  * Use this template string tag for all GraphQL queries.
  */
