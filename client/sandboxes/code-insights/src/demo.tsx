--- conflicted
+++ resolved
@@ -15,11 +15,7 @@
 
 import '@sourcegraph/web/src/SourcegraphWebApp.scss'
 import { lazyComponent } from '@sourcegraph/web/src/util/lazyComponent'
-<<<<<<< HEAD
-import { Route, Switch } from 'react-router'
-=======
 import { Route, Switch, Redirect } from 'react-router'
->>>>>>> 201c4c2f
 import { LayoutRouteProps } from '@sourcegraph/web/src/routes'
 import { authUser } from '@sourcegraph/web/src/search/panels/utils'
 
@@ -78,11 +74,8 @@
                                 )}
                             />
                         ))}
-<<<<<<< HEAD
-=======
 
                         <Redirect to="/insights" />
->>>>>>> 201c4c2f
                         {/* eslint-enable react/jsx-no-bind */}
                     </Switch>
                 </Suspense>
