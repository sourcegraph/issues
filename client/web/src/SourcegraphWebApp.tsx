--- conflicted
+++ resolved
@@ -506,7 +506,6 @@
         const { children, ...props } = this.props
 
         return (
-<<<<<<< HEAD
             <ApolloProvider client={client}>
                 <ErrorBoundary location={null}>
                     <ShortcutProvider>
@@ -548,7 +547,7 @@
                                             showRepogroupHomepage={this.state.showRepogroupHomepage}
                                             showOnboardingTour={this.state.showOnboardingTour}
                                             showSearchContext={this.state.showSearchContext}
-                                            hasUserAddedRepositories={this.state.hasUserAddedRepositories}
+                                            hasUserAddedRepositories={this.hasUserAddedRepositories()}
                                             hasUserAddedExternalServices={this.state.hasUserAddedExternalServices}
                                             showSearchContextManagement={this.state.showSearchContextManagement}
                                             selectedSearchContextSpec={this.getSelectedSearchContextSpec()}
@@ -576,6 +575,7 @@
                                             onUserExternalServicesOrRepositoriesUpdate={
                                                 this.onUserExternalServicesOrRepositoriesUpdate
                                             }
+                                            onSyncedPublicRepositoriesUpdate={this.onSyncedPublicRepositoriesUpdate}
                                             featureFlags={this.state.featureFlags}
                                         />
                                     </CodeHostScopeProvider>
@@ -587,81 +587,6 @@
                             key={2}
                             extensionsController={this.extensionsController}
                             notificationClassNames={notificationClassNames}
-=======
-            <ErrorBoundary location={null}>
-                <ShortcutProvider>
-                    <BrowserRouter key={0}>
-                        <Route
-                            path="/"
-                            render={routeComponentProps => (
-                                <CodeHostScopeProvider authenticatedUser={authenticatedUser}>
-                                    <LayoutWithActivation
-                                        {...props}
-                                        {...routeComponentProps}
-                                        authenticatedUser={authenticatedUser}
-                                        viewerSubject={this.state.viewerSubject}
-                                        settingsCascade={this.state.settingsCascade}
-                                        showBatchChanges={this.props.showBatchChanges}
-                                        // Theme
-                                        isLightTheme={this.isLightTheme()}
-                                        themePreference={this.state.themePreference}
-                                        onThemePreferenceChange={this.onThemePreferenceChange}
-                                        // Search query
-                                        navbarSearchQueryState={this.state.navbarSearchQueryState}
-                                        onNavbarQueryChange={this.onNavbarQueryChange}
-                                        fetchHighlightedFileLineRanges={fetchHighlightedFileLineRanges}
-                                        parsedSearchQuery={this.state.parsedSearchQuery}
-                                        setParsedSearchQuery={this.setParsedSearchQuery}
-                                        patternType={this.state.searchPatternType}
-                                        setPatternType={this.setPatternType}
-                                        caseSensitive={this.state.searchCaseSensitivity}
-                                        setCaseSensitivity={this.setCaseSensitivity}
-                                        versionContext={this.state.versionContext}
-                                        setVersionContext={this.setVersionContext}
-                                        availableVersionContexts={this.state.availableVersionContexts}
-                                        previousVersionContext={this.state.previousVersionContext}
-                                        // Extensions
-                                        platformContext={this.platformContext}
-                                        extensionsController={this.extensionsController}
-                                        telemetryService={eventLogger}
-                                        isSourcegraphDotCom={window.context.sourcegraphDotComMode}
-                                        showRepogroupHomepage={this.state.showRepogroupHomepage}
-                                        showOnboardingTour={this.state.showOnboardingTour}
-                                        showSearchContext={this.state.showSearchContext}
-                                        hasUserAddedRepositories={this.hasUserAddedRepositories()}
-                                        hasUserAddedExternalServices={this.state.hasUserAddedExternalServices}
-                                        showSearchContextManagement={this.state.showSearchContextManagement}
-                                        selectedSearchContextSpec={this.getSelectedSearchContextSpec()}
-                                        setSelectedSearchContextSpec={this.setSelectedSearchContextSpec}
-                                        getUserSearchContextNamespaces={getUserSearchContextNamespaces}
-                                        fetchAutoDefinedSearchContexts={fetchAutoDefinedSearchContexts}
-                                        fetchSearchContexts={fetchSearchContexts}
-                                        fetchSearchContext={fetchSearchContext}
-                                        createSearchContext={createSearchContext}
-                                        updateSearchContext={updateSearchContext}
-                                        deleteSearchContext={deleteSearchContext}
-                                        convertVersionContextToSearchContext={convertVersionContextToSearchContext}
-                                        isSearchContextSpecAvailable={isSearchContextSpecAvailable}
-                                        defaultSearchContextSpec={this.state.defaultSearchContextSpec}
-                                        showEnterpriseHomePanels={this.state.showEnterpriseHomePanels}
-                                        globbing={this.state.globbing}
-                                        showMultilineSearchConsole={this.state.showMultilineSearchConsole}
-                                        showQueryBuilder={this.state.showQueryBuilder}
-                                        enableSmartQuery={this.state.enableSmartQuery}
-                                        enableCodeMonitoring={this.state.enableCodeMonitoring}
-                                        fetchSavedSearches={fetchSavedSearches}
-                                        fetchRecentSearches={fetchRecentSearches}
-                                        fetchRecentFileViews={fetchRecentFileViews}
-                                        streamSearch={aggregateStreamingSearch}
-                                        onUserExternalServicesOrRepositoriesUpdate={
-                                            this.onUserExternalServicesOrRepositoriesUpdate
-                                        }
-                                        onSyncedPublicRepositoriesUpdate={this.onSyncedPublicRepositoriesUpdate}
-                                        featureFlags={this.state.featureFlags}
-                                    />
-                                </CodeHostScopeProvider>
-                            )}
->>>>>>> 80bed311
                         />
                     </ShortcutProvider>
                 </ErrorBoundary>
