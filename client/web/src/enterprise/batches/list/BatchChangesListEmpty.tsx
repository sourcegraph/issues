import React from 'react'

export interface BatchChangesListEmptyProps {
    // Nothing for now.
}

export const BatchChangesListEmpty: React.FunctionComponent<BatchChangesListEmptyProps> = () => (
    <div className="web-content">
        <h2 className="mb-4">Get started with batch changes</h2>
        <h3 className="mb-3">Tutorials to help with your first batch change</h3>
        <div className="row">
            <div className="col-12 col-md-6 mb-2">
                <div className="card h-100 p-2">
                    <div className="card-body d-flex">
                        <FindReplaceIcon className="mr-3" />
                        <div>
                            <h4>
                                <a
                                    href="https://docs.sourcegraph.com/batch_changes/tutorials/search_and_replace_specific_terms"
                                    rel="noopener"
                                >
                                    Finding and replacing code and text
                                </a>
                            </h4>
                            <p className="text-muted mb-0">
                                A Sourcegraph query plus a simple <code>sed</code> command creates changesets required
                                to manage a large scale change.
                            </p>
                        </div>
                    </div>
                </div>
            </div>
            <div className="col-12 col-md-6 mb-2">
                <div className="card h-100 p-2">
                    <div className="card-body d-flex">
                        <RefactorCombyIcon className="mr-3" />
                        <div>
                            <h4>
                                <a
                                    href="https://docs.sourcegraph.com/batch_changes/tutorials/updating_go_import_statements"
                                    rel="noopener"
                                >
                                    Refactoring with language aware search
                                </a>
                            </h4>
                            <p className="text-muted mb-0">
                                Using{' '}
                                <a href="https://comby.dev/" rel="noopener">
                                    Comby's
                                </a>{' '}
                                language-aware structural search to refactor Go statements to a semantically equivalent,
                                but clearer execution.
                            </p>
                        </div>
                    </div>
                </div>
            </div>
            <div className="col-12 mb-4">
                <p>
                    <a href="https://docs.sourcegraph.com/batch_changes/tutorials" rel="noopener">
                        More tutorials
                    </a>
                </p>
            </div>
        </div>

        <div className="row mb-4">
            <div className="col-12 col-md-4 mb-3">
                <p>
                    <strong>Quickstart</strong>
                </p>
                <p>Create your first Sourcegraph batch change in 10 minutes or less.</p>
                <a href="https://docs.sourcegraph.com/batch_changes/quickstart" rel="noopener">
                    Batch changes quickstart
                </a>
            </div>
            <div className="col-12 col-md-4 mb-3">
                <p>
                    <strong>Introduction</strong>
                </p>
                <p>Learn how Batch Changes enables large-scale code changes across many repositories and code hosts.</p>
                <a
                    href="https://docs.sourcegraph.com/batch_changes/explanations/introduction_to_batch_changes"
                    rel="noopener"
                >
                    Introduction to Batch Changes
                </a>
            </div>
            <div className="col-12 col-md-4 mb-3">
                <p>
                    <strong>Documentation</strong>
                </p>
                <p>
                    Take a look at the{' '}
                    <a
                        href="https://docs.sourcegraph.com/batch_changes/references/batch_spec_yaml_reference"
                        rel="noopener"
                    >
                        batch spec YAML reference
                    </a>
                    , learn about its powerful{' '}
                    <a href="https://docs.sourcegraph.com/batch_changes/references/batch_spec_templating">
                        templating language
                    </a>
                    ,{' '}
                    <a
                        href="https://docs.sourcegraph.com/batch_changes/explanations/permissions_in_batch_changes"
                        rel="noopener"
                    >
                        permissions
                    </a>{' '}
                    and more in the{' '}
                    <a href="https://docs.sourcegraph.com/batch_changes" rel="noopener">
                        Batch Changes documentation
                    </a>
                    .
                </p>
            </div>
        </div>
        <h2>Batch changes demo</h2>
        <p className="text-muted">
            This demo shows how to refactor code and manage changesets across many repositories and multiple code hosts.
        </p>
        <div className="text-center">
            <iframe
                title="Batch Changes demo"
                className="percy-hide chromatic-ignore"
                width="100%"
                height="600"
<<<<<<< HEAD
                src="https://www.youtube-nocookie.com/embed/EfKwKFzOs3E"
=======
                src="https://www.youtube-nocookie.com/embed/eOmiyXIWTCw"
>>>>>>> da569588
                frameBorder="0"
                allow="accelerometer; autoplay; encrypted-media; gyroscope; picture-in-picture"
                allowFullScreen={true}
            />
        </div>
    </div>
)

const FindReplaceIcon: React.FunctionComponent<{ className?: string }> = ({ className }) => (
    <svg
        width="180"
        height="78"
        viewBox="0 0 134 58"
        fill="none"
        className={className}
        xmlns="http://www.w3.org/2000/svg"
    >
        <rect x="10.5" y="0.569092" width="54.9031" height="8" rx="2.07182" fill="#CAD2E2" />
        <rect x="70.5827" y="0.569092" width="21.2361" height="8" rx="2.07182" fill="#CAD2E2" />
        <rect x="96.9984" y="0.569092" width="6.21545" height="8" rx="2.07182" fill="#CAD2E2" />
        <rect x="30.5" y="12.7127" width="71" height="8" rx="2.07182" fill="#CAD2E2" />
        <rect x="30.5" y="24.8564" width="38.8466" height="8" rx="2.07182" fill="#CAD2E2" />
        <rect x="74.5261" y="24.8564" width="38.8466" height="8" rx="2.07182" fill="#F96216" />
        <rect x="30.5" y="37" width="54" height="8" rx="2.07182" fill="#CAD2E2" />
        <rect x="10.5" y="49.1436" width="6.21545" height="8" rx="2.07182" fill="#CAD2E2" />
        <g filter="url(#filter0_d)">
            <rect x="80.6899" y="15.7872" width="44.3626" height="10" rx="2.07182" fill="#00B4F2" />
        </g>
        <defs>
            <filter
                id="filter0_d"
                x="78.6181"
                y="15.7872"
                width="48.5062"
                height="14.1436"
                filterUnits="userSpaceOnUse"
                colorInterpolationFilters="sRGB"
            >
                <feFlood floodOpacity="0" result="BackgroundImageFix" />
                <feColorMatrix in="SourceAlpha" type="matrix" values="0 0 0 0 0 0 0 0 0 0 0 0 0 0 0 0 0 0 127 0" />
                <feOffset dy="2.07182" />
                <feGaussianBlur stdDeviation="1.03591" />
                <feColorMatrix type="matrix" values="0 0 0 0 0 0 0 0 0 0 0 0 0 0 0 0 0 0 0.25 0" />
                <feBlend mode="normal" in2="BackgroundImageFix" result="effect1_dropShadow" />
                <feBlend mode="normal" in="SourceGraphic" in2="effect1_dropShadow" result="shape" />
            </filter>
        </defs>
    </svg>
)

const RefactorCombyIcon: React.FunctionComponent<{ className?: string }> = ({ className }) => (
    <svg
        width="180"
        height="78"
        viewBox="0 0 133 58"
        fill="none"
        className={className}
        xmlns="http://www.w3.org/2000/svg"
    >
        <rect x="15.5" y="0.788292" width="53.935" height="8" rx="2.03528" fill="#CAD2E2" />
        <rect x="74.5233" y="0.788292" width="31.5469" height="8" rx="2.03528" fill="#CAD2E2" />
        <rect x="111.158" y="0.788292" width="6.10585" height="8" rx="2.03528" fill="#CAD2E2" />
        <rect x="25.4979" y="12.8589" width="14.4969" height="8" rx="2.03528" fill="#F96216" />
        <rect x="44.9938" y="12.8589" width="38.1616" height="8" rx="2.03528" fill="#F96216" />
        <rect x="88.1543" y="12.8589" width="21.4955" height="8" rx="2.03528" fill="#00B4F2" />
        <rect x="114.649" y="12.8589" width="6.10585" height="8" rx="2.03528" fill="#F96216" />
        <rect x="25.4979" y="24.9294" width="38.1616" height="8" rx="2.03528" fill="#94D82D" />
        <rect x="68.7476" y="24.9294" width="21.5" height="8" rx="2.03528" fill="#00B4F2" />
        <rect x="95.3359" y="24.9294" width="6.10585" height="8" rx="2.03528" fill="#94D82D" />
        <g filter="url(#filter0_d)">
            <rect x="25.4979" y="37" width="25" height="8" rx="2.03528" fill="#CAD2E2" />
        </g>
        <rect x="15.5" y="49.0706" width="6.10585" height="8" rx="2.03528" fill="#CAD2E2" />
        <defs>
            <filter
                id="filter0_d"
                x="23.4626"
                y="37"
                width="29.0706"
                height="12.0706"
                filterUnits="userSpaceOnUse"
                colorInterpolationFilters="sRGB"
            >
                <feFlood floodOpacity="0" result="BackgroundImageFix" />
                <feColorMatrix in="SourceAlpha" type="matrix" values="0 0 0 0 0 0 0 0 0 0 0 0 0 0 0 0 0 0 127 0" />
                <feOffset dy="2.03528" />
                <feGaussianBlur stdDeviation="1.01764" />
                <feColorMatrix type="matrix" values="0 0 0 0 0 0 0 0 0 0 0 0 0 0 0 0 0 0 0.25 0" />
                <feBlend mode="normal" in2="BackgroundImageFix" result="effect1_dropShadow" />
                <feBlend mode="normal" in="SourceGraphic" in2="effect1_dropShadow" result="shape" />
            </filter>
        </defs>
    </svg>
)<|MERGE_RESOLUTION|>--- conflicted
+++ resolved
@@ -127,11 +127,7 @@
                 className="percy-hide chromatic-ignore"
                 width="100%"
                 height="600"
-<<<<<<< HEAD
-                src="https://www.youtube-nocookie.com/embed/EfKwKFzOs3E"
-=======
                 src="https://www.youtube-nocookie.com/embed/eOmiyXIWTCw"
->>>>>>> da569588
                 frameBorder="0"
                 allow="accelerometer; autoplay; encrypted-media; gyroscope; picture-in-picture"
                 allowFullScreen={true}
