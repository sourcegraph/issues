// Jest Snapshot v1, https://goo.gl/fbAQLP

exports[`CodeMonitoringListPage Code monitoring page with 10 results 1`] = `
<CodeMonitoringPage
  authenticatedUser={
    Object {
      "email": "alice@alice.com",
      "id": "foobar",
      "username": "alice",
    }
  }
  breadcrumbs={
    Array [
      Object {
        "breadcrumb": null,
        "depth": 0,
      },
    ]
  }
  fetchUserCodeMonitors={[Function]}
  history="[History]"
  location="[Location path=/code-monitoring]"
  setBreadcrumb={[Function]}
  settingsCascade={
    Object {
      "final": Object {},
      "subjects": Array [],
    }
  }
  toggleCodeMonitorEnabled={[Function]}
  useBreadcrumb={[Function]}
>
  <div
    className="code-monitoring-page"
  >
    <PageTitle
      title="Code Monitoring"
    />
    <PageHeader
      actions={
        <AnchorLink
          className="btn btn-primary"
          to="/code-monitoring/new"
        >
          <Memo(PlusIcon)
            className="icon-inline"
          />
          Create
        </AnchorLink>
      }
      className="mb-3"
      description={
        <React.Fragment>
          Watch your code for changes and trigger actions to get notifications, send webhooks, and more. 
          <a
            href="https://docs.sourcegraph.com/code_monitoring"
          >
            Learn more.
          </a>
        </React.Fragment>
      }
      path={
        Array [
          Object {
            "icon": [Function],
            "text": "Code monitoring",
          },
        ]
      }
    >
      <header
        className="container mb-3"
      >
        <div>
          <h1
            className="heading"
          >
            <LinkOrSpan
              className="path"
            >
              <span
                className="path"
              >
                <CodeMonitoringLogo
                  className="pathIcon"
                >
                  <svg
                    className="pathIcon"
                    fill="currentColor"
                    height="20"
                    viewBox="0 0 20 20"
                    width="20"
                    xmlns="http://www.w3.org/2000/svg"
                  >
                    <path
                      clipRule="evenodd"
                      d="M18.01 8.01C18.01 8.29 18.23 8.51 18.51 8.51C18.79 8.51 19.01 8.29 19.01 8.01C19.01 4.15 15.87 1 12 1C11.72 1 11.5 1.22 11.5 1.5C11.5 1.78 11.72 2 12 2C15.31 2 18.01 4.7 18.01 8.01ZM16.1801 7.96002C15.9001 7.96002 15.6801 7.74002 15.6801 7.46002C15.6801 5.81002 14.3301 4.46002 12.6801 4.46002C12.4001 4.46002 12.1801 4.24002 12.1801 3.96002C12.1801 3.68002 12.4001 3.46002 12.6801 3.46002C14.8901 3.46002 16.6801 5.25002 16.6801 7.46002C16.6801 7.74002 16.4601 7.96002 16.1801 7.96002ZM4.83996 6.79999L13.34 15.3C12.39 15.88 11.29 16.18 10.15 16.18C8.49996 16.18 6.93996 15.54 5.76996 14.37C4.59996 13.2 3.94996 11.65 3.94996 9.98999C3.94996 8.84999 4.25996 7.74999 4.83996 6.79999ZM4.70996 4.54999C1.70996 7.54999 1.70996 12.43 4.70996 15.43C6.20996 16.93 8.17996 17.68 10.15 17.68C12.12 17.68 14.09 16.93 15.59 15.43L4.70996 4.54999ZM4 16.14C3.7 15.84 3.43 15.52 3.18 15.18L2.89 15.69L1 18.97H4.79H8.59L8.31 18.49C6.69 18.14 5.2 17.34 4 16.14ZM13.85 8.04999C13.85 9.01999 13.07 9.79999 12.1 9.79999C11.13 9.79999 10.35 9.01999 10.35 8.04999C10.35 7.07999 11.13 6.29999 12.1 6.29999C13.07 6.29999 13.85 7.07999 13.85 8.04999Z"
                      fillRule="evenodd"
                    />
                  </svg>
                </CodeMonitoringLogo>
                <span
                  className="pathText"
                >
                  Code monitoring
                </span>
              </span>
            </LinkOrSpan>
          </h1>
          <p
            className="description"
          >
            Watch your code for changes and trigger actions to get notifications, send webhooks, and more. 
            <a
              href="https://docs.sourcegraph.com/code_monitoring"
            >
              Learn more.
            </a>
          </p>
        </div>
        <div
          className="actions"
        >
          <AnchorLink
            className="btn btn-primary"
            to="/code-monitoring/new"
          >
            <a
              className="btn btn-primary"
              href="/code-monitoring/new"
            >
              <Memo(PlusIcon)
                className="icon-inline"
              />
              Create
            </a>
          </AnchorLink>
        </div>
      </header>
    </PageHeader>
    <div
      className="d-flex flex-column"
    >
      <div
        className="code-monitoring-page-tabs border-bottom mb-4"
      >
        <div
          className="nav nav-tabs border-bottom-0"
        >
          <div
            className="nav-item"
          >
            <div
              className="nav-link active"
            >
              Code monitors
            </div>
          </div>
        </div>
      </div>
      <div
        className="row mb-5"
      >
        <div
          className="d-flex flex-column col-2 mr-2"
        >
          <h3>
            Filters
          </h3>
          <button
            className="btn text-left btn-primary"
            onClick={[Function]}
            type="button"
          >
            All
          </button>
          <button
            className="btn text-left"
            onClick={[Function]}
            type="button"
          >
            Your code monitors
          </button>
        </div>
        <div
          className="d-flex flex-column w-100 col"
        >
          <h3
            className="mb-2"
          >
            All code monitors
          </h3>
          <Container>
            <div
              className="container"
            >
              <FilteredConnection
                className="filtered-connection__centered-summary"
                cursorPaging={true}
                defaultFirst={10}
                hideSearch={true}
                history="[History]"
                location="[Location path=/code-monitoring]"
                noSummaryIfAllNodesVisible={true}
                nodeComponent={[Function]}
                nodeComponentProps={
                  Object {
                    "authenticatedUser": Object {
                      "email": "alice@alice.com",
                      "id": "foobar",
                      "username": "alice",
                    },
                    "location": "[Location path=/code-monitoring]",
                    "showCodeMonitoringTestEmailButton": false,
                    "toggleCodeMonitorEnabled": [Function],
                  }
                }
                noun="code monitor"
                pluralNoun="code monitors"
                queryConnection={[Function]}
                useURLQuery={true}
              >
                <div
                  className="filtered-connection test-filtered-connection filtered-connection--noncompact filtered-connection__centered-summary"
                >
                  <ConnectionNodes
                    connection={
                      Object {
                        "nodes": Array [
                          Object {
                            "actions": Object {
                              "enabled": true,
                              "id": "test-0",
                              "nodes": Array [
                                Object {
                                  "enabled": true,
                                  "id": "test-action-0 ",
                                  "recipients": Object {
                                    "nodes": Array [
                                      Object {
                                        "id": "baz-0",
                                      },
                                    ],
                                  },
                                },
                              ],
                            },
                            "description": "Test code monitor",
                            "enabled": true,
                            "id": "foo0",
                            "trigger": Object {
                              "id": "test-0",
                              "query": "test",
                            },
                          },
                          Object {
                            "actions": Object {
                              "enabled": true,
                              "id": "test-1",
                              "nodes": Array [
                                Object {
                                  "enabled": true,
                                  "id": "test-action-1 ",
                                  "recipients": Object {
                                    "nodes": Array [
                                      Object {
                                        "id": "baz-1",
                                      },
                                    ],
                                  },
                                },
                              ],
                            },
                            "description": "Second test code monitor",
                            "enabled": true,
                            "id": "foo1",
                            "trigger": Object {
                              "id": "test-1",
                              "query": "test",
                            },
                          },
                          Object {
                            "actions": Object {
                              "enabled": true,
                              "id": "test-2",
                              "nodes": Array [
                                Object {
                                  "enabled": true,
                                  "id": "test-action-2 ",
                                  "recipients": Object {
                                    "nodes": Array [
                                      Object {
                                        "id": "baz-2",
                                      },
                                    ],
                                  },
                                },
                              ],
                            },
                            "description": "Third test code monitor",
                            "enabled": true,
                            "id": "foo2",
                            "trigger": Object {
                              "id": "test-2",
                              "query": "test",
                            },
                          },
                          Object {
                            "actions": Object {
                              "enabled": true,
                              "id": "test-3",
                              "nodes": Array [
                                Object {
                                  "enabled": true,
                                  "id": "test-action-3 ",
                                  "recipients": Object {
                                    "nodes": Array [
                                      Object {
                                        "id": "baz-3",
                                      },
                                    ],
                                  },
                                },
                              ],
                            },
                            "description": "Fourth test code monitor",
                            "enabled": true,
                            "id": "foo3",
                            "trigger": Object {
                              "id": "test-3",
                              "query": "test",
                            },
                          },
                          Object {
                            "actions": Object {
                              "enabled": true,
                              "id": "test-4",
                              "nodes": Array [
                                Object {
                                  "enabled": true,
                                  "id": "test-action-4 ",
                                  "recipients": Object {
                                    "nodes": Array [
                                      Object {
                                        "id": "baz-4",
                                      },
                                    ],
                                  },
                                },
                              ],
                            },
                            "description": "Fifth test code monitor",
                            "enabled": true,
                            "id": "foo4",
                            "trigger": Object {
                              "id": "test-4",
                              "query": "test",
                            },
                          },
                          Object {
                            "actions": Object {
                              "enabled": true,
                              "id": "test-5",
                              "nodes": Array [
                                Object {
                                  "enabled": true,
                                  "id": "test-action-5 ",
                                  "recipients": Object {
                                    "nodes": Array [
                                      Object {
                                        "id": "baz-5",
                                      },
                                    ],
                                  },
                                },
                              ],
                            },
                            "description": "Sixth test code monitor",
                            "enabled": true,
                            "id": "foo5",
                            "trigger": Object {
                              "id": "test-5",
                              "query": "test",
                            },
                          },
                          Object {
                            "actions": Object {
                              "enabled": true,
                              "id": "test-6",
                              "nodes": Array [
                                Object {
                                  "enabled": true,
                                  "id": "test-action-6 ",
                                  "recipients": Object {
                                    "nodes": Array [
                                      Object {
                                        "id": "baz-6",
                                      },
                                    ],
                                  },
                                },
                              ],
                            },
                            "description": "Seventh test code monitor",
                            "enabled": true,
                            "id": "foo6",
                            "trigger": Object {
                              "id": "test-6",
                              "query": "test",
                            },
                          },
                          Object {
                            "actions": Object {
                              "enabled": true,
                              "id": "test-7",
                              "nodes": Array [
                                Object {
                                  "enabled": true,
                                  "id": "test-action-7 ",
                                  "recipients": Object {
                                    "nodes": Array [
                                      Object {
                                        "id": "baz-7",
                                      },
                                    ],
                                  },
                                },
                              ],
                            },
                            "description": "Eighth test code monitor",
                            "enabled": true,
                            "id": "foo7",
                            "trigger": Object {
                              "id": "test-7",
                              "query": "test",
                            },
                          },
                          Object {
                            "actions": Object {
                              "enabled": true,
                              "id": "test-9",
                              "nodes": Array [
                                Object {
                                  "enabled": true,
                                  "id": "test-action-9 ",
                                  "recipients": Object {
                                    "nodes": Array [
                                      Object {
                                        "id": "baz-9",
                                      },
                                    ],
                                  },
                                },
                              ],
                            },
                            "description": "Ninth test code monitor",
                            "enabled": true,
                            "id": "foo9",
                            "trigger": Object {
                              "id": "test-9",
                              "query": "test",
                            },
                          },
                          Object {
                            "actions": Object {
                              "enabled": true,
                              "id": "test-0",
                              "nodes": Array [
                                Object {
                                  "enabled": true,
                                  "id": "test-action-0 ",
                                  "recipients": Object {
                                    "nodes": Array [
                                      Object {
                                        "id": "baz-0",
                                      },
                                    ],
                                  },
                                },
                              ],
                            },
                            "description": "Tenth test code monitor",
                            "enabled": true,
                            "id": "foo10",
                            "trigger": Object {
                              "id": "test-0",
                              "query": "test",
                            },
                          },
                        ],
                        "pageInfo": Object {
                          "endCursor": "foo10",
                          "hasNextPage": false,
                        },
                        "totalCount": 10,
                      }
                    }
                    connectionQuery=""
                    first={10}
                    loading={false}
                    location="[Location path=/code-monitoring]"
                    noSummaryIfAllNodesVisible={true}
                    nodeComponent={[Function]}
                    nodeComponentProps={
                      Object {
                        "authenticatedUser": Object {
                          "email": "alice@alice.com",
                          "id": "foobar",
                          "username": "alice",
                        },
                        "location": "[Location path=/code-monitoring]",
                        "showCodeMonitoringTestEmailButton": false,
                        "toggleCodeMonitorEnabled": [Function],
                      }
                    }
                    noun="code monitor"
                    onShowMore={[Function]}
                    pluralNoun="code monitors"
                    query=""
                  >
                    <div
                      className="filtered-connection__summary-container"
                    />
                    <ul
                      className="filtered-connection__nodes"
                      data-testid="nodes"
                    >
                      <CodeMonitorNode
                        authenticatedUser={
                          Object {
                            "email": "alice@alice.com",
                            "id": "foobar",
                            "username": "alice",
                          }
                        }
                        key="foo0"
                        location="[Location path=/code-monitoring]"
                        node={
                          Object {
                            "actions": Object {
                              "enabled": true,
                              "id": "test-0",
                              "nodes": Array [
                                Object {
                                  "enabled": true,
                                  "id": "test-action-0 ",
                                  "recipients": Object {
                                    "nodes": Array [
                                      Object {
                                        "id": "baz-0",
                                      },
                                    ],
                                  },
                                },
                              ],
                            },
                            "description": "Test code monitor",
                            "enabled": true,
                            "id": "foo0",
                            "trigger": Object {
                              "id": "test-0",
                              "query": "test",
                            },
                          }
                        }
                        showCodeMonitoringTestEmailButton={false}
                        toggleCodeMonitorEnabled={[Function]}
                      >
                        <div
                          className="code-monitoring-node"
                        >
                          <div
                            className="d-flex justify-content-between align-items-center"
                          >
                            <div
                              className="d-flex flex-column"
                            >
                              <div
                                className="font-weight-bold"
                              >
                                <AnchorLink
                                  to="/code-monitoring/foo0"
                                >
                                  <a
                                    href="/code-monitoring/foo0"
                                  >
                                    Test code monitor
                                  </a>
                                </AnchorLink>
                              </div>
                              <div
                                className="d-flex text-muted"
                              >
                                New search result → Sends email notifications
                                 
                              </div>
                            </div>
                            <div
                              className="d-flex"
                            >
                              <div
                                className="code-monitoring-node__toggle-wrapper test-toggle-monitor-enabled"
                              >
                                <Toggle
                                  className="mr-3"
                                  disabled={false}
                                  onClick={[Function]}
                                  value={true}
                                >
                                  <button
                                    aria-checked={true}
                                    className="toggle mr-3"
                                    disabled={false}
                                    onClick={[Function]}
                                    role="switch"
                                    type="button"
                                    value={1}
                                  >
                                    <span
                                      className="toggle__bar toggle__bar--on"
                                    />
                                    <span
                                      className="toggle__knob toggle__knob--on"
                                    />
                                  </button>
                                </Toggle>
                              </div>
                              <AnchorLink
                                className="btn btn-link code-monitoring-node__edit-button"
                                to="/code-monitoring/foo0"
                              >
                                <a
                                  className="btn btn-link code-monitoring-node__edit-button"
                                  href="/code-monitoring/foo0"
                                >
                                  Edit
                                </a>
                              </AnchorLink>
                            </div>
                          </div>
                        </div>
                      </CodeMonitorNode>
                      <CodeMonitorNode
                        authenticatedUser={
                          Object {
                            "email": "alice@alice.com",
                            "id": "foobar",
                            "username": "alice",
                          }
                        }
                        key="foo1"
                        location="[Location path=/code-monitoring]"
                        node={
                          Object {
                            "actions": Object {
                              "enabled": true,
                              "id": "test-1",
                              "nodes": Array [
                                Object {
                                  "enabled": true,
                                  "id": "test-action-1 ",
                                  "recipients": Object {
                                    "nodes": Array [
                                      Object {
                                        "id": "baz-1",
                                      },
                                    ],
                                  },
                                },
                              ],
                            },
                            "description": "Second test code monitor",
                            "enabled": true,
                            "id": "foo1",
                            "trigger": Object {
                              "id": "test-1",
                              "query": "test",
                            },
                          }
                        }
                        showCodeMonitoringTestEmailButton={false}
                        toggleCodeMonitorEnabled={[Function]}
                      >
                        <div
                          className="code-monitoring-node"
                        >
                          <div
                            className="d-flex justify-content-between align-items-center"
                          >
                            <div
                              className="d-flex flex-column"
                            >
                              <div
                                className="font-weight-bold"
                              >
                                <AnchorLink
                                  to="/code-monitoring/foo1"
                                >
                                  <a
                                    href="/code-monitoring/foo1"
                                  >
                                    Second test code monitor
                                  </a>
                                </AnchorLink>
                              </div>
                              <div
                                className="d-flex text-muted"
                              >
                                New search result → Sends email notifications
                                 
                              </div>
                            </div>
                            <div
                              className="d-flex"
                            >
                              <div
                                className="code-monitoring-node__toggle-wrapper test-toggle-monitor-enabled"
                              >
                                <Toggle
                                  className="mr-3"
                                  disabled={false}
                                  onClick={[Function]}
                                  value={true}
                                >
                                  <button
                                    aria-checked={true}
                                    className="toggle mr-3"
                                    disabled={false}
                                    onClick={[Function]}
                                    role="switch"
                                    type="button"
                                    value={1}
                                  >
                                    <span
                                      className="toggle__bar toggle__bar--on"
                                    />
                                    <span
                                      className="toggle__knob toggle__knob--on"
                                    />
                                  </button>
                                </Toggle>
                              </div>
                              <AnchorLink
                                className="btn btn-link code-monitoring-node__edit-button"
                                to="/code-monitoring/foo1"
                              >
                                <a
                                  className="btn btn-link code-monitoring-node__edit-button"
                                  href="/code-monitoring/foo1"
                                >
                                  Edit
                                </a>
                              </AnchorLink>
                            </div>
                          </div>
                        </div>
                      </CodeMonitorNode>
                      <CodeMonitorNode
                        authenticatedUser={
                          Object {
                            "email": "alice@alice.com",
                            "id": "foobar",
                            "username": "alice",
                          }
                        }
                        key="foo2"
                        location="[Location path=/code-monitoring]"
                        node={
                          Object {
                            "actions": Object {
                              "enabled": true,
                              "id": "test-2",
                              "nodes": Array [
                                Object {
                                  "enabled": true,
                                  "id": "test-action-2 ",
                                  "recipients": Object {
                                    "nodes": Array [
                                      Object {
                                        "id": "baz-2",
                                      },
                                    ],
                                  },
                                },
                              ],
                            },
                            "description": "Third test code monitor",
                            "enabled": true,
                            "id": "foo2",
                            "trigger": Object {
                              "id": "test-2",
                              "query": "test",
                            },
                          }
                        }
                        showCodeMonitoringTestEmailButton={false}
                        toggleCodeMonitorEnabled={[Function]}
                      >
                        <div
                          className="code-monitoring-node"
                        >
                          <div
                            className="d-flex justify-content-between align-items-center"
                          >
                            <div
                              className="d-flex flex-column"
                            >
                              <div
                                className="font-weight-bold"
                              >
                                <AnchorLink
                                  to="/code-monitoring/foo2"
                                >
                                  <a
                                    href="/code-monitoring/foo2"
                                  >
                                    Third test code monitor
                                  </a>
                                </AnchorLink>
                              </div>
                              <div
                                className="d-flex text-muted"
                              >
                                New search result → Sends email notifications
                                 
                              </div>
                            </div>
                            <div
                              className="d-flex"
                            >
                              <div
                                className="code-monitoring-node__toggle-wrapper test-toggle-monitor-enabled"
                              >
                                <Toggle
                                  className="mr-3"
                                  disabled={false}
                                  onClick={[Function]}
                                  value={true}
                                >
                                  <button
                                    aria-checked={true}
                                    className="toggle mr-3"
                                    disabled={false}
                                    onClick={[Function]}
                                    role="switch"
                                    type="button"
                                    value={1}
                                  >
                                    <span
                                      className="toggle__bar toggle__bar--on"
                                    />
                                    <span
                                      className="toggle__knob toggle__knob--on"
                                    />
                                  </button>
                                </Toggle>
                              </div>
                              <AnchorLink
                                className="btn btn-link code-monitoring-node__edit-button"
                                to="/code-monitoring/foo2"
                              >
                                <a
                                  className="btn btn-link code-monitoring-node__edit-button"
                                  href="/code-monitoring/foo2"
                                >
                                  Edit
                                </a>
                              </AnchorLink>
                            </div>
                          </div>
                        </div>
                      </CodeMonitorNode>
                      <CodeMonitorNode
                        authenticatedUser={
                          Object {
                            "email": "alice@alice.com",
                            "id": "foobar",
                            "username": "alice",
                          }
                        }
                        key="foo3"
                        location="[Location path=/code-monitoring]"
                        node={
                          Object {
                            "actions": Object {
                              "enabled": true,
                              "id": "test-3",
                              "nodes": Array [
                                Object {
                                  "enabled": true,
                                  "id": "test-action-3 ",
                                  "recipients": Object {
                                    "nodes": Array [
                                      Object {
                                        "id": "baz-3",
                                      },
                                    ],
                                  },
                                },
                              ],
                            },
                            "description": "Fourth test code monitor",
                            "enabled": true,
                            "id": "foo3",
                            "trigger": Object {
                              "id": "test-3",
                              "query": "test",
                            },
                          }
                        }
                        showCodeMonitoringTestEmailButton={false}
                        toggleCodeMonitorEnabled={[Function]}
                      >
                        <div
                          className="code-monitoring-node"
                        >
                          <div
                            className="d-flex justify-content-between align-items-center"
                          >
                            <div
                              className="d-flex flex-column"
                            >
                              <div
                                className="font-weight-bold"
                              >
                                <AnchorLink
                                  to="/code-monitoring/foo3"
                                >
                                  <a
                                    href="/code-monitoring/foo3"
                                  >
                                    Fourth test code monitor
                                  </a>
                                </AnchorLink>
                              </div>
                              <div
                                className="d-flex text-muted"
                              >
                                New search result → Sends email notifications
                                 
                              </div>
                            </div>
                            <div
                              className="d-flex"
                            >
                              <div
                                className="code-monitoring-node__toggle-wrapper test-toggle-monitor-enabled"
                              >
                                <Toggle
                                  className="mr-3"
                                  disabled={false}
                                  onClick={[Function]}
                                  value={true}
                                >
                                  <button
                                    aria-checked={true}
                                    className="toggle mr-3"
                                    disabled={false}
                                    onClick={[Function]}
                                    role="switch"
                                    type="button"
                                    value={1}
                                  >
                                    <span
                                      className="toggle__bar toggle__bar--on"
                                    />
                                    <span
                                      className="toggle__knob toggle__knob--on"
                                    />
                                  </button>
                                </Toggle>
                              </div>
                              <AnchorLink
                                className="btn btn-link code-monitoring-node__edit-button"
                                to="/code-monitoring/foo3"
                              >
                                <a
                                  className="btn btn-link code-monitoring-node__edit-button"
                                  href="/code-monitoring/foo3"
                                >
                                  Edit
                                </a>
                              </AnchorLink>
                            </div>
                          </div>
                        </div>
                      </CodeMonitorNode>
                      <CodeMonitorNode
                        authenticatedUser={
                          Object {
                            "email": "alice@alice.com",
                            "id": "foobar",
                            "username": "alice",
                          }
                        }
                        key="foo4"
                        location="[Location path=/code-monitoring]"
                        node={
                          Object {
                            "actions": Object {
                              "enabled": true,
                              "id": "test-4",
                              "nodes": Array [
                                Object {
                                  "enabled": true,
                                  "id": "test-action-4 ",
                                  "recipients": Object {
                                    "nodes": Array [
                                      Object {
                                        "id": "baz-4",
                                      },
                                    ],
                                  },
                                },
                              ],
                            },
                            "description": "Fifth test code monitor",
                            "enabled": true,
                            "id": "foo4",
                            "trigger": Object {
                              "id": "test-4",
                              "query": "test",
                            },
                          }
                        }
                        showCodeMonitoringTestEmailButton={false}
                        toggleCodeMonitorEnabled={[Function]}
                      >
                        <div
                          className="code-monitoring-node"
                        >
                          <div
                            className="d-flex justify-content-between align-items-center"
                          >
                            <div
                              className="d-flex flex-column"
                            >
                              <div
                                className="font-weight-bold"
                              >
                                <AnchorLink
                                  to="/code-monitoring/foo4"
                                >
                                  <a
                                    href="/code-monitoring/foo4"
                                  >
                                    Fifth test code monitor
                                  </a>
                                </AnchorLink>
                              </div>
                              <div
                                className="d-flex text-muted"
                              >
                                New search result → Sends email notifications
                                 
                              </div>
                            </div>
                            <div
                              className="d-flex"
                            >
                              <div
                                className="code-monitoring-node__toggle-wrapper test-toggle-monitor-enabled"
                              >
                                <Toggle
                                  className="mr-3"
                                  disabled={false}
                                  onClick={[Function]}
                                  value={true}
                                >
                                  <button
                                    aria-checked={true}
                                    className="toggle mr-3"
                                    disabled={false}
                                    onClick={[Function]}
                                    role="switch"
                                    type="button"
                                    value={1}
                                  >
                                    <span
                                      className="toggle__bar toggle__bar--on"
                                    />
                                    <span
                                      className="toggle__knob toggle__knob--on"
                                    />
                                  </button>
                                </Toggle>
                              </div>
                              <AnchorLink
                                className="btn btn-link code-monitoring-node__edit-button"
                                to="/code-monitoring/foo4"
                              >
                                <a
                                  className="btn btn-link code-monitoring-node__edit-button"
                                  href="/code-monitoring/foo4"
                                >
                                  Edit
                                </a>
                              </AnchorLink>
                            </div>
                          </div>
                        </div>
                      </CodeMonitorNode>
                      <CodeMonitorNode
                        authenticatedUser={
                          Object {
                            "email": "alice@alice.com",
                            "id": "foobar",
                            "username": "alice",
                          }
                        }
                        key="foo5"
                        location="[Location path=/code-monitoring]"
                        node={
                          Object {
                            "actions": Object {
                              "enabled": true,
                              "id": "test-5",
                              "nodes": Array [
                                Object {
                                  "enabled": true,
                                  "id": "test-action-5 ",
                                  "recipients": Object {
                                    "nodes": Array [
                                      Object {
                                        "id": "baz-5",
                                      },
                                    ],
                                  },
                                },
                              ],
                            },
                            "description": "Sixth test code monitor",
                            "enabled": true,
                            "id": "foo5",
                            "trigger": Object {
                              "id": "test-5",
                              "query": "test",
                            },
                          }
                        }
                        showCodeMonitoringTestEmailButton={false}
                        toggleCodeMonitorEnabled={[Function]}
                      >
                        <div
                          className="code-monitoring-node"
                        >
                          <div
                            className="d-flex justify-content-between align-items-center"
                          >
                            <div
                              className="d-flex flex-column"
                            >
                              <div
                                className="font-weight-bold"
                              >
                                <AnchorLink
                                  to="/code-monitoring/foo5"
                                >
                                  <a
                                    href="/code-monitoring/foo5"
                                  >
                                    Sixth test code monitor
                                  </a>
                                </AnchorLink>
                              </div>
                              <div
                                className="d-flex text-muted"
                              >
                                New search result → Sends email notifications
                                 
                              </div>
                            </div>
                            <div
                              className="d-flex"
                            >
                              <div
                                className="code-monitoring-node__toggle-wrapper test-toggle-monitor-enabled"
                              >
                                <Toggle
                                  className="mr-3"
                                  disabled={false}
                                  onClick={[Function]}
                                  value={true}
                                >
                                  <button
                                    aria-checked={true}
                                    className="toggle mr-3"
                                    disabled={false}
                                    onClick={[Function]}
                                    role="switch"
                                    type="button"
                                    value={1}
                                  >
                                    <span
                                      className="toggle__bar toggle__bar--on"
                                    />
                                    <span
                                      className="toggle__knob toggle__knob--on"
                                    />
                                  </button>
                                </Toggle>
                              </div>
                              <AnchorLink
                                className="btn btn-link code-monitoring-node__edit-button"
                                to="/code-monitoring/foo5"
                              >
                                <a
                                  className="btn btn-link code-monitoring-node__edit-button"
                                  href="/code-monitoring/foo5"
                                >
                                  Edit
                                </a>
                              </AnchorLink>
                            </div>
                          </div>
                        </div>
                      </CodeMonitorNode>
                      <CodeMonitorNode
                        authenticatedUser={
                          Object {
                            "email": "alice@alice.com",
                            "id": "foobar",
                            "username": "alice",
                          }
                        }
                        key="foo6"
                        location="[Location path=/code-monitoring]"
                        node={
                          Object {
                            "actions": Object {
                              "enabled": true,
                              "id": "test-6",
                              "nodes": Array [
                                Object {
                                  "enabled": true,
                                  "id": "test-action-6 ",
                                  "recipients": Object {
                                    "nodes": Array [
                                      Object {
                                        "id": "baz-6",
                                      },
                                    ],
                                  },
                                },
                              ],
                            },
                            "description": "Seventh test code monitor",
                            "enabled": true,
                            "id": "foo6",
                            "trigger": Object {
                              "id": "test-6",
                              "query": "test",
                            },
                          }
                        }
                        showCodeMonitoringTestEmailButton={false}
                        toggleCodeMonitorEnabled={[Function]}
                      >
                        <div
                          className="code-monitoring-node"
                        >
                          <div
                            className="d-flex justify-content-between align-items-center"
                          >
                            <div
                              className="d-flex flex-column"
                            >
                              <div
                                className="font-weight-bold"
                              >
                                <AnchorLink
                                  to="/code-monitoring/foo6"
                                >
                                  <a
                                    href="/code-monitoring/foo6"
                                  >
                                    Seventh test code monitor
                                  </a>
                                </AnchorLink>
                              </div>
                              <div
                                className="d-flex text-muted"
                              >
                                New search result → Sends email notifications
                                 
                              </div>
                            </div>
                            <div
                              className="d-flex"
                            >
                              <div
                                className="code-monitoring-node__toggle-wrapper test-toggle-monitor-enabled"
                              >
                                <Toggle
                                  className="mr-3"
                                  disabled={false}
                                  onClick={[Function]}
                                  value={true}
                                >
                                  <button
                                    aria-checked={true}
                                    className="toggle mr-3"
                                    disabled={false}
                                    onClick={[Function]}
                                    role="switch"
                                    type="button"
                                    value={1}
                                  >
                                    <span
                                      className="toggle__bar toggle__bar--on"
                                    />
                                    <span
                                      className="toggle__knob toggle__knob--on"
                                    />
                                  </button>
                                </Toggle>
                              </div>
                              <AnchorLink
                                className="btn btn-link code-monitoring-node__edit-button"
                                to="/code-monitoring/foo6"
                              >
                                <a
                                  className="btn btn-link code-monitoring-node__edit-button"
                                  href="/code-monitoring/foo6"
                                >
                                  Edit
                                </a>
                              </AnchorLink>
                            </div>
                          </div>
                        </div>
                      </CodeMonitorNode>
                      <CodeMonitorNode
                        authenticatedUser={
                          Object {
                            "email": "alice@alice.com",
                            "id": "foobar",
                            "username": "alice",
                          }
                        }
                        key="foo7"
                        location="[Location path=/code-monitoring]"
                        node={
                          Object {
                            "actions": Object {
                              "enabled": true,
                              "id": "test-7",
                              "nodes": Array [
                                Object {
                                  "enabled": true,
                                  "id": "test-action-7 ",
                                  "recipients": Object {
                                    "nodes": Array [
                                      Object {
                                        "id": "baz-7",
                                      },
                                    ],
                                  },
                                },
                              ],
                            },
                            "description": "Eighth test code monitor",
                            "enabled": true,
                            "id": "foo7",
                            "trigger": Object {
                              "id": "test-7",
                              "query": "test",
                            },
                          }
                        }
                        showCodeMonitoringTestEmailButton={false}
                        toggleCodeMonitorEnabled={[Function]}
                      >
                        <div
                          className="code-monitoring-node"
                        >
                          <div
                            className="d-flex justify-content-between align-items-center"
                          >
                            <div
                              className="d-flex flex-column"
                            >
                              <div
                                className="font-weight-bold"
                              >
                                <AnchorLink
                                  to="/code-monitoring/foo7"
                                >
                                  <a
                                    href="/code-monitoring/foo7"
                                  >
                                    Eighth test code monitor
                                  </a>
                                </AnchorLink>
                              </div>
                              <div
                                className="d-flex text-muted"
                              >
                                New search result → Sends email notifications
                                 
                              </div>
                            </div>
                            <div
                              className="d-flex"
                            >
                              <div
                                className="code-monitoring-node__toggle-wrapper test-toggle-monitor-enabled"
                              >
                                <Toggle
                                  className="mr-3"
                                  disabled={false}
                                  onClick={[Function]}
                                  value={true}
                                >
                                  <button
                                    aria-checked={true}
                                    className="toggle mr-3"
                                    disabled={false}
                                    onClick={[Function]}
                                    role="switch"
                                    type="button"
                                    value={1}
                                  >
                                    <span
                                      className="toggle__bar toggle__bar--on"
                                    />
                                    <span
                                      className="toggle__knob toggle__knob--on"
                                    />
                                  </button>
                                </Toggle>
                              </div>
                              <AnchorLink
                                className="btn btn-link code-monitoring-node__edit-button"
                                to="/code-monitoring/foo7"
                              >
                                <a
                                  className="btn btn-link code-monitoring-node__edit-button"
                                  href="/code-monitoring/foo7"
                                >
                                  Edit
                                </a>
                              </AnchorLink>
                            </div>
                          </div>
                        </div>
                      </CodeMonitorNode>
                      <CodeMonitorNode
                        authenticatedUser={
                          Object {
                            "email": "alice@alice.com",
                            "id": "foobar",
                            "username": "alice",
                          }
                        }
                        key="foo9"
                        location="[Location path=/code-monitoring]"
                        node={
                          Object {
                            "actions": Object {
                              "enabled": true,
                              "id": "test-9",
                              "nodes": Array [
                                Object {
                                  "enabled": true,
                                  "id": "test-action-9 ",
                                  "recipients": Object {
                                    "nodes": Array [
                                      Object {
                                        "id": "baz-9",
                                      },
                                    ],
                                  },
                                },
                              ],
                            },
                            "description": "Ninth test code monitor",
                            "enabled": true,
                            "id": "foo9",
                            "trigger": Object {
                              "id": "test-9",
                              "query": "test",
                            },
                          }
                        }
                        showCodeMonitoringTestEmailButton={false}
                        toggleCodeMonitorEnabled={[Function]}
                      >
                        <div
                          className="code-monitoring-node"
                        >
                          <div
                            className="d-flex justify-content-between align-items-center"
                          >
                            <div
                              className="d-flex flex-column"
                            >
                              <div
                                className="font-weight-bold"
                              >
                                <AnchorLink
                                  to="/code-monitoring/foo9"
                                >
                                  <a
                                    href="/code-monitoring/foo9"
                                  >
                                    Ninth test code monitor
                                  </a>
                                </AnchorLink>
                              </div>
                              <div
                                className="d-flex text-muted"
                              >
                                New search result → Sends email notifications
                                 
                              </div>
                            </div>
                            <div
                              className="d-flex"
                            >
                              <div
                                className="code-monitoring-node__toggle-wrapper test-toggle-monitor-enabled"
                              >
                                <Toggle
                                  className="mr-3"
                                  disabled={false}
                                  onClick={[Function]}
                                  value={true}
                                >
                                  <button
                                    aria-checked={true}
                                    className="toggle mr-3"
                                    disabled={false}
                                    onClick={[Function]}
                                    role="switch"
                                    type="button"
                                    value={1}
                                  >
                                    <span
                                      className="toggle__bar toggle__bar--on"
                                    />
                                    <span
                                      className="toggle__knob toggle__knob--on"
                                    />
                                  </button>
                                </Toggle>
                              </div>
                              <AnchorLink
                                className="btn btn-link code-monitoring-node__edit-button"
                                to="/code-monitoring/foo9"
                              >
                                <a
                                  className="btn btn-link code-monitoring-node__edit-button"
                                  href="/code-monitoring/foo9"
                                >
                                  Edit
                                </a>
                              </AnchorLink>
                            </div>
                          </div>
                        </div>
                      </CodeMonitorNode>
                      <CodeMonitorNode
                        authenticatedUser={
                          Object {
                            "email": "alice@alice.com",
                            "id": "foobar",
                            "username": "alice",
                          }
                        }
                        key="foo10"
                        location="[Location path=/code-monitoring]"
                        node={
                          Object {
                            "actions": Object {
                              "enabled": true,
                              "id": "test-0",
                              "nodes": Array [
                                Object {
                                  "enabled": true,
                                  "id": "test-action-0 ",
                                  "recipients": Object {
                                    "nodes": Array [
                                      Object {
                                        "id": "baz-0",
                                      },
                                    ],
                                  },
                                },
                              ],
                            },
                            "description": "Tenth test code monitor",
                            "enabled": true,
                            "id": "foo10",
                            "trigger": Object {
                              "id": "test-0",
                              "query": "test",
                            },
                          }
                        }
                        showCodeMonitoringTestEmailButton={false}
                        toggleCodeMonitorEnabled={[Function]}
                      >
                        <div
                          className="code-monitoring-node"
                        >
                          <div
                            className="d-flex justify-content-between align-items-center"
                          >
                            <div
                              className="d-flex flex-column"
                            >
                              <div
                                className="font-weight-bold"
                              >
                                <AnchorLink
                                  to="/code-monitoring/foo10"
                                >
                                  <a
                                    href="/code-monitoring/foo10"
                                  >
                                    Tenth test code monitor
                                  </a>
                                </AnchorLink>
                              </div>
                              <div
                                className="d-flex text-muted"
                              >
                                New search result → Sends email notifications
                                 
                              </div>
                            </div>
                            <div
                              className="d-flex"
                            >
                              <div
                                className="code-monitoring-node__toggle-wrapper test-toggle-monitor-enabled"
                              >
                                <Toggle
                                  className="mr-3"
                                  disabled={false}
                                  onClick={[Function]}
                                  value={true}
                                >
                                  <button
                                    aria-checked={true}
                                    className="toggle mr-3"
                                    disabled={false}
                                    onClick={[Function]}
                                    role="switch"
                                    type="button"
                                    value={1}
                                  >
                                    <span
                                      className="toggle__bar toggle__bar--on"
                                    />
                                    <span
                                      className="toggle__knob toggle__knob--on"
                                    />
                                  </button>
                                </Toggle>
                              </div>
                              <AnchorLink
                                className="btn btn-link code-monitoring-node__edit-button"
                                to="/code-monitoring/foo10"
                              >
                                <a
                                  className="btn btn-link code-monitoring-node__edit-button"
                                  href="/code-monitoring/foo10"
                                >
                                  Edit
                                </a>
                              </AnchorLink>
                            </div>
                          </div>
                        </div>
                      </CodeMonitorNode>
                    </ul>
                    <div
                      className="filtered-connection__summary-container"
                    >
                      <ConnectionNodesSummary
                        connection={
                          Object {
                            "nodes": Array [
                              Object {
                                "actions": Object {
                                  "enabled": true,
                                  "id": "test-0",
                                  "nodes": Array [
                                    Object {
                                      "enabled": true,
                                      "id": "test-action-0 ",
                                      "recipients": Object {
                                        "nodes": Array [
                                          Object {
                                            "id": "baz-0",
                                          },
                                        ],
                                      },
                                    },
                                  ],
                                },
                                "description": "Test code monitor",
                                "enabled": true,
                                "id": "foo0",
                                "trigger": Object {
                                  "id": "test-0",
                                  "query": "test",
                                },
                              },
                              Object {
                                "actions": Object {
                                  "enabled": true,
                                  "id": "test-1",
                                  "nodes": Array [
                                    Object {
                                      "enabled": true,
                                      "id": "test-action-1 ",
                                      "recipients": Object {
                                        "nodes": Array [
                                          Object {
                                            "id": "baz-1",
                                          },
                                        ],
                                      },
                                    },
                                  ],
                                },
                                "description": "Second test code monitor",
                                "enabled": true,
                                "id": "foo1",
                                "trigger": Object {
                                  "id": "test-1",
                                  "query": "test",
                                },
                              },
                              Object {
                                "actions": Object {
                                  "enabled": true,
                                  "id": "test-2",
                                  "nodes": Array [
                                    Object {
                                      "enabled": true,
                                      "id": "test-action-2 ",
                                      "recipients": Object {
                                        "nodes": Array [
                                          Object {
                                            "id": "baz-2",
                                          },
                                        ],
                                      },
                                    },
                                  ],
                                },
                                "description": "Third test code monitor",
                                "enabled": true,
                                "id": "foo2",
                                "trigger": Object {
                                  "id": "test-2",
                                  "query": "test",
                                },
                              },
                              Object {
                                "actions": Object {
                                  "enabled": true,
                                  "id": "test-3",
                                  "nodes": Array [
                                    Object {
                                      "enabled": true,
                                      "id": "test-action-3 ",
                                      "recipients": Object {
                                        "nodes": Array [
                                          Object {
                                            "id": "baz-3",
                                          },
                                        ],
                                      },
                                    },
                                  ],
                                },
                                "description": "Fourth test code monitor",
                                "enabled": true,
                                "id": "foo3",
                                "trigger": Object {
                                  "id": "test-3",
                                  "query": "test",
                                },
                              },
                              Object {
                                "actions": Object {
                                  "enabled": true,
                                  "id": "test-4",
                                  "nodes": Array [
                                    Object {
                                      "enabled": true,
                                      "id": "test-action-4 ",
                                      "recipients": Object {
                                        "nodes": Array [
                                          Object {
                                            "id": "baz-4",
                                          },
                                        ],
                                      },
                                    },
                                  ],
                                },
                                "description": "Fifth test code monitor",
                                "enabled": true,
                                "id": "foo4",
                                "trigger": Object {
                                  "id": "test-4",
                                  "query": "test",
                                },
                              },
                              Object {
                                "actions": Object {
                                  "enabled": true,
                                  "id": "test-5",
                                  "nodes": Array [
                                    Object {
                                      "enabled": true,
                                      "id": "test-action-5 ",
                                      "recipients": Object {
                                        "nodes": Array [
                                          Object {
                                            "id": "baz-5",
                                          },
                                        ],
                                      },
                                    },
                                  ],
                                },
                                "description": "Sixth test code monitor",
                                "enabled": true,
                                "id": "foo5",
                                "trigger": Object {
                                  "id": "test-5",
                                  "query": "test",
                                },
                              },
                              Object {
                                "actions": Object {
                                  "enabled": true,
                                  "id": "test-6",
                                  "nodes": Array [
                                    Object {
                                      "enabled": true,
                                      "id": "test-action-6 ",
                                      "recipients": Object {
                                        "nodes": Array [
                                          Object {
                                            "id": "baz-6",
                                          },
                                        ],
                                      },
                                    },
                                  ],
                                },
                                "description": "Seventh test code monitor",
                                "enabled": true,
                                "id": "foo6",
                                "trigger": Object {
                                  "id": "test-6",
                                  "query": "test",
                                },
                              },
                              Object {
                                "actions": Object {
                                  "enabled": true,
                                  "id": "test-7",
                                  "nodes": Array [
                                    Object {
                                      "enabled": true,
                                      "id": "test-action-7 ",
                                      "recipients": Object {
                                        "nodes": Array [
                                          Object {
                                            "id": "baz-7",
                                          },
                                        ],
                                      },
                                    },
                                  ],
                                },
                                "description": "Eighth test code monitor",
                                "enabled": true,
                                "id": "foo7",
                                "trigger": Object {
                                  "id": "test-7",
                                  "query": "test",
                                },
                              },
                              Object {
                                "actions": Object {
                                  "enabled": true,
                                  "id": "test-9",
                                  "nodes": Array [
                                    Object {
                                      "enabled": true,
                                      "id": "test-action-9 ",
                                      "recipients": Object {
                                        "nodes": Array [
                                          Object {
                                            "id": "baz-9",
                                          },
                                        ],
                                      },
                                    },
                                  ],
                                },
                                "description": "Ninth test code monitor",
                                "enabled": true,
                                "id": "foo9",
                                "trigger": Object {
                                  "id": "test-9",
                                  "query": "test",
                                },
                              },
                              Object {
                                "actions": Object {
                                  "enabled": true,
                                  "id": "test-0",
                                  "nodes": Array [
                                    Object {
                                      "enabled": true,
                                      "id": "test-action-0 ",
                                      "recipients": Object {
                                        "nodes": Array [
                                          Object {
                                            "id": "baz-0",
                                          },
                                        ],
                                      },
                                    },
                                  ],
                                },
                                "description": "Tenth test code monitor",
                                "enabled": true,
                                "id": "foo10",
                                "trigger": Object {
                                  "id": "test-0",
                                  "query": "test",
                                },
                              },
                            ],
                            "pageInfo": Object {
                              "endCursor": "foo10",
                              "hasNextPage": false,
                            },
                            "totalCount": 10,
                          }
                        }
                        connectionQuery=""
                        hasNextPage={false}
                        noSummaryIfAllNodesVisible={true}
                        noun="code monitor"
                        pluralNoun="code monitors"
                        totalCount={10}
                      />
                    </div>
                  </ConnectionNodes>
                </div>
              </FilteredConnection>
            </div>
          </Container>
        </div>
      </div>
      <div
        className="mt-5"
      >
        We want to hear your feedback!
         
        <a
          href="mailto:feedback@sourcegraph.com"
        >
          Share your thoughts
        </a>
      </div>
    </div>
  </div>
</CodeMonitoringPage>
`;

exports[`CodeMonitoringListPage Code monitoring page with less than 10 results 1`] = `
<CodeMonitoringPage
  authenticatedUser={
    Object {
      "email": "alice@alice.com",
      "id": "foobar",
      "username": "alice",
    }
  }
  breadcrumbs={
    Array [
      Object {
        "breadcrumb": null,
        "depth": 0,
      },
    ]
  }
  fetchUserCodeMonitors={[Function]}
  history="[History]"
  location="[Location path=/code-monitoring]"
  setBreadcrumb={[Function]}
  settingsCascade={
    Object {
      "final": Object {},
      "subjects": Array [],
    }
  }
  toggleCodeMonitorEnabled={[Function]}
  useBreadcrumb={[Function]}
>
  <div
    className="code-monitoring-page"
  >
    <PageTitle
      title="Code Monitoring"
    />
    <PageHeader
      actions={
        <AnchorLink
          className="btn btn-primary"
          to="/code-monitoring/new"
        >
          <Memo(PlusIcon)
            className="icon-inline"
          />
          Create
        </AnchorLink>
      }
      className="mb-3"
      description={
        <React.Fragment>
          Watch your code for changes and trigger actions to get notifications, send webhooks, and more. 
          <a
            href="https://docs.sourcegraph.com/code_monitoring"
          >
            Learn more.
          </a>
        </React.Fragment>
      }
      path={
        Array [
          Object {
            "icon": [Function],
            "text": "Code monitoring",
          },
        ]
      }
    >
      <header
        className="container mb-3"
      >
        <div>
          <h1
            className="heading"
          >
            <LinkOrSpan
              className="path"
            >
              <span
                className="path"
              >
                <CodeMonitoringLogo
                  className="pathIcon"
                >
                  <svg
                    className="pathIcon"
                    fill="currentColor"
                    height="20"
                    viewBox="0 0 20 20"
                    width="20"
                    xmlns="http://www.w3.org/2000/svg"
                  >
                    <path
                      clipRule="evenodd"
                      d="M18.01 8.01C18.01 8.29 18.23 8.51 18.51 8.51C18.79 8.51 19.01 8.29 19.01 8.01C19.01 4.15 15.87 1 12 1C11.72 1 11.5 1.22 11.5 1.5C11.5 1.78 11.72 2 12 2C15.31 2 18.01 4.7 18.01 8.01ZM16.1801 7.96002C15.9001 7.96002 15.6801 7.74002 15.6801 7.46002C15.6801 5.81002 14.3301 4.46002 12.6801 4.46002C12.4001 4.46002 12.1801 4.24002 12.1801 3.96002C12.1801 3.68002 12.4001 3.46002 12.6801 3.46002C14.8901 3.46002 16.6801 5.25002 16.6801 7.46002C16.6801 7.74002 16.4601 7.96002 16.1801 7.96002ZM4.83996 6.79999L13.34 15.3C12.39 15.88 11.29 16.18 10.15 16.18C8.49996 16.18 6.93996 15.54 5.76996 14.37C4.59996 13.2 3.94996 11.65 3.94996 9.98999C3.94996 8.84999 4.25996 7.74999 4.83996 6.79999ZM4.70996 4.54999C1.70996 7.54999 1.70996 12.43 4.70996 15.43C6.20996 16.93 8.17996 17.68 10.15 17.68C12.12 17.68 14.09 16.93 15.59 15.43L4.70996 4.54999ZM4 16.14C3.7 15.84 3.43 15.52 3.18 15.18L2.89 15.69L1 18.97H4.79H8.59L8.31 18.49C6.69 18.14 5.2 17.34 4 16.14ZM13.85 8.04999C13.85 9.01999 13.07 9.79999 12.1 9.79999C11.13 9.79999 10.35 9.01999 10.35 8.04999C10.35 7.07999 11.13 6.29999 12.1 6.29999C13.07 6.29999 13.85 7.07999 13.85 8.04999Z"
                      fillRule="evenodd"
                    />
                  </svg>
                </CodeMonitoringLogo>
                <span
                  className="pathText"
                >
                  Code monitoring
                </span>
              </span>
            </LinkOrSpan>
          </h1>
          <p
            className="description"
          >
            Watch your code for changes and trigger actions to get notifications, send webhooks, and more. 
            <a
              href="https://docs.sourcegraph.com/code_monitoring"
            >
              Learn more.
            </a>
          </p>
        </div>
        <div
          className="actions"
        >
          <AnchorLink
            className="btn btn-primary"
            to="/code-monitoring/new"
          >
            <a
              className="btn btn-primary"
              href="/code-monitoring/new"
            >
              <Memo(PlusIcon)
                className="icon-inline"
              />
              Create
            </a>
          </AnchorLink>
        </div>
      </header>
    </PageHeader>
    <div
      className="d-flex flex-column"
    >
      <div
        className="code-monitoring-page-tabs border-bottom mb-4"
      >
        <div
          className="nav nav-tabs border-bottom-0"
        >
          <div
            className="nav-item"
          >
            <div
              className="nav-link active"
            >
              Code monitors
            </div>
          </div>
        </div>
      </div>
      <div
        className="row mb-5"
      >
        <div
          className="d-flex flex-column col-2 mr-2"
        >
          <h3>
            Filters
          </h3>
          <button
            className="btn text-left btn-primary"
            onClick={[Function]}
            type="button"
          >
            All
          </button>
          <button
            className="btn text-left"
            onClick={[Function]}
            type="button"
          >
            Your code monitors
          </button>
        </div>
        <div
          className="d-flex flex-column w-100 col"
        >
          <h3
            className="mb-2"
          >
            All code monitors
          </h3>
          <Container>
            <div
              className="container"
            >
              <FilteredConnection
                className="filtered-connection__centered-summary"
                cursorPaging={true}
                defaultFirst={10}
                hideSearch={true}
                history="[History]"
                location="[Location path=/code-monitoring]"
                noSummaryIfAllNodesVisible={true}
                nodeComponent={[Function]}
                nodeComponentProps={
                  Object {
                    "authenticatedUser": Object {
                      "email": "alice@alice.com",
                      "id": "foobar",
                      "username": "alice",
                    },
                    "location": "[Location path=/code-monitoring]",
                    "showCodeMonitoringTestEmailButton": false,
                    "toggleCodeMonitorEnabled": [Function],
                  }
                }
                noun="code monitor"
                pluralNoun="code monitors"
                queryConnection={[Function]}
                useURLQuery={true}
              >
                <div
                  className="filtered-connection test-filtered-connection filtered-connection--noncompact filtered-connection__centered-summary"
                >
                  <ConnectionNodes
                    connection={
                      Object {
                        "nodes": Array [
                          Object {
                            "actions": Object {
                              "enabled": true,
                              "id": "test-0",
                              "nodes": Array [
                                Object {
                                  "enabled": true,
                                  "id": "test-action-0 ",
                                  "recipients": Object {
                                    "nodes": Array [
                                      Object {
                                        "id": "baz-0",
                                      },
                                    ],
                                  },
                                },
                              ],
                            },
                            "description": "Test code monitor",
                            "enabled": true,
                            "id": "foo0",
                            "trigger": Object {
                              "id": "test-0",
                              "query": "test",
                            },
                          },
                          Object {
                            "actions": Object {
                              "enabled": true,
                              "id": "test-1",
                              "nodes": Array [
                                Object {
                                  "enabled": true,
                                  "id": "test-action-1 ",
                                  "recipients": Object {
                                    "nodes": Array [
                                      Object {
                                        "id": "baz-1",
                                      },
                                    ],
                                  },
                                },
                              ],
                            },
                            "description": "Second test code monitor",
                            "enabled": true,
                            "id": "foo1",
                            "trigger": Object {
                              "id": "test-1",
                              "query": "test",
                            },
                          },
                          Object {
                            "actions": Object {
                              "enabled": true,
                              "id": "test-2",
                              "nodes": Array [
                                Object {
                                  "enabled": true,
                                  "id": "test-action-2 ",
                                  "recipients": Object {
                                    "nodes": Array [
                                      Object {
                                        "id": "baz-2",
                                      },
                                    ],
                                  },
                                },
                              ],
                            },
                            "description": "Third test code monitor",
                            "enabled": true,
                            "id": "foo2",
                            "trigger": Object {
                              "id": "test-2",
                              "query": "test",
                            },
                          },
                        ],
                        "pageInfo": Object {
                          "endCursor": "foo3",
                          "hasNextPage": false,
                        },
                        "totalCount": 3,
                      }
                    }
                    connectionQuery=""
                    first={10}
                    loading={false}
                    location="[Location path=/code-monitoring]"
                    noSummaryIfAllNodesVisible={true}
                    nodeComponent={[Function]}
                    nodeComponentProps={
                      Object {
                        "authenticatedUser": Object {
                          "email": "alice@alice.com",
                          "id": "foobar",
                          "username": "alice",
                        },
                        "location": "[Location path=/code-monitoring]",
                        "showCodeMonitoringTestEmailButton": false,
                        "toggleCodeMonitorEnabled": [Function],
                      }
                    }
                    noun="code monitor"
                    onShowMore={[Function]}
                    pluralNoun="code monitors"
                    query=""
                  >
                    <div
                      className="filtered-connection__summary-container"
                    />
                    <ul
                      className="filtered-connection__nodes"
                      data-testid="nodes"
                    >
                      <CodeMonitorNode
                        authenticatedUser={
                          Object {
                            "email": "alice@alice.com",
                            "id": "foobar",
                            "username": "alice",
                          }
                        }
                        key="foo0"
                        location="[Location path=/code-monitoring]"
                        node={
                          Object {
                            "actions": Object {
                              "enabled": true,
                              "id": "test-0",
                              "nodes": Array [
                                Object {
                                  "enabled": true,
                                  "id": "test-action-0 ",
                                  "recipients": Object {
                                    "nodes": Array [
                                      Object {
                                        "id": "baz-0",
                                      },
                                    ],
                                  },
                                },
                              ],
                            },
                            "description": "Test code monitor",
                            "enabled": true,
                            "id": "foo0",
                            "trigger": Object {
                              "id": "test-0",
                              "query": "test",
                            },
                          }
                        }
                        showCodeMonitoringTestEmailButton={false}
                        toggleCodeMonitorEnabled={[Function]}
                      >
                        <div
                          className="code-monitoring-node"
                        >
                          <div
                            className="d-flex justify-content-between align-items-center"
                          >
                            <div
                              className="d-flex flex-column"
                            >
                              <div
                                className="font-weight-bold"
                              >
                                <AnchorLink
                                  to="/code-monitoring/foo0"
                                >
                                  <a
                                    href="/code-monitoring/foo0"
                                  >
                                    Test code monitor
                                  </a>
                                </AnchorLink>
                              </div>
                              <div
                                className="d-flex text-muted"
                              >
                                New search result → Sends email notifications
                                 
                              </div>
                            </div>
                            <div
                              className="d-flex"
                            >
                              <div
                                className="code-monitoring-node__toggle-wrapper test-toggle-monitor-enabled"
                              >
                                <Toggle
                                  className="mr-3"
                                  disabled={false}
                                  onClick={[Function]}
                                  value={true}
                                >
                                  <button
                                    aria-checked={true}
                                    className="toggle mr-3"
                                    disabled={false}
                                    onClick={[Function]}
                                    role="switch"
                                    type="button"
                                    value={1}
                                  >
                                    <span
                                      className="toggle__bar toggle__bar--on"
                                    />
                                    <span
                                      className="toggle__knob toggle__knob--on"
                                    />
                                  </button>
                                </Toggle>
                              </div>
                              <AnchorLink
                                className="btn btn-link code-monitoring-node__edit-button"
                                to="/code-monitoring/foo0"
                              >
                                <a
                                  className="btn btn-link code-monitoring-node__edit-button"
                                  href="/code-monitoring/foo0"
                                >
                                  Edit
                                </a>
                              </AnchorLink>
                            </div>
                          </div>
                        </div>
                      </CodeMonitorNode>
                      <CodeMonitorNode
                        authenticatedUser={
                          Object {
                            "email": "alice@alice.com",
                            "id": "foobar",
                            "username": "alice",
                          }
                        }
                        key="foo1"
                        location="[Location path=/code-monitoring]"
                        node={
                          Object {
                            "actions": Object {
                              "enabled": true,
                              "id": "test-1",
                              "nodes": Array [
                                Object {
                                  "enabled": true,
                                  "id": "test-action-1 ",
                                  "recipients": Object {
                                    "nodes": Array [
                                      Object {
                                        "id": "baz-1",
                                      },
                                    ],
                                  },
                                },
                              ],
                            },
                            "description": "Second test code monitor",
                            "enabled": true,
                            "id": "foo1",
                            "trigger": Object {
                              "id": "test-1",
                              "query": "test",
                            },
                          }
                        }
                        showCodeMonitoringTestEmailButton={false}
                        toggleCodeMonitorEnabled={[Function]}
                      >
                        <div
                          className="code-monitoring-node"
                        >
                          <div
                            className="d-flex justify-content-between align-items-center"
                          >
                            <div
                              className="d-flex flex-column"
                            >
                              <div
                                className="font-weight-bold"
                              >
                                <AnchorLink
                                  to="/code-monitoring/foo1"
                                >
                                  <a
                                    href="/code-monitoring/foo1"
                                  >
                                    Second test code monitor
                                  </a>
                                </AnchorLink>
                              </div>
                              <div
                                className="d-flex text-muted"
                              >
                                New search result → Sends email notifications
                                 
                              </div>
                            </div>
                            <div
                              className="d-flex"
                            >
                              <div
                                className="code-monitoring-node__toggle-wrapper test-toggle-monitor-enabled"
                              >
                                <Toggle
                                  className="mr-3"
                                  disabled={false}
                                  onClick={[Function]}
                                  value={true}
                                >
                                  <button
                                    aria-checked={true}
                                    className="toggle mr-3"
                                    disabled={false}
                                    onClick={[Function]}
                                    role="switch"
                                    type="button"
                                    value={1}
                                  >
                                    <span
                                      className="toggle__bar toggle__bar--on"
                                    />
                                    <span
                                      className="toggle__knob toggle__knob--on"
                                    />
                                  </button>
                                </Toggle>
                              </div>
                              <AnchorLink
                                className="btn btn-link code-monitoring-node__edit-button"
                                to="/code-monitoring/foo1"
                              >
                                <a
                                  className="btn btn-link code-monitoring-node__edit-button"
                                  href="/code-monitoring/foo1"
                                >
                                  Edit
                                </a>
                              </AnchorLink>
                            </div>
                          </div>
                        </div>
                      </CodeMonitorNode>
                      <CodeMonitorNode
                        authenticatedUser={
                          Object {
                            "email": "alice@alice.com",
                            "id": "foobar",
                            "username": "alice",
                          }
                        }
                        key="foo2"
                        location="[Location path=/code-monitoring]"
                        node={
                          Object {
                            "actions": Object {
                              "enabled": true,
                              "id": "test-2",
                              "nodes": Array [
                                Object {
                                  "enabled": true,
                                  "id": "test-action-2 ",
                                  "recipients": Object {
                                    "nodes": Array [
                                      Object {
                                        "id": "baz-2",
                                      },
                                    ],
                                  },
                                },
                              ],
                            },
                            "description": "Third test code monitor",
                            "enabled": true,
                            "id": "foo2",
                            "trigger": Object {
                              "id": "test-2",
                              "query": "test",
                            },
                          }
                        }
                        showCodeMonitoringTestEmailButton={false}
                        toggleCodeMonitorEnabled={[Function]}
                      >
                        <div
                          className="code-monitoring-node"
                        >
                          <div
                            className="d-flex justify-content-between align-items-center"
                          >
                            <div
                              className="d-flex flex-column"
                            >
                              <div
                                className="font-weight-bold"
                              >
                                <AnchorLink
                                  to="/code-monitoring/foo2"
                                >
                                  <a
                                    href="/code-monitoring/foo2"
                                  >
                                    Third test code monitor
                                  </a>
                                </AnchorLink>
                              </div>
                              <div
                                className="d-flex text-muted"
                              >
                                New search result → Sends email notifications
                                 
                              </div>
                            </div>
                            <div
                              className="d-flex"
                            >
                              <div
                                className="code-monitoring-node__toggle-wrapper test-toggle-monitor-enabled"
                              >
                                <Toggle
                                  className="mr-3"
                                  disabled={false}
                                  onClick={[Function]}
                                  value={true}
                                >
                                  <button
                                    aria-checked={true}
                                    className="toggle mr-3"
                                    disabled={false}
                                    onClick={[Function]}
                                    role="switch"
                                    type="button"
                                    value={1}
                                  >
                                    <span
                                      className="toggle__bar toggle__bar--on"
                                    />
                                    <span
                                      className="toggle__knob toggle__knob--on"
                                    />
                                  </button>
                                </Toggle>
                              </div>
                              <AnchorLink
                                className="btn btn-link code-monitoring-node__edit-button"
                                to="/code-monitoring/foo2"
                              >
                                <a
                                  className="btn btn-link code-monitoring-node__edit-button"
                                  href="/code-monitoring/foo2"
                                >
                                  Edit
                                </a>
                              </AnchorLink>
                            </div>
                          </div>
                        </div>
                      </CodeMonitorNode>
                    </ul>
                    <div
                      className="filtered-connection__summary-container"
                    >
                      <ConnectionNodesSummary
                        connection={
                          Object {
                            "nodes": Array [
                              Object {
                                "actions": Object {
                                  "enabled": true,
                                  "id": "test-0",
                                  "nodes": Array [
                                    Object {
                                      "enabled": true,
                                      "id": "test-action-0 ",
                                      "recipients": Object {
                                        "nodes": Array [
                                          Object {
                                            "id": "baz-0",
                                          },
                                        ],
                                      },
                                    },
                                  ],
                                },
                                "description": "Test code monitor",
                                "enabled": true,
                                "id": "foo0",
                                "trigger": Object {
                                  "id": "test-0",
                                  "query": "test",
                                },
                              },
                              Object {
                                "actions": Object {
                                  "enabled": true,
                                  "id": "test-1",
                                  "nodes": Array [
                                    Object {
                                      "enabled": true,
                                      "id": "test-action-1 ",
                                      "recipients": Object {
                                        "nodes": Array [
                                          Object {
                                            "id": "baz-1",
                                          },
                                        ],
                                      },
                                    },
                                  ],
                                },
                                "description": "Second test code monitor",
                                "enabled": true,
                                "id": "foo1",
                                "trigger": Object {
                                  "id": "test-1",
                                  "query": "test",
                                },
                              },
                              Object {
                                "actions": Object {
                                  "enabled": true,
                                  "id": "test-2",
                                  "nodes": Array [
                                    Object {
                                      "enabled": true,
                                      "id": "test-action-2 ",
                                      "recipients": Object {
                                        "nodes": Array [
                                          Object {
                                            "id": "baz-2",
                                          },
                                        ],
                                      },
                                    },
                                  ],
                                },
                                "description": "Third test code monitor",
                                "enabled": true,
                                "id": "foo2",
                                "trigger": Object {
                                  "id": "test-2",
                                  "query": "test",
                                },
                              },
                            ],
                            "pageInfo": Object {
                              "endCursor": "foo3",
                              "hasNextPage": false,
                            },
                            "totalCount": 3,
                          }
                        }
                        connectionQuery=""
                        hasNextPage={false}
                        noSummaryIfAllNodesVisible={true}
                        noun="code monitor"
                        pluralNoun="code monitors"
                        totalCount={3}
                      />
                    </div>
                  </ConnectionNodes>
                </div>
              </FilteredConnection>
            </div>
          </Container>
        </div>
      </div>
      <div
        className="mt-5"
      >
        We want to hear your feedback!
         
        <a
          href="mailto:feedback@sourcegraph.com"
        >
          Share your thoughts
        </a>
      </div>
    </div>
  </div>
</CodeMonitoringPage>
`;

exports[`CodeMonitoringListPage Code monitoring page with more than 10 results 1`] = `
<CodeMonitoringPage
  authenticatedUser={
    Object {
      "email": "alice@alice.com",
      "id": "foobar",
      "username": "alice",
    }
  }
  breadcrumbs={
    Array [
      Object {
        "breadcrumb": null,
        "depth": 0,
      },
    ]
  }
  fetchUserCodeMonitors={[Function]}
  history="[History]"
  location="[Location path=/code-monitoring]"
  setBreadcrumb={[Function]}
  settingsCascade={
    Object {
      "final": Object {},
      "subjects": Array [],
    }
  }
  toggleCodeMonitorEnabled={[Function]}
  useBreadcrumb={[Function]}
>
  <div
    className="code-monitoring-page"
  >
    <PageTitle
      title="Code Monitoring"
    />
    <PageHeader
      actions={
        <AnchorLink
          className="btn btn-primary"
          to="/code-monitoring/new"
        >
          <Memo(PlusIcon)
            className="icon-inline"
          />
          Create
        </AnchorLink>
      }
      className="mb-3"
      description={
        <React.Fragment>
          Watch your code for changes and trigger actions to get notifications, send webhooks, and more. 
          <a
            href="https://docs.sourcegraph.com/code_monitoring"
          >
            Learn more.
          </a>
        </React.Fragment>
      }
      path={
        Array [
          Object {
            "icon": [Function],
            "text": "Code monitoring",
          },
        ]
      }
    >
      <header
        className="container mb-3"
      >
        <div>
          <h1
            className="heading"
          >
            <LinkOrSpan
              className="path"
            >
              <span
                className="path"
              >
                <CodeMonitoringLogo
                  className="pathIcon"
                >
                  <svg
                    className="pathIcon"
                    fill="currentColor"
                    height="20"
                    viewBox="0 0 20 20"
                    width="20"
                    xmlns="http://www.w3.org/2000/svg"
                  >
                    <path
                      clipRule="evenodd"
                      d="M18.01 8.01C18.01 8.29 18.23 8.51 18.51 8.51C18.79 8.51 19.01 8.29 19.01 8.01C19.01 4.15 15.87 1 12 1C11.72 1 11.5 1.22 11.5 1.5C11.5 1.78 11.72 2 12 2C15.31 2 18.01 4.7 18.01 8.01ZM16.1801 7.96002C15.9001 7.96002 15.6801 7.74002 15.6801 7.46002C15.6801 5.81002 14.3301 4.46002 12.6801 4.46002C12.4001 4.46002 12.1801 4.24002 12.1801 3.96002C12.1801 3.68002 12.4001 3.46002 12.6801 3.46002C14.8901 3.46002 16.6801 5.25002 16.6801 7.46002C16.6801 7.74002 16.4601 7.96002 16.1801 7.96002ZM4.83996 6.79999L13.34 15.3C12.39 15.88 11.29 16.18 10.15 16.18C8.49996 16.18 6.93996 15.54 5.76996 14.37C4.59996 13.2 3.94996 11.65 3.94996 9.98999C3.94996 8.84999 4.25996 7.74999 4.83996 6.79999ZM4.70996 4.54999C1.70996 7.54999 1.70996 12.43 4.70996 15.43C6.20996 16.93 8.17996 17.68 10.15 17.68C12.12 17.68 14.09 16.93 15.59 15.43L4.70996 4.54999ZM4 16.14C3.7 15.84 3.43 15.52 3.18 15.18L2.89 15.69L1 18.97H4.79H8.59L8.31 18.49C6.69 18.14 5.2 17.34 4 16.14ZM13.85 8.04999C13.85 9.01999 13.07 9.79999 12.1 9.79999C11.13 9.79999 10.35 9.01999 10.35 8.04999C10.35 7.07999 11.13 6.29999 12.1 6.29999C13.07 6.29999 13.85 7.07999 13.85 8.04999Z"
                      fillRule="evenodd"
                    />
                  </svg>
                </CodeMonitoringLogo>
                <span
                  className="pathText"
                >
                  Code monitoring
                </span>
              </span>
            </LinkOrSpan>
          </h1>
          <p
            className="description"
          >
            Watch your code for changes and trigger actions to get notifications, send webhooks, and more. 
            <a
              href="https://docs.sourcegraph.com/code_monitoring"
            >
              Learn more.
            </a>
          </p>
        </div>
        <div
          className="actions"
        >
          <AnchorLink
            className="btn btn-primary"
            to="/code-monitoring/new"
          >
            <a
              className="btn btn-primary"
              href="/code-monitoring/new"
            >
              <Memo(PlusIcon)
                className="icon-inline"
              />
              Create
            </a>
          </AnchorLink>
        </div>
      </header>
    </PageHeader>
    <div
      className="d-flex flex-column"
    >
      <div
        className="code-monitoring-page-tabs border-bottom mb-4"
      >
        <div
          className="nav nav-tabs border-bottom-0"
        >
          <div
            className="nav-item"
          >
            <div
              className="nav-link active"
            >
              Code monitors
            </div>
          </div>
        </div>
      </div>
      <div
        className="row mb-5"
      >
        <div
          className="d-flex flex-column col-2 mr-2"
        >
          <h3>
            Filters
          </h3>
          <button
            className="btn text-left btn-primary"
            onClick={[Function]}
            type="button"
          >
            All
          </button>
          <button
            className="btn text-left"
            onClick={[Function]}
            type="button"
          >
            Your code monitors
          </button>
        </div>
        <div
          className="d-flex flex-column w-100 col"
        >
          <h3
            className="mb-2"
          >
            All code monitors
          </h3>
          <Container>
            <div
              className="container"
            >
              <FilteredConnection
                className="filtered-connection__centered-summary"
                cursorPaging={true}
                defaultFirst={10}
                hideSearch={true}
                history="[History]"
                location="[Location path=/code-monitoring]"
                noSummaryIfAllNodesVisible={true}
                nodeComponent={[Function]}
                nodeComponentProps={
                  Object {
                    "authenticatedUser": Object {
                      "email": "alice@alice.com",
                      "id": "foobar",
                      "username": "alice",
                    },
                    "location": "[Location path=/code-monitoring]",
                    "showCodeMonitoringTestEmailButton": false,
                    "toggleCodeMonitorEnabled": [Function],
                  }
                }
                noun="code monitor"
                pluralNoun="code monitors"
                queryConnection={[Function]}
                useURLQuery={true}
              >
                <div
                  className="filtered-connection test-filtered-connection filtered-connection--noncompact filtered-connection__centered-summary"
                >
                  <ConnectionNodes
                    connection={
                      Object {
                        "nodes": Array [
                          Object {
                            "actions": Object {
                              "enabled": true,
                              "id": "test-0",
                              "nodes": Array [
                                Object {
                                  "enabled": true,
                                  "id": "test-action-0 ",
                                  "recipients": Object {
                                    "nodes": Array [
                                      Object {
                                        "id": "baz-0",
                                      },
                                    ],
                                  },
                                },
                              ],
                            },
                            "description": "Test code monitor",
                            "enabled": true,
                            "id": "foo0",
                            "trigger": Object {
                              "id": "test-0",
                              "query": "test",
                            },
                          },
                          Object {
                            "actions": Object {
                              "enabled": true,
                              "id": "test-1",
                              "nodes": Array [
                                Object {
                                  "enabled": true,
                                  "id": "test-action-1 ",
                                  "recipients": Object {
                                    "nodes": Array [
                                      Object {
                                        "id": "baz-1",
                                      },
                                    ],
                                  },
                                },
                              ],
                            },
                            "description": "Second test code monitor",
                            "enabled": true,
                            "id": "foo1",
                            "trigger": Object {
                              "id": "test-1",
                              "query": "test",
                            },
                          },
                          Object {
                            "actions": Object {
                              "enabled": true,
                              "id": "test-2",
                              "nodes": Array [
                                Object {
                                  "enabled": true,
                                  "id": "test-action-2 ",
                                  "recipients": Object {
                                    "nodes": Array [
                                      Object {
                                        "id": "baz-2",
                                      },
                                    ],
                                  },
                                },
                              ],
                            },
                            "description": "Third test code monitor",
                            "enabled": true,
                            "id": "foo2",
                            "trigger": Object {
                              "id": "test-2",
                              "query": "test",
                            },
                          },
                          Object {
                            "actions": Object {
                              "enabled": true,
                              "id": "test-3",
                              "nodes": Array [
                                Object {
                                  "enabled": true,
                                  "id": "test-action-3 ",
                                  "recipients": Object {
                                    "nodes": Array [
                                      Object {
                                        "id": "baz-3",
                                      },
                                    ],
                                  },
                                },
                              ],
                            },
                            "description": "Fourth test code monitor",
                            "enabled": true,
                            "id": "foo3",
                            "trigger": Object {
                              "id": "test-3",
                              "query": "test",
                            },
                          },
                          Object {
                            "actions": Object {
                              "enabled": true,
                              "id": "test-4",
                              "nodes": Array [
                                Object {
                                  "enabled": true,
                                  "id": "test-action-4 ",
                                  "recipients": Object {
                                    "nodes": Array [
                                      Object {
                                        "id": "baz-4",
                                      },
                                    ],
                                  },
                                },
                              ],
                            },
                            "description": "Fifth test code monitor",
                            "enabled": true,
                            "id": "foo4",
                            "trigger": Object {
                              "id": "test-4",
                              "query": "test",
                            },
                          },
                          Object {
                            "actions": Object {
                              "enabled": true,
                              "id": "test-5",
                              "nodes": Array [
                                Object {
                                  "enabled": true,
                                  "id": "test-action-5 ",
                                  "recipients": Object {
                                    "nodes": Array [
                                      Object {
                                        "id": "baz-5",
                                      },
                                    ],
                                  },
                                },
                              ],
                            },
                            "description": "Sixth test code monitor",
                            "enabled": true,
                            "id": "foo5",
                            "trigger": Object {
                              "id": "test-5",
                              "query": "test",
                            },
                          },
                          Object {
                            "actions": Object {
                              "enabled": true,
                              "id": "test-6",
                              "nodes": Array [
                                Object {
                                  "enabled": true,
                                  "id": "test-action-6 ",
                                  "recipients": Object {
                                    "nodes": Array [
                                      Object {
                                        "id": "baz-6",
                                      },
                                    ],
                                  },
                                },
                              ],
                            },
                            "description": "Seventh test code monitor",
                            "enabled": true,
                            "id": "foo6",
                            "trigger": Object {
                              "id": "test-6",
                              "query": "test",
                            },
                          },
                          Object {
                            "actions": Object {
                              "enabled": true,
                              "id": "test-7",
                              "nodes": Array [
                                Object {
                                  "enabled": true,
                                  "id": "test-action-7 ",
                                  "recipients": Object {
                                    "nodes": Array [
                                      Object {
                                        "id": "baz-7",
                                      },
                                    ],
                                  },
                                },
                              ],
                            },
                            "description": "Eighth test code monitor",
                            "enabled": true,
                            "id": "foo7",
                            "trigger": Object {
                              "id": "test-7",
                              "query": "test",
                            },
                          },
                          Object {
                            "actions": Object {
                              "enabled": true,
                              "id": "test-9",
                              "nodes": Array [
                                Object {
                                  "enabled": true,
                                  "id": "test-action-9 ",
                                  "recipients": Object {
                                    "nodes": Array [
                                      Object {
                                        "id": "baz-9",
                                      },
                                    ],
                                  },
                                },
                              ],
                            },
                            "description": "Ninth test code monitor",
                            "enabled": true,
                            "id": "foo9",
                            "trigger": Object {
                              "id": "test-9",
                              "query": "test",
                            },
                          },
                          Object {
                            "actions": Object {
                              "enabled": true,
                              "id": "test-0",
                              "nodes": Array [
                                Object {
                                  "enabled": true,
                                  "id": "test-action-0 ",
                                  "recipients": Object {
                                    "nodes": Array [
                                      Object {
                                        "id": "baz-0",
                                      },
                                    ],
                                  },
                                },
                              ],
                            },
                            "description": "Tenth test code monitor",
                            "enabled": true,
                            "id": "foo10",
                            "trigger": Object {
                              "id": "test-0",
                              "query": "test",
                            },
                          },
                          Object {
                            "actions": Object {
                              "enabled": true,
                              "id": "test-1",
                              "nodes": Array [
                                Object {
                                  "enabled": true,
                                  "id": "test-action-1 ",
                                  "recipients": Object {
                                    "nodes": Array [
                                      Object {
                                        "id": "baz-1",
                                      },
                                    ],
                                  },
                                },
                              ],
                            },
                            "description": "Eleventh test code monitor",
                            "enabled": true,
                            "id": "foo11",
                            "trigger": Object {
                              "id": "test-1",
                              "query": "test",
                            },
                          },
                          Object {
                            "actions": Object {
                              "enabled": true,
                              "id": "test-2",
                              "nodes": Array [
                                Object {
                                  "enabled": true,
                                  "id": "test-action-2 ",
                                  "recipients": Object {
                                    "nodes": Array [
                                      Object {
                                        "id": "baz-2",
                                      },
                                    ],
                                  },
                                },
                              ],
                            },
                            "description": "Twelfth test code monitor",
                            "enabled": true,
                            "id": "foo12",
                            "trigger": Object {
                              "id": "test-2",
                              "query": "test",
                            },
                          },
                        ],
                        "pageInfo": Object {
                          "endCursor": "foo12",
                          "hasNextPage": true,
                        },
                        "totalCount": 12,
                      }
                    }
                    connectionQuery=""
                    first={10}
                    loading={false}
                    location="[Location path=/code-monitoring]"
                    noSummaryIfAllNodesVisible={true}
                    nodeComponent={[Function]}
                    nodeComponentProps={
                      Object {
                        "authenticatedUser": Object {
                          "email": "alice@alice.com",
                          "id": "foobar",
                          "username": "alice",
                        },
                        "location": "[Location path=/code-monitoring]",
                        "showCodeMonitoringTestEmailButton": false,
                        "toggleCodeMonitorEnabled": [Function],
                      }
                    }
                    noun="code monitor"
                    onShowMore={[Function]}
                    pluralNoun="code monitors"
                    query=""
                  >
                    <div
                      className="filtered-connection__summary-container"
                    />
                    <ul
                      className="filtered-connection__nodes"
                      data-testid="nodes"
                    >
                      <CodeMonitorNode
                        authenticatedUser={
                          Object {
                            "email": "alice@alice.com",
                            "id": "foobar",
                            "username": "alice",
                          }
                        }
                        key="foo0"
                        location="[Location path=/code-monitoring]"
                        node={
                          Object {
                            "actions": Object {
                              "enabled": true,
                              "id": "test-0",
                              "nodes": Array [
                                Object {
                                  "enabled": true,
                                  "id": "test-action-0 ",
                                  "recipients": Object {
                                    "nodes": Array [
                                      Object {
                                        "id": "baz-0",
                                      },
                                    ],
                                  },
                                },
                              ],
                            },
                            "description": "Test code monitor",
                            "enabled": true,
                            "id": "foo0",
                            "trigger": Object {
                              "id": "test-0",
                              "query": "test",
                            },
                          }
                        }
                        showCodeMonitoringTestEmailButton={false}
                        toggleCodeMonitorEnabled={[Function]}
                      >
                        <div
                          className="code-monitoring-node"
                        >
                          <div
                            className="d-flex justify-content-between align-items-center"
                          >
                            <div
                              className="d-flex flex-column"
                            >
                              <div
                                className="font-weight-bold"
                              >
                                <AnchorLink
                                  to="/code-monitoring/foo0"
                                >
                                  <a
                                    href="/code-monitoring/foo0"
                                  >
                                    Test code monitor
                                  </a>
                                </AnchorLink>
                              </div>
                              <div
                                className="d-flex text-muted"
                              >
                                New search result → Sends email notifications
                                 
                              </div>
                            </div>
                            <div
                              className="d-flex"
                            >
                              <div
                                className="code-monitoring-node__toggle-wrapper test-toggle-monitor-enabled"
                              >
                                <Toggle
                                  className="mr-3"
                                  disabled={false}
                                  onClick={[Function]}
                                  value={true}
                                >
                                  <button
                                    aria-checked={true}
                                    className="toggle mr-3"
                                    disabled={false}
                                    onClick={[Function]}
                                    role="switch"
                                    type="button"
                                    value={1}
                                  >
                                    <span
                                      className="toggle__bar toggle__bar--on"
                                    />
                                    <span
                                      className="toggle__knob toggle__knob--on"
                                    />
                                  </button>
                                </Toggle>
                              </div>
                              <AnchorLink
                                className="btn btn-link code-monitoring-node__edit-button"
                                to="/code-monitoring/foo0"
                              >
                                <a
                                  className="btn btn-link code-monitoring-node__edit-button"
                                  href="/code-monitoring/foo0"
                                >
                                  Edit
                                </a>
                              </AnchorLink>
                            </div>
                          </div>
                        </div>
                      </CodeMonitorNode>
                      <CodeMonitorNode
                        authenticatedUser={
                          Object {
                            "email": "alice@alice.com",
                            "id": "foobar",
                            "username": "alice",
                          }
                        }
                        key="foo1"
                        location="[Location path=/code-monitoring]"
                        node={
                          Object {
                            "actions": Object {
                              "enabled": true,
                              "id": "test-1",
                              "nodes": Array [
                                Object {
                                  "enabled": true,
                                  "id": "test-action-1 ",
                                  "recipients": Object {
                                    "nodes": Array [
                                      Object {
                                        "id": "baz-1",
                                      },
                                    ],
                                  },
                                },
                              ],
                            },
                            "description": "Second test code monitor",
                            "enabled": true,
                            "id": "foo1",
                            "trigger": Object {
                              "id": "test-1",
                              "query": "test",
                            },
                          }
                        }
                        showCodeMonitoringTestEmailButton={false}
                        toggleCodeMonitorEnabled={[Function]}
                      >
                        <div
                          className="code-monitoring-node"
                        >
                          <div
                            className="d-flex justify-content-between align-items-center"
                          >
                            <div
                              className="d-flex flex-column"
                            >
                              <div
                                className="font-weight-bold"
                              >
                                <AnchorLink
                                  to="/code-monitoring/foo1"
                                >
                                  <a
                                    href="/code-monitoring/foo1"
                                  >
                                    Second test code monitor
                                  </a>
                                </AnchorLink>
                              </div>
                              <div
                                className="d-flex text-muted"
                              >
                                New search result → Sends email notifications
                                 
                              </div>
                            </div>
                            <div
                              className="d-flex"
                            >
                              <div
                                className="code-monitoring-node__toggle-wrapper test-toggle-monitor-enabled"
                              >
                                <Toggle
                                  className="mr-3"
                                  disabled={false}
                                  onClick={[Function]}
                                  value={true}
                                >
                                  <button
                                    aria-checked={true}
                                    className="toggle mr-3"
                                    disabled={false}
                                    onClick={[Function]}
                                    role="switch"
                                    type="button"
                                    value={1}
                                  >
                                    <span
                                      className="toggle__bar toggle__bar--on"
                                    />
                                    <span
                                      className="toggle__knob toggle__knob--on"
                                    />
                                  </button>
                                </Toggle>
                              </div>
                              <AnchorLink
                                className="btn btn-link code-monitoring-node__edit-button"
                                to="/code-monitoring/foo1"
                              >
                                <a
                                  className="btn btn-link code-monitoring-node__edit-button"
                                  href="/code-monitoring/foo1"
                                >
                                  Edit
                                </a>
                              </AnchorLink>
                            </div>
                          </div>
                        </div>
                      </CodeMonitorNode>
                      <CodeMonitorNode
                        authenticatedUser={
                          Object {
                            "email": "alice@alice.com",
                            "id": "foobar",
                            "username": "alice",
                          }
                        }
                        key="foo2"
                        location="[Location path=/code-monitoring]"
                        node={
                          Object {
                            "actions": Object {
                              "enabled": true,
                              "id": "test-2",
                              "nodes": Array [
                                Object {
                                  "enabled": true,
                                  "id": "test-action-2 ",
                                  "recipients": Object {
                                    "nodes": Array [
                                      Object {
                                        "id": "baz-2",
                                      },
                                    ],
                                  },
                                },
                              ],
                            },
                            "description": "Third test code monitor",
                            "enabled": true,
                            "id": "foo2",
                            "trigger": Object {
                              "id": "test-2",
                              "query": "test",
                            },
                          }
                        }
                        showCodeMonitoringTestEmailButton={false}
                        toggleCodeMonitorEnabled={[Function]}
                      >
                        <div
                          className="code-monitoring-node"
                        >
                          <div
                            className="d-flex justify-content-between align-items-center"
                          >
                            <div
                              className="d-flex flex-column"
                            >
                              <div
                                className="font-weight-bold"
                              >
                                <AnchorLink
                                  to="/code-monitoring/foo2"
                                >
                                  <a
                                    href="/code-monitoring/foo2"
                                  >
                                    Third test code monitor
                                  </a>
                                </AnchorLink>
                              </div>
                              <div
                                className="d-flex text-muted"
                              >
                                New search result → Sends email notifications
                                 
                              </div>
                            </div>
                            <div
                              className="d-flex"
                            >
                              <div
                                className="code-monitoring-node__toggle-wrapper test-toggle-monitor-enabled"
                              >
                                <Toggle
                                  className="mr-3"
                                  disabled={false}
                                  onClick={[Function]}
                                  value={true}
                                >
                                  <button
                                    aria-checked={true}
                                    className="toggle mr-3"
                                    disabled={false}
                                    onClick={[Function]}
                                    role="switch"
                                    type="button"
                                    value={1}
                                  >
                                    <span
                                      className="toggle__bar toggle__bar--on"
                                    />
                                    <span
                                      className="toggle__knob toggle__knob--on"
                                    />
                                  </button>
                                </Toggle>
                              </div>
                              <AnchorLink
                                className="btn btn-link code-monitoring-node__edit-button"
                                to="/code-monitoring/foo2"
                              >
                                <a
                                  className="btn btn-link code-monitoring-node__edit-button"
                                  href="/code-monitoring/foo2"
                                >
                                  Edit
                                </a>
                              </AnchorLink>
                            </div>
                          </div>
                        </div>
                      </CodeMonitorNode>
                      <CodeMonitorNode
                        authenticatedUser={
                          Object {
                            "email": "alice@alice.com",
                            "id": "foobar",
                            "username": "alice",
                          }
                        }
                        key="foo3"
                        location="[Location path=/code-monitoring]"
                        node={
                          Object {
                            "actions": Object {
                              "enabled": true,
                              "id": "test-3",
                              "nodes": Array [
                                Object {
                                  "enabled": true,
                                  "id": "test-action-3 ",
                                  "recipients": Object {
                                    "nodes": Array [
                                      Object {
                                        "id": "baz-3",
                                      },
                                    ],
                                  },
                                },
                              ],
                            },
                            "description": "Fourth test code monitor",
                            "enabled": true,
                            "id": "foo3",
                            "trigger": Object {
                              "id": "test-3",
                              "query": "test",
                            },
                          }
                        }
                        showCodeMonitoringTestEmailButton={false}
                        toggleCodeMonitorEnabled={[Function]}
                      >
                        <div
                          className="code-monitoring-node"
                        >
                          <div
                            className="d-flex justify-content-between align-items-center"
                          >
                            <div
                              className="d-flex flex-column"
                            >
                              <div
                                className="font-weight-bold"
                              >
                                <AnchorLink
                                  to="/code-monitoring/foo3"
                                >
                                  <a
                                    href="/code-monitoring/foo3"
                                  >
                                    Fourth test code monitor
                                  </a>
                                </AnchorLink>
                              </div>
                              <div
                                className="d-flex text-muted"
                              >
                                New search result → Sends email notifications
                                 
                              </div>
                            </div>
                            <div
                              className="d-flex"
                            >
                              <div
                                className="code-monitoring-node__toggle-wrapper test-toggle-monitor-enabled"
                              >
                                <Toggle
                                  className="mr-3"
                                  disabled={false}
                                  onClick={[Function]}
                                  value={true}
                                >
                                  <button
                                    aria-checked={true}
                                    className="toggle mr-3"
                                    disabled={false}
                                    onClick={[Function]}
                                    role="switch"
                                    type="button"
                                    value={1}
                                  >
                                    <span
                                      className="toggle__bar toggle__bar--on"
                                    />
                                    <span
                                      className="toggle__knob toggle__knob--on"
                                    />
                                  </button>
                                </Toggle>
                              </div>
                              <AnchorLink
                                className="btn btn-link code-monitoring-node__edit-button"
                                to="/code-monitoring/foo3"
                              >
                                <a
                                  className="btn btn-link code-monitoring-node__edit-button"
                                  href="/code-monitoring/foo3"
                                >
                                  Edit
                                </a>
                              </AnchorLink>
                            </div>
                          </div>
                        </div>
                      </CodeMonitorNode>
                      <CodeMonitorNode
                        authenticatedUser={
                          Object {
                            "email": "alice@alice.com",
                            "id": "foobar",
                            "username": "alice",
                          }
                        }
                        key="foo4"
                        location="[Location path=/code-monitoring]"
                        node={
                          Object {
                            "actions": Object {
                              "enabled": true,
                              "id": "test-4",
                              "nodes": Array [
                                Object {
                                  "enabled": true,
                                  "id": "test-action-4 ",
                                  "recipients": Object {
                                    "nodes": Array [
                                      Object {
                                        "id": "baz-4",
                                      },
                                    ],
                                  },
                                },
                              ],
                            },
                            "description": "Fifth test code monitor",
                            "enabled": true,
                            "id": "foo4",
                            "trigger": Object {
                              "id": "test-4",
                              "query": "test",
                            },
                          }
                        }
                        showCodeMonitoringTestEmailButton={false}
                        toggleCodeMonitorEnabled={[Function]}
                      >
                        <div
                          className="code-monitoring-node"
                        >
                          <div
                            className="d-flex justify-content-between align-items-center"
                          >
                            <div
                              className="d-flex flex-column"
                            >
                              <div
                                className="font-weight-bold"
                              >
                                <AnchorLink
                                  to="/code-monitoring/foo4"
                                >
                                  <a
                                    href="/code-monitoring/foo4"
                                  >
                                    Fifth test code monitor
                                  </a>
                                </AnchorLink>
                              </div>
                              <div
                                className="d-flex text-muted"
                              >
                                New search result → Sends email notifications
                                 
                              </div>
                            </div>
                            <div
                              className="d-flex"
                            >
                              <div
                                className="code-monitoring-node__toggle-wrapper test-toggle-monitor-enabled"
                              >
                                <Toggle
                                  className="mr-3"
                                  disabled={false}
                                  onClick={[Function]}
                                  value={true}
                                >
                                  <button
                                    aria-checked={true}
                                    className="toggle mr-3"
                                    disabled={false}
                                    onClick={[Function]}
                                    role="switch"
                                    type="button"
                                    value={1}
                                  >
                                    <span
                                      className="toggle__bar toggle__bar--on"
                                    />
                                    <span
                                      className="toggle__knob toggle__knob--on"
                                    />
                                  </button>
                                </Toggle>
                              </div>
                              <AnchorLink
                                className="btn btn-link code-monitoring-node__edit-button"
                                to="/code-monitoring/foo4"
                              >
                                <a
                                  className="btn btn-link code-monitoring-node__edit-button"
                                  href="/code-monitoring/foo4"
                                >
                                  Edit
                                </a>
                              </AnchorLink>
                            </div>
                          </div>
                        </div>
                      </CodeMonitorNode>
                      <CodeMonitorNode
                        authenticatedUser={
                          Object {
                            "email": "alice@alice.com",
                            "id": "foobar",
                            "username": "alice",
                          }
                        }
                        key="foo5"
                        location="[Location path=/code-monitoring]"
                        node={
                          Object {
                            "actions": Object {
                              "enabled": true,
                              "id": "test-5",
                              "nodes": Array [
                                Object {
                                  "enabled": true,
                                  "id": "test-action-5 ",
                                  "recipients": Object {
                                    "nodes": Array [
                                      Object {
                                        "id": "baz-5",
                                      },
                                    ],
                                  },
                                },
                              ],
                            },
                            "description": "Sixth test code monitor",
                            "enabled": true,
                            "id": "foo5",
                            "trigger": Object {
                              "id": "test-5",
                              "query": "test",
                            },
                          }
                        }
                        showCodeMonitoringTestEmailButton={false}
                        toggleCodeMonitorEnabled={[Function]}
                      >
                        <div
                          className="code-monitoring-node"
                        >
                          <div
                            className="d-flex justify-content-between align-items-center"
                          >
                            <div
                              className="d-flex flex-column"
                            >
                              <div
                                className="font-weight-bold"
                              >
                                <AnchorLink
                                  to="/code-monitoring/foo5"
                                >
                                  <a
                                    href="/code-monitoring/foo5"
                                  >
                                    Sixth test code monitor
                                  </a>
                                </AnchorLink>
                              </div>
                              <div
                                className="d-flex text-muted"
                              >
                                New search result → Sends email notifications
                                 
                              </div>
                            </div>
                            <div
                              className="d-flex"
                            >
                              <div
                                className="code-monitoring-node__toggle-wrapper test-toggle-monitor-enabled"
                              >
                                <Toggle
                                  className="mr-3"
                                  disabled={false}
                                  onClick={[Function]}
                                  value={true}
                                >
                                  <button
                                    aria-checked={true}
                                    className="toggle mr-3"
                                    disabled={false}
                                    onClick={[Function]}
                                    role="switch"
                                    type="button"
                                    value={1}
                                  >
                                    <span
                                      className="toggle__bar toggle__bar--on"
                                    />
                                    <span
                                      className="toggle__knob toggle__knob--on"
                                    />
                                  </button>
                                </Toggle>
                              </div>
                              <AnchorLink
                                className="btn btn-link code-monitoring-node__edit-button"
                                to="/code-monitoring/foo5"
                              >
                                <a
                                  className="btn btn-link code-monitoring-node__edit-button"
                                  href="/code-monitoring/foo5"
                                >
                                  Edit
                                </a>
                              </AnchorLink>
                            </div>
                          </div>
                        </div>
                      </CodeMonitorNode>
                      <CodeMonitorNode
                        authenticatedUser={
                          Object {
                            "email": "alice@alice.com",
                            "id": "foobar",
                            "username": "alice",
                          }
                        }
                        key="foo6"
                        location="[Location path=/code-monitoring]"
                        node={
                          Object {
                            "actions": Object {
                              "enabled": true,
                              "id": "test-6",
                              "nodes": Array [
                                Object {
                                  "enabled": true,
                                  "id": "test-action-6 ",
                                  "recipients": Object {
                                    "nodes": Array [
                                      Object {
                                        "id": "baz-6",
                                      },
                                    ],
                                  },
                                },
                              ],
                            },
                            "description": "Seventh test code monitor",
                            "enabled": true,
                            "id": "foo6",
                            "trigger": Object {
                              "id": "test-6",
                              "query": "test",
                            },
                          }
                        }
                        showCodeMonitoringTestEmailButton={false}
                        toggleCodeMonitorEnabled={[Function]}
                      >
                        <div
                          className="code-monitoring-node"
                        >
                          <div
                            className="d-flex justify-content-between align-items-center"
                          >
                            <div
                              className="d-flex flex-column"
                            >
                              <div
                                className="font-weight-bold"
                              >
                                <AnchorLink
                                  to="/code-monitoring/foo6"
                                >
                                  <a
                                    href="/code-monitoring/foo6"
                                  >
                                    Seventh test code monitor
                                  </a>
                                </AnchorLink>
                              </div>
                              <div
                                className="d-flex text-muted"
                              >
                                New search result → Sends email notifications
                                 
                              </div>
                            </div>
                            <div
                              className="d-flex"
                            >
                              <div
                                className="code-monitoring-node__toggle-wrapper test-toggle-monitor-enabled"
                              >
                                <Toggle
                                  className="mr-3"
                                  disabled={false}
                                  onClick={[Function]}
                                  value={true}
                                >
                                  <button
                                    aria-checked={true}
                                    className="toggle mr-3"
                                    disabled={false}
                                    onClick={[Function]}
                                    role="switch"
                                    type="button"
                                    value={1}
                                  >
                                    <span
                                      className="toggle__bar toggle__bar--on"
                                    />
                                    <span
                                      className="toggle__knob toggle__knob--on"
                                    />
                                  </button>
                                </Toggle>
                              </div>
                              <AnchorLink
                                className="btn btn-link code-monitoring-node__edit-button"
                                to="/code-monitoring/foo6"
                              >
                                <a
                                  className="btn btn-link code-monitoring-node__edit-button"
                                  href="/code-monitoring/foo6"
                                >
                                  Edit
                                </a>
                              </AnchorLink>
                            </div>
                          </div>
                        </div>
                      </CodeMonitorNode>
                      <CodeMonitorNode
                        authenticatedUser={
                          Object {
                            "email": "alice@alice.com",
                            "id": "foobar",
                            "username": "alice",
                          }
                        }
                        key="foo7"
                        location="[Location path=/code-monitoring]"
                        node={
                          Object {
                            "actions": Object {
                              "enabled": true,
                              "id": "test-7",
                              "nodes": Array [
                                Object {
                                  "enabled": true,
                                  "id": "test-action-7 ",
                                  "recipients": Object {
                                    "nodes": Array [
                                      Object {
                                        "id": "baz-7",
                                      },
                                    ],
                                  },
                                },
                              ],
                            },
                            "description": "Eighth test code monitor",
                            "enabled": true,
                            "id": "foo7",
                            "trigger": Object {
                              "id": "test-7",
                              "query": "test",
                            },
                          }
                        }
                        showCodeMonitoringTestEmailButton={false}
                        toggleCodeMonitorEnabled={[Function]}
                      >
                        <div
                          className="code-monitoring-node"
                        >
                          <div
                            className="d-flex justify-content-between align-items-center"
                          >
                            <div
                              className="d-flex flex-column"
                            >
                              <div
                                className="font-weight-bold"
                              >
                                <AnchorLink
                                  to="/code-monitoring/foo7"
                                >
                                  <a
                                    href="/code-monitoring/foo7"
                                  >
                                    Eighth test code monitor
                                  </a>
                                </AnchorLink>
                              </div>
                              <div
                                className="d-flex text-muted"
                              >
                                New search result → Sends email notifications
                                 
                              </div>
                            </div>
                            <div
                              className="d-flex"
                            >
                              <div
                                className="code-monitoring-node__toggle-wrapper test-toggle-monitor-enabled"
                              >
                                <Toggle
                                  className="mr-3"
                                  disabled={false}
                                  onClick={[Function]}
                                  value={true}
                                >
                                  <button
                                    aria-checked={true}
                                    className="toggle mr-3"
                                    disabled={false}
                                    onClick={[Function]}
                                    role="switch"
                                    type="button"
                                    value={1}
                                  >
                                    <span
                                      className="toggle__bar toggle__bar--on"
                                    />
                                    <span
                                      className="toggle__knob toggle__knob--on"
                                    />
                                  </button>
                                </Toggle>
                              </div>
                              <AnchorLink
                                className="btn btn-link code-monitoring-node__edit-button"
                                to="/code-monitoring/foo7"
                              >
                                <a
                                  className="btn btn-link code-monitoring-node__edit-button"
                                  href="/code-monitoring/foo7"
                                >
                                  Edit
                                </a>
                              </AnchorLink>
                            </div>
                          </div>
                        </div>
                      </CodeMonitorNode>
                      <CodeMonitorNode
                        authenticatedUser={
                          Object {
                            "email": "alice@alice.com",
                            "id": "foobar",
                            "username": "alice",
                          }
                        }
                        key="foo9"
                        location="[Location path=/code-monitoring]"
                        node={
                          Object {
                            "actions": Object {
                              "enabled": true,
                              "id": "test-9",
                              "nodes": Array [
                                Object {
                                  "enabled": true,
                                  "id": "test-action-9 ",
                                  "recipients": Object {
                                    "nodes": Array [
                                      Object {
                                        "id": "baz-9",
                                      },
                                    ],
                                  },
                                },
                              ],
                            },
                            "description": "Ninth test code monitor",
                            "enabled": true,
                            "id": "foo9",
                            "trigger": Object {
                              "id": "test-9",
                              "query": "test",
                            },
                          }
                        }
                        showCodeMonitoringTestEmailButton={false}
                        toggleCodeMonitorEnabled={[Function]}
                      >
                        <div
                          className="code-monitoring-node"
                        >
                          <div
                            className="d-flex justify-content-between align-items-center"
                          >
                            <div
                              className="d-flex flex-column"
                            >
                              <div
                                className="font-weight-bold"
                              >
                                <AnchorLink
                                  to="/code-monitoring/foo9"
                                >
                                  <a
                                    href="/code-monitoring/foo9"
                                  >
                                    Ninth test code monitor
                                  </a>
                                </AnchorLink>
                              </div>
                              <div
                                className="d-flex text-muted"
                              >
                                New search result → Sends email notifications
                                 
                              </div>
                            </div>
                            <div
                              className="d-flex"
                            >
                              <div
                                className="code-monitoring-node__toggle-wrapper test-toggle-monitor-enabled"
                              >
                                <Toggle
                                  className="mr-3"
                                  disabled={false}
                                  onClick={[Function]}
                                  value={true}
                                >
                                  <button
                                    aria-checked={true}
                                    className="toggle mr-3"
                                    disabled={false}
                                    onClick={[Function]}
                                    role="switch"
                                    type="button"
                                    value={1}
                                  >
                                    <span
                                      className="toggle__bar toggle__bar--on"
                                    />
                                    <span
                                      className="toggle__knob toggle__knob--on"
                                    />
                                  </button>
                                </Toggle>
                              </div>
                              <AnchorLink
                                className="btn btn-link code-monitoring-node__edit-button"
                                to="/code-monitoring/foo9"
                              >
                                <a
                                  className="btn btn-link code-monitoring-node__edit-button"
                                  href="/code-monitoring/foo9"
                                >
                                  Edit
                                </a>
                              </AnchorLink>
                            </div>
                          </div>
                        </div>
                      </CodeMonitorNode>
                      <CodeMonitorNode
                        authenticatedUser={
                          Object {
                            "email": "alice@alice.com",
                            "id": "foobar",
                            "username": "alice",
                          }
                        }
                        key="foo10"
                        location="[Location path=/code-monitoring]"
                        node={
                          Object {
                            "actions": Object {
                              "enabled": true,
                              "id": "test-0",
                              "nodes": Array [
                                Object {
                                  "enabled": true,
                                  "id": "test-action-0 ",
                                  "recipients": Object {
                                    "nodes": Array [
                                      Object {
                                        "id": "baz-0",
                                      },
                                    ],
                                  },
                                },
                              ],
                            },
                            "description": "Tenth test code monitor",
                            "enabled": true,
                            "id": "foo10",
                            "trigger": Object {
                              "id": "test-0",
                              "query": "test",
                            },
                          }
                        }
                        showCodeMonitoringTestEmailButton={false}
                        toggleCodeMonitorEnabled={[Function]}
                      >
                        <div
                          className="code-monitoring-node"
                        >
                          <div
                            className="d-flex justify-content-between align-items-center"
                          >
                            <div
                              className="d-flex flex-column"
                            >
                              <div
                                className="font-weight-bold"
                              >
                                <AnchorLink
                                  to="/code-monitoring/foo10"
                                >
                                  <a
                                    href="/code-monitoring/foo10"
                                  >
                                    Tenth test code monitor
                                  </a>
                                </AnchorLink>
                              </div>
                              <div
                                className="d-flex text-muted"
                              >
                                New search result → Sends email notifications
                                 
                              </div>
                            </div>
                            <div
                              className="d-flex"
                            >
                              <div
                                className="code-monitoring-node__toggle-wrapper test-toggle-monitor-enabled"
                              >
                                <Toggle
                                  className="mr-3"
                                  disabled={false}
                                  onClick={[Function]}
                                  value={true}
                                >
                                  <button
                                    aria-checked={true}
                                    className="toggle mr-3"
                                    disabled={false}
                                    onClick={[Function]}
                                    role="switch"
                                    type="button"
                                    value={1}
                                  >
                                    <span
                                      className="toggle__bar toggle__bar--on"
                                    />
                                    <span
                                      className="toggle__knob toggle__knob--on"
                                    />
                                  </button>
                                </Toggle>
                              </div>
                              <AnchorLink
                                className="btn btn-link code-monitoring-node__edit-button"
                                to="/code-monitoring/foo10"
                              >
                                <a
                                  className="btn btn-link code-monitoring-node__edit-button"
                                  href="/code-monitoring/foo10"
                                >
                                  Edit
                                </a>
                              </AnchorLink>
                            </div>
                          </div>
                        </div>
                      </CodeMonitorNode>
                      <CodeMonitorNode
                        authenticatedUser={
                          Object {
                            "email": "alice@alice.com",
                            "id": "foobar",
                            "username": "alice",
                          }
                        }
                        key="foo11"
                        location="[Location path=/code-monitoring]"
                        node={
                          Object {
                            "actions": Object {
                              "enabled": true,
                              "id": "test-1",
                              "nodes": Array [
                                Object {
                                  "enabled": true,
                                  "id": "test-action-1 ",
                                  "recipients": Object {
                                    "nodes": Array [
                                      Object {
                                        "id": "baz-1",
                                      },
                                    ],
                                  },
                                },
                              ],
                            },
                            "description": "Eleventh test code monitor",
                            "enabled": true,
                            "id": "foo11",
                            "trigger": Object {
                              "id": "test-1",
                              "query": "test",
                            },
                          }
                        }
                        showCodeMonitoringTestEmailButton={false}
                        toggleCodeMonitorEnabled={[Function]}
                      >
                        <div
                          className="code-monitoring-node"
                        >
                          <div
                            className="d-flex justify-content-between align-items-center"
                          >
                            <div
                              className="d-flex flex-column"
                            >
                              <div
                                className="font-weight-bold"
                              >
                                <AnchorLink
                                  to="/code-monitoring/foo11"
                                >
                                  <a
                                    href="/code-monitoring/foo11"
                                  >
                                    Eleventh test code monitor
                                  </a>
                                </AnchorLink>
                              </div>
                              <div
                                className="d-flex text-muted"
                              >
                                New search result → Sends email notifications
                                 
                              </div>
                            </div>
                            <div
                              className="d-flex"
                            >
                              <div
                                className="code-monitoring-node__toggle-wrapper test-toggle-monitor-enabled"
                              >
                                <Toggle
                                  className="mr-3"
                                  disabled={false}
                                  onClick={[Function]}
                                  value={true}
                                >
                                  <button
                                    aria-checked={true}
                                    className="toggle mr-3"
                                    disabled={false}
                                    onClick={[Function]}
                                    role="switch"
                                    type="button"
                                    value={1}
                                  >
                                    <span
                                      className="toggle__bar toggle__bar--on"
                                    />
                                    <span
                                      className="toggle__knob toggle__knob--on"
                                    />
                                  </button>
                                </Toggle>
                              </div>
                              <AnchorLink
                                className="btn btn-link code-monitoring-node__edit-button"
                                to="/code-monitoring/foo11"
                              >
                                <a
                                  className="btn btn-link code-monitoring-node__edit-button"
                                  href="/code-monitoring/foo11"
                                >
                                  Edit
                                </a>
                              </AnchorLink>
                            </div>
                          </div>
                        </div>
                      </CodeMonitorNode>
                      <CodeMonitorNode
                        authenticatedUser={
                          Object {
                            "email": "alice@alice.com",
                            "id": "foobar",
                            "username": "alice",
                          }
                        }
                        key="foo12"
                        location="[Location path=/code-monitoring]"
                        node={
                          Object {
                            "actions": Object {
                              "enabled": true,
                              "id": "test-2",
                              "nodes": Array [
                                Object {
                                  "enabled": true,
                                  "id": "test-action-2 ",
                                  "recipients": Object {
                                    "nodes": Array [
                                      Object {
                                        "id": "baz-2",
                                      },
                                    ],
                                  },
                                },
                              ],
                            },
                            "description": "Twelfth test code monitor",
                            "enabled": true,
                            "id": "foo12",
                            "trigger": Object {
                              "id": "test-2",
                              "query": "test",
                            },
                          }
                        }
                        showCodeMonitoringTestEmailButton={false}
                        toggleCodeMonitorEnabled={[Function]}
                      >
                        <div
                          className="code-monitoring-node"
                        >
                          <div
                            className="d-flex justify-content-between align-items-center"
                          >
                            <div
                              className="d-flex flex-column"
                            >
                              <div
                                className="font-weight-bold"
                              >
                                <AnchorLink
                                  to="/code-monitoring/foo12"
                                >
                                  <a
                                    href="/code-monitoring/foo12"
                                  >
                                    Twelfth test code monitor
                                  </a>
                                </AnchorLink>
                              </div>
                              <div
                                className="d-flex text-muted"
                              >
                                New search result → Sends email notifications
                                 
                              </div>
                            </div>
                            <div
                              className="d-flex"
                            >
                              <div
                                className="code-monitoring-node__toggle-wrapper test-toggle-monitor-enabled"
                              >
                                <Toggle
                                  className="mr-3"
                                  disabled={false}
                                  onClick={[Function]}
                                  value={true}
                                >
                                  <button
                                    aria-checked={true}
                                    className="toggle mr-3"
                                    disabled={false}
                                    onClick={[Function]}
                                    role="switch"
                                    type="button"
                                    value={1}
                                  >
                                    <span
                                      className="toggle__bar toggle__bar--on"
                                    />
                                    <span
                                      className="toggle__knob toggle__knob--on"
                                    />
                                  </button>
                                </Toggle>
                              </div>
                              <AnchorLink
                                className="btn btn-link code-monitoring-node__edit-button"
                                to="/code-monitoring/foo12"
                              >
                                <a
                                  className="btn btn-link code-monitoring-node__edit-button"
                                  href="/code-monitoring/foo12"
                                >
                                  Edit
                                </a>
                              </AnchorLink>
                            </div>
                          </div>
                        </div>
                      </CodeMonitorNode>
                    </ul>
                    <div
                      className="filtered-connection__summary-container"
                    >
<<<<<<< HEAD
                      <small>
                        <span>
                          12
                           
                          code monitors
                           
                          total
                        </span>
                         
                      </small>
                    </p>
                  </ConnectionNodesSummary>
                  <button
                    className="btn btn-sm filtered-connection__show-more btn-link"
                    onClick={[Function]}
                    type="button"
                  >
                    Show more
                  </button>
=======
                      <ConnectionNodesSummary
                        connection={
                          Object {
                            "nodes": Array [
                              Object {
                                "actions": Object {
                                  "enabled": true,
                                  "id": "test-0",
                                  "nodes": Array [
                                    Object {
                                      "enabled": true,
                                      "id": "test-action-0 ",
                                      "recipients": Object {
                                        "nodes": Array [
                                          Object {
                                            "id": "baz-0",
                                          },
                                        ],
                                      },
                                    },
                                  ],
                                },
                                "description": "Test code monitor",
                                "enabled": true,
                                "id": "foo0",
                                "trigger": Object {
                                  "id": "test-0",
                                  "query": "test",
                                },
                              },
                              Object {
                                "actions": Object {
                                  "enabled": true,
                                  "id": "test-1",
                                  "nodes": Array [
                                    Object {
                                      "enabled": true,
                                      "id": "test-action-1 ",
                                      "recipients": Object {
                                        "nodes": Array [
                                          Object {
                                            "id": "baz-1",
                                          },
                                        ],
                                      },
                                    },
                                  ],
                                },
                                "description": "Second test code monitor",
                                "enabled": true,
                                "id": "foo1",
                                "trigger": Object {
                                  "id": "test-1",
                                  "query": "test",
                                },
                              },
                              Object {
                                "actions": Object {
                                  "enabled": true,
                                  "id": "test-2",
                                  "nodes": Array [
                                    Object {
                                      "enabled": true,
                                      "id": "test-action-2 ",
                                      "recipients": Object {
                                        "nodes": Array [
                                          Object {
                                            "id": "baz-2",
                                          },
                                        ],
                                      },
                                    },
                                  ],
                                },
                                "description": "Third test code monitor",
                                "enabled": true,
                                "id": "foo2",
                                "trigger": Object {
                                  "id": "test-2",
                                  "query": "test",
                                },
                              },
                              Object {
                                "actions": Object {
                                  "enabled": true,
                                  "id": "test-3",
                                  "nodes": Array [
                                    Object {
                                      "enabled": true,
                                      "id": "test-action-3 ",
                                      "recipients": Object {
                                        "nodes": Array [
                                          Object {
                                            "id": "baz-3",
                                          },
                                        ],
                                      },
                                    },
                                  ],
                                },
                                "description": "Fourth test code monitor",
                                "enabled": true,
                                "id": "foo3",
                                "trigger": Object {
                                  "id": "test-3",
                                  "query": "test",
                                },
                              },
                              Object {
                                "actions": Object {
                                  "enabled": true,
                                  "id": "test-4",
                                  "nodes": Array [
                                    Object {
                                      "enabled": true,
                                      "id": "test-action-4 ",
                                      "recipients": Object {
                                        "nodes": Array [
                                          Object {
                                            "id": "baz-4",
                                          },
                                        ],
                                      },
                                    },
                                  ],
                                },
                                "description": "Fifth test code monitor",
                                "enabled": true,
                                "id": "foo4",
                                "trigger": Object {
                                  "id": "test-4",
                                  "query": "test",
                                },
                              },
                              Object {
                                "actions": Object {
                                  "enabled": true,
                                  "id": "test-5",
                                  "nodes": Array [
                                    Object {
                                      "enabled": true,
                                      "id": "test-action-5 ",
                                      "recipients": Object {
                                        "nodes": Array [
                                          Object {
                                            "id": "baz-5",
                                          },
                                        ],
                                      },
                                    },
                                  ],
                                },
                                "description": "Sixth test code monitor",
                                "enabled": true,
                                "id": "foo5",
                                "trigger": Object {
                                  "id": "test-5",
                                  "query": "test",
                                },
                              },
                              Object {
                                "actions": Object {
                                  "enabled": true,
                                  "id": "test-6",
                                  "nodes": Array [
                                    Object {
                                      "enabled": true,
                                      "id": "test-action-6 ",
                                      "recipients": Object {
                                        "nodes": Array [
                                          Object {
                                            "id": "baz-6",
                                          },
                                        ],
                                      },
                                    },
                                  ],
                                },
                                "description": "Seventh test code monitor",
                                "enabled": true,
                                "id": "foo6",
                                "trigger": Object {
                                  "id": "test-6",
                                  "query": "test",
                                },
                              },
                              Object {
                                "actions": Object {
                                  "enabled": true,
                                  "id": "test-7",
                                  "nodes": Array [
                                    Object {
                                      "enabled": true,
                                      "id": "test-action-7 ",
                                      "recipients": Object {
                                        "nodes": Array [
                                          Object {
                                            "id": "baz-7",
                                          },
                                        ],
                                      },
                                    },
                                  ],
                                },
                                "description": "Eighth test code monitor",
                                "enabled": true,
                                "id": "foo7",
                                "trigger": Object {
                                  "id": "test-7",
                                  "query": "test",
                                },
                              },
                              Object {
                                "actions": Object {
                                  "enabled": true,
                                  "id": "test-9",
                                  "nodes": Array [
                                    Object {
                                      "enabled": true,
                                      "id": "test-action-9 ",
                                      "recipients": Object {
                                        "nodes": Array [
                                          Object {
                                            "id": "baz-9",
                                          },
                                        ],
                                      },
                                    },
                                  ],
                                },
                                "description": "Ninth test code monitor",
                                "enabled": true,
                                "id": "foo9",
                                "trigger": Object {
                                  "id": "test-9",
                                  "query": "test",
                                },
                              },
                              Object {
                                "actions": Object {
                                  "enabled": true,
                                  "id": "test-0",
                                  "nodes": Array [
                                    Object {
                                      "enabled": true,
                                      "id": "test-action-0 ",
                                      "recipients": Object {
                                        "nodes": Array [
                                          Object {
                                            "id": "baz-0",
                                          },
                                        ],
                                      },
                                    },
                                  ],
                                },
                                "description": "Tenth test code monitor",
                                "enabled": true,
                                "id": "foo10",
                                "trigger": Object {
                                  "id": "test-0",
                                  "query": "test",
                                },
                              },
                              Object {
                                "actions": Object {
                                  "enabled": true,
                                  "id": "test-1",
                                  "nodes": Array [
                                    Object {
                                      "enabled": true,
                                      "id": "test-action-1 ",
                                      "recipients": Object {
                                        "nodes": Array [
                                          Object {
                                            "id": "baz-1",
                                          },
                                        ],
                                      },
                                    },
                                  ],
                                },
                                "description": "Eleventh test code monitor",
                                "enabled": true,
                                "id": "foo11",
                                "trigger": Object {
                                  "id": "test-1",
                                  "query": "test",
                                },
                              },
                              Object {
                                "actions": Object {
                                  "enabled": true,
                                  "id": "test-2",
                                  "nodes": Array [
                                    Object {
                                      "enabled": true,
                                      "id": "test-action-2 ",
                                      "recipients": Object {
                                        "nodes": Array [
                                          Object {
                                            "id": "baz-2",
                                          },
                                        ],
                                      },
                                    },
                                  ],
                                },
                                "description": "Twelfth test code monitor",
                                "enabled": true,
                                "id": "foo12",
                                "trigger": Object {
                                  "id": "test-2",
                                  "query": "test",
                                },
                              },
                            ],
                            "pageInfo": Object {
                              "endCursor": "foo12",
                              "hasNextPage": true,
                            },
                            "totalCount": 12,
                          }
                        }
                        connectionQuery=""
                        hasNextPage={true}
                        noSummaryIfAllNodesVisible={true}
                        noun="code monitor"
                        pluralNoun="code monitors"
                        totalCount={12}
                      >
                        <p
                          className="filtered-connection__summary"
                          data-testid="summary"
                        >
                          <small>
                            <span>
                              12
                               
                              code monitors
                               
                              total
                            </span>
                             
                          </small>
                        </p>
                      </ConnectionNodesSummary>
                      <button
                        className="btn btn-sm filtered-connection__show-more btn-secondary"
                        onClick={[Function]}
                        type="button"
                      >
                        Show more
                      </button>
                    </div>
                  </ConnectionNodes>
>>>>>>> 8ebae78c
                </div>
              </FilteredConnection>
            </div>
          </Container>
        </div>
      </div>
      <div
        className="mt-5"
      >
        We want to hear your feedback!
         
        <a
          href="mailto:feedback@sourcegraph.com"
        >
          Share your thoughts
        </a>
      </div>
    </div>
  </div>
</CodeMonitoringPage>
`;<|MERGE_RESOLUTION|>--- conflicted
+++ resolved
@@ -51,7 +51,7 @@
       className="mb-3"
       description={
         <React.Fragment>
-          Watch your code for changes and trigger actions to get notifications, send webhooks, and more. 
+          Watch your code for changes and trigger actions to get notifications, send webhooks, and more.
           <a
             href="https://docs.sourcegraph.com/code_monitoring"
           >
@@ -110,7 +110,7 @@
           <p
             className="description"
           >
-            Watch your code for changes and trigger actions to get notifications, send webhooks, and more. 
+            Watch your code for changes and trigger actions to get notifications, send webhooks, and more.
             <a
               href="https://docs.sourcegraph.com/code_monitoring"
             >
@@ -592,7 +592,7 @@
                                 className="d-flex text-muted"
                               >
                                 New search result → Sends email notifications
-                                 
+
                               </div>
                             </div>
                             <div
@@ -707,7 +707,7 @@
                                 className="d-flex text-muted"
                               >
                                 New search result → Sends email notifications
-                                 
+
                               </div>
                             </div>
                             <div
@@ -822,7 +822,7 @@
                                 className="d-flex text-muted"
                               >
                                 New search result → Sends email notifications
-                                 
+
                               </div>
                             </div>
                             <div
@@ -937,7 +937,7 @@
                                 className="d-flex text-muted"
                               >
                                 New search result → Sends email notifications
-                                 
+
                               </div>
                             </div>
                             <div
@@ -1052,7 +1052,7 @@
                                 className="d-flex text-muted"
                               >
                                 New search result → Sends email notifications
-                                 
+
                               </div>
                             </div>
                             <div
@@ -1167,7 +1167,7 @@
                                 className="d-flex text-muted"
                               >
                                 New search result → Sends email notifications
-                                 
+
                               </div>
                             </div>
                             <div
@@ -1282,7 +1282,7 @@
                                 className="d-flex text-muted"
                               >
                                 New search result → Sends email notifications
-                                 
+
                               </div>
                             </div>
                             <div
@@ -1397,7 +1397,7 @@
                                 className="d-flex text-muted"
                               >
                                 New search result → Sends email notifications
-                                 
+
                               </div>
                             </div>
                             <div
@@ -1512,7 +1512,7 @@
                                 className="d-flex text-muted"
                               >
                                 New search result → Sends email notifications
-                                 
+
                               </div>
                             </div>
                             <div
@@ -1627,7 +1627,7 @@
                                 className="d-flex text-muted"
                               >
                                 New search result → Sends email notifications
-                                 
+
                               </div>
                             </div>
                             <div
@@ -1970,7 +1970,7 @@
         className="mt-5"
       >
         We want to hear your feedback!
-         
+
         <a
           href="mailto:feedback@sourcegraph.com"
         >
@@ -2033,7 +2033,7 @@
       className="mb-3"
       description={
         <React.Fragment>
-          Watch your code for changes and trigger actions to get notifications, send webhooks, and more. 
+          Watch your code for changes and trigger actions to get notifications, send webhooks, and more.
           <a
             href="https://docs.sourcegraph.com/code_monitoring"
           >
@@ -2092,7 +2092,7 @@
           <p
             className="description"
           >
-            Watch your code for changes and trigger actions to get notifications, send webhooks, and more. 
+            Watch your code for changes and trigger actions to get notifications, send webhooks, and more.
             <a
               href="https://docs.sourcegraph.com/code_monitoring"
             >
@@ -2392,7 +2392,7 @@
                                 className="d-flex text-muted"
                               >
                                 New search result → Sends email notifications
-                                 
+
                               </div>
                             </div>
                             <div
@@ -2507,7 +2507,7 @@
                                 className="d-flex text-muted"
                               >
                                 New search result → Sends email notifications
-                                 
+
                               </div>
                             </div>
                             <div
@@ -2622,7 +2622,7 @@
                                 className="d-flex text-muted"
                               >
                                 New search result → Sends email notifications
-                                 
+
                               </div>
                             </div>
                             <div
@@ -2783,7 +2783,7 @@
         className="mt-5"
       >
         We want to hear your feedback!
-         
+
         <a
           href="mailto:feedback@sourcegraph.com"
         >
@@ -2846,7 +2846,7 @@
       className="mb-3"
       description={
         <React.Fragment>
-          Watch your code for changes and trigger actions to get notifications, send webhooks, and more. 
+          Watch your code for changes and trigger actions to get notifications, send webhooks, and more.
           <a
             href="https://docs.sourcegraph.com/code_monitoring"
           >
@@ -2905,7 +2905,7 @@
           <p
             className="description"
           >
-            Watch your code for changes and trigger actions to get notifications, send webhooks, and more. 
+            Watch your code for changes and trigger actions to get notifications, send webhooks, and more.
             <a
               href="https://docs.sourcegraph.com/code_monitoring"
             >
@@ -3439,7 +3439,7 @@
                                 className="d-flex text-muted"
                               >
                                 New search result → Sends email notifications
-                                 
+
                               </div>
                             </div>
                             <div
@@ -3554,7 +3554,7 @@
                                 className="d-flex text-muted"
                               >
                                 New search result → Sends email notifications
-                                 
+
                               </div>
                             </div>
                             <div
@@ -3669,7 +3669,7 @@
                                 className="d-flex text-muted"
                               >
                                 New search result → Sends email notifications
-                                 
+
                               </div>
                             </div>
                             <div
@@ -3784,7 +3784,7 @@
                                 className="d-flex text-muted"
                               >
                                 New search result → Sends email notifications
-                                 
+
                               </div>
                             </div>
                             <div
@@ -3899,7 +3899,7 @@
                                 className="d-flex text-muted"
                               >
                                 New search result → Sends email notifications
-                                 
+
                               </div>
                             </div>
                             <div
@@ -4014,7 +4014,7 @@
                                 className="d-flex text-muted"
                               >
                                 New search result → Sends email notifications
-                                 
+
                               </div>
                             </div>
                             <div
@@ -4129,7 +4129,7 @@
                                 className="d-flex text-muted"
                               >
                                 New search result → Sends email notifications
-                                 
+
                               </div>
                             </div>
                             <div
@@ -4244,7 +4244,7 @@
                                 className="d-flex text-muted"
                               >
                                 New search result → Sends email notifications
-                                 
+
                               </div>
                             </div>
                             <div
@@ -4359,7 +4359,7 @@
                                 className="d-flex text-muted"
                               >
                                 New search result → Sends email notifications
-                                 
+
                               </div>
                             </div>
                             <div
@@ -4474,7 +4474,7 @@
                                 className="d-flex text-muted"
                               >
                                 New search result → Sends email notifications
-                                 
+
                               </div>
                             </div>
                             <div
@@ -4589,7 +4589,7 @@
                                 className="d-flex text-muted"
                               >
                                 New search result → Sends email notifications
-                                 
+
                               </div>
                             </div>
                             <div
@@ -4704,7 +4704,7 @@
                                 className="d-flex text-muted"
                               >
                                 New search result → Sends email notifications
-                                 
+
                               </div>
                             </div>
                             <div
@@ -4756,27 +4756,6 @@
                     <div
                       className="filtered-connection__summary-container"
                     >
-<<<<<<< HEAD
-                      <small>
-                        <span>
-                          12
-                           
-                          code monitors
-                           
-                          total
-                        </span>
-                         
-                      </small>
-                    </p>
-                  </ConnectionNodesSummary>
-                  <button
-                    className="btn btn-sm filtered-connection__show-more btn-link"
-                    onClick={[Function]}
-                    type="button"
-                  >
-                    Show more
-                  </button>
-=======
                       <ConnectionNodesSummary
                         connection={
                           Object {
@@ -5115,12 +5094,12 @@
                           <small>
                             <span>
                               12
-                               
+
                               code monitors
-                               
+
                               total
                             </span>
-                             
+
                           </small>
                         </p>
                       </ConnectionNodesSummary>
@@ -5133,7 +5112,6 @@
                       </button>
                     </div>
                   </ConnectionNodes>
->>>>>>> 8ebae78c
                 </div>
               </FilteredConnection>
             </div>
@@ -5144,7 +5122,7 @@
         className="mt-5"
       >
         We want to hear your feedback!
-         
+
         <a
           href="mailto:feedback@sourcegraph.com"
         >
