--- conflicted
+++ resolved
@@ -20,13 +20,8 @@
     const Icon = alertIconForType(alert.type)
     const content = (
         <>
-<<<<<<< HEAD
             <Icon className="redesign-d-none icon-inline mr-2 flex-shrink-0" />
-            <Markdown dangerousInnerHTML={renderMarkdown(alert.message)} history={history} />
-=======
-            <Icon className="icon-inline mr-2 flex-shrink-0" />
             <Markdown dangerousInnerHTML={renderMarkdown(alert.message)} />
->>>>>>> e3d0a85e
         </>
     )
     const className = `${commonClassName} alert alert-${alertClassForType(alert.type)} d-flex`
