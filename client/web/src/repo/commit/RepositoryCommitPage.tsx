<<<<<<< HEAD
=======
import { isEqual } from 'lodash'
import * as React from 'react'
import { RouteComponentProps } from 'react-router'
import { merge, Observable, of, Subject, Subscription } from 'rxjs'
import { catchError, distinctUntilChanged, filter, map, switchMap, tap, withLatestFrom } from 'rxjs/operators'

>>>>>>> 41ab4301
import { createHoverifier, HoveredToken, Hoverifier, HoverState } from '@sourcegraph/codeintellify'
import { LoadingSpinner } from '@sourcegraph/react-loading-spinner'
import { ActionItemAction } from '@sourcegraph/shared/src/actions/ActionItem'
import { HoverMerged } from '@sourcegraph/shared/src/api/client/types/hover'
import { ExtensionsControllerProps } from '@sourcegraph/shared/src/extensions/controller'
import { gql } from '@sourcegraph/shared/src/graphql/graphql'
import * as GQL from '@sourcegraph/shared/src/graphql/schema'
import { getHoverActions } from '@sourcegraph/shared/src/hover/actions'
import { HoverContext } from '@sourcegraph/shared/src/hover/HoverOverlay'
import { getModeFromPath } from '@sourcegraph/shared/src/languages'
import { PlatformContextProps } from '@sourcegraph/shared/src/platform/context'
import { TelemetryProps } from '@sourcegraph/shared/src/telemetry/telemetryService'
import { ThemeProps } from '@sourcegraph/shared/src/theme'
import { asError, createAggregateError, ErrorLike, isErrorLike } from '@sourcegraph/shared/src/util/errors'
import { memoizeObservable } from '@sourcegraph/shared/src/util/memoizeObservable'
import { isDefined, property } from '@sourcegraph/shared/src/util/types'
import {
    FileSpec,
    ModeSpec,
    RepoSpec,
    ResolvedRevisionSpec,
    RevisionSpec,
    UIPositionSpec,
} from '@sourcegraph/shared/src/util/url'
<<<<<<< HEAD
import { isEqual } from 'lodash'
import * as React from 'react'
import { RouteComponentProps } from 'react-router'
import { merge, Observable, of, Subject, Subscription } from 'rxjs'
import { catchError, distinctUntilChanged, filter, map, switchMap, tap, withLatestFrom } from 'rxjs/operators'
import { getDocumentHighlights, getHover } from '../../backend/features'
=======

import { getHover, getDocumentHighlights } from '../../backend/features'
>>>>>>> 41ab4301
import { requestGraphQL } from '../../backend/graphql'
import { ErrorAlert } from '../../components/alerts'
import { FileDiffConnection } from '../../components/diff/FileDiffConnection'
import { FileDiffNode } from '../../components/diff/FileDiffNode'
import { FilteredConnectionQueryArguments } from '../../components/FilteredConnection'
import { PageTitle } from '../../components/PageTitle'
import { WebHoverOverlay } from '../../components/shared'
import {
    ExternalLinkFields,
    GitCommitFields,
    RepositoryCommitResult,
    RepositoryCommitVariables,
    RepositoryFields,
    Scalars,
} from '../../graphql-operations'
import { GitCommitNode } from '../commits/GitCommitNode'
import { gitCommitFragment } from '../commits/RepositoryCommitsPage'
import { queryRepositoryComparisonFileDiffs } from '../compare/RepositoryCompareDiffPage'
<<<<<<< HEAD
import { DiffModeSelector } from './DiffModeSelector'
=======
>>>>>>> 41ab4301

const queryCommit = memoizeObservable(
    (args: { repo: Scalars['ID']; revspec: string }): Observable<GitCommitFields> =>
        requestGraphQL<RepositoryCommitResult, RepositoryCommitVariables>(
            gql`
                query RepositoryCommit($repo: ID!, $revspec: String!) {
                    node(id: $repo) {
                        __typename
                        ... on Repository {
                            commit(rev: $revspec) {
                                __typename # necessary so that isErrorLike(x) is false when x: GitCommitFields
                                ...GitCommitFields
                            }
                        }
                    }
                }
                ${gitCommitFragment}
            `,
            args
        ).pipe(
            map(({ data, errors }) => {
                if (!data || !data.node) {
                    throw createAggregateError(errors)
                }
                if (data.node.__typename !== 'Repository') {
                    throw new Error(`Node is a ${data.node.__typename}, not a Repository`)
                }
                if (!data.node.commit) {
                    throw createAggregateError(errors || [new Error('Commit not found')])
                }
                return data.node.commit
            })
        ),
    args => `${args.repo}:${args.revspec}`
)

interface Props
    extends RouteComponentProps<{ revspec: string }>,
        TelemetryProps,
        PlatformContextProps,
        ExtensionsControllerProps,
        ThemeProps {
    repo: RepositoryFields

    onDidUpdateExternalLinks: (externalLinks: ExternalLinkFields[] | undefined) => void
}

export type DiffMode = 'split' | 'unified'

interface State extends HoverState<HoverContext, HoverMerged, ActionItemAction> {
    /** The commit, undefined while loading, or an error. */
    commitOrError?: GitCommitFields | ErrorLike
    /** The visualization mode for file diff */
    diffMode: DiffMode
}

const DIFF_MODE_VISUALIZER = 'diff-mode-visualizer'

/** Displays a commit. */
export class RepositoryCommitPage extends React.Component<Props, State> {
    private componentUpdates = new Subject<Props>()

    /** Emits whenever the ref callback for the hover element is called */
    private hoverOverlayElements = new Subject<HTMLElement | null>()
    private nextOverlayElement = (element: HTMLElement | null): void => this.hoverOverlayElements.next(element)

    /** Emits whenever the ref callback for the hover element is called */
    private repositoryCommitPageElements = new Subject<HTMLElement | null>()
    private nextRepositoryCommitPageElement = (element: HTMLElement | null): void =>
        this.repositoryCommitPageElements.next(element)

    /** Emits when the close button was clicked */
    private closeButtonClicks = new Subject<MouseEvent>()
    private nextCloseButtonClick = (event: MouseEvent): void => this.closeButtonClicks.next(event)
    private subscriptions = new Subscription()
    private hoverifier: Hoverifier<
        RepoSpec & RevisionSpec & FileSpec & ResolvedRevisionSpec,
        HoverMerged,
        ActionItemAction
    >

    constructor(props: Props) {
        super(props)
        this.hoverifier = createHoverifier<
            RepoSpec & RevisionSpec & FileSpec & ResolvedRevisionSpec,
            HoverMerged,
            ActionItemAction
        >({
            closeButtonClicks: this.closeButtonClicks,
            hoverOverlayElements: this.hoverOverlayElements,
            hoverOverlayRerenders: this.componentUpdates.pipe(
                withLatestFrom(this.hoverOverlayElements, this.repositoryCommitPageElements),
                map(([, hoverOverlayElement, repositoryCommitPageElement]) => ({
                    hoverOverlayElement,
                    // The root component element is guaranteed to be rendered after a componentDidUpdate
                    relativeElement: repositoryCommitPageElement!,
                })),
                // Can't reposition HoverOverlay if it wasn't rendered
                filter(property('hoverOverlayElement', isDefined))
            ),
            getHover: hoveredToken => getHover(this.getLSPTextDocumentPositionParams(hoveredToken), this.props),
            getDocumentHighlights: hoveredToken =>
                getDocumentHighlights(this.getLSPTextDocumentPositionParams(hoveredToken), this.props),
            getActions: context => getHoverActions(this.props, context),
            pinningEnabled: true,
        })
        this.subscriptions.add(this.hoverifier)
        this.handleDiffMode = this.handleDiffMode.bind(this)
        this.state = {
            ...this.hoverifier.hoverState,
            diffMode: (localStorage.getItem(DIFF_MODE_VISUALIZER) as DiffMode | null) || 'unified',
        }

        this.subscriptions.add(
            this.hoverifier.hoverStateUpdates.subscribe(update => {
                this.setState(update)
            })
        )
    }

    private getLSPTextDocumentPositionParams(
        hoveredToken: HoveredToken & RepoSpec & RevisionSpec & FileSpec & ResolvedRevisionSpec
    ): RepoSpec & RevisionSpec & ResolvedRevisionSpec & FileSpec & UIPositionSpec & ModeSpec {
        return {
            repoName: hoveredToken.repoName,
            revision: hoveredToken.revision,
            filePath: hoveredToken.filePath,
            commitID: hoveredToken.commitID,
            position: hoveredToken,
            mode: getModeFromPath(hoveredToken.filePath || ''),
        }
    }

    private handleDiffMode(mode: DiffMode): void {
        localStorage.setItem(DIFF_MODE_VISUALIZER, mode)
        this.setState({ diffMode: mode })
    }

    public componentDidMount(): void {
        this.props.telemetryService.logViewEvent('RepositoryCommit')
        this.subscriptions.add(
            this.componentUpdates
                .pipe(
                    distinctUntilChanged(
                        (a, b) => a.repo.id === b.repo.id && a.match.params.revspec === b.match.params.revspec
                    ),
                    switchMap(({ repo, match }) =>
                        merge(
                            of({ commitOrError: undefined }),
                            queryCommit({ repo: repo.id, revspec: match.params.revspec }).pipe(
                                catchError(error => [asError(error)]),
                                map(commitOrError => ({ commitOrError })),
                                tap(({ commitOrError }) => {
                                    if (isErrorLike(commitOrError)) {
                                        this.props.onDidUpdateExternalLinks(undefined)
                                    } else {
                                        this.props.onDidUpdateExternalLinks(commitOrError.externalURLs)
                                    }
                                })
                            )
                        )
                    )
                )
                .subscribe(
                    stateUpdate => this.setState(stateUpdate),
                    error => console.error(error)
                )
        )
        this.componentUpdates.next(this.props)
    }

    public shouldComponentUpdate(nextProps: Readonly<Props>, nextState: Readonly<State>): boolean {
        return !isEqual(this.props, nextProps) || !isEqual(this.state, nextState)
    }

    public componentDidUpdate(): void {
        this.componentUpdates.next(this.props)
    }

    public componentWillUnmount(): void {
        this.props.onDidUpdateExternalLinks(undefined)
        this.subscriptions.unsubscribe()
    }

    public render(): JSX.Element | null {
        return (
            <div className="repository-commit-page m-3" ref={this.nextRepositoryCommitPageElement}>
                <PageTitle
                    title={
                        this.state.commitOrError && !isErrorLike(this.state.commitOrError)
                            ? this.state.commitOrError.subject
                            : `Commit ${this.props.match.params.revspec}`
                    }
                />
                {this.state.commitOrError === undefined ? (
                    <LoadingSpinner className="icon-inline mt-2" />
                ) : isErrorLike(this.state.commitOrError) ? (
                    <ErrorAlert className="mt-2" error={this.state.commitOrError} />
                ) : (
                    <>
                        <div className="card repository-commit-page__card">
                            <div className="card-body">
                                <GitCommitNode
                                    node={this.state.commitOrError}
                                    expandCommitMessageBody={true}
                                    showSHAAndParentsRow={true}
                                />
                            </div>
                        </div>
                        <DiffModeSelector
                            className="py-2 text-right"
                            // eslint-disable-next-line @typescript-eslint/unbound-method
                            handleDiffMode={this.handleDiffMode}
                            diffMode={this.state.diffMode}
                        />
                        <FileDiffConnection
                            listClassName="list-group list-group-flush"
                            noun="changed file"
                            pluralNoun="changed files"
                            queryConnection={this.queryDiffs}
                            nodeComponent={FileDiffNode}
                            nodeComponentProps={{
                                ...this.props,
                                extensionInfo: {
                                    base: {
                                        repoName: this.props.repo.name,
                                        repoID: this.props.repo.id,
                                        revision: commitParentOrEmpty(this.state.commitOrError),
                                        commitID: commitParentOrEmpty(this.state.commitOrError),
                                    },
                                    head: {
                                        repoName: this.props.repo.name,
                                        repoID: this.props.repo.id,
                                        revision: this.state.commitOrError.oid,
                                        commitID: this.state.commitOrError.oid,
                                    },
                                    hoverifier: this.hoverifier,
                                    extensionsController: this.props.extensionsController,
                                },
                                lineNumbers: true,
                                diffMode: this.state.diffMode,
                            }}
                            updateOnChange={`${this.props.repo.id}:${this.state.commitOrError.oid}:${String(
                                this.props.isLightTheme
                            )}`}
                            defaultFirst={15}
                            hideSearch={true}
                            noSummaryIfAllNodesVisible={true}
                            history={this.props.history}
                            location={this.props.location}
                            cursorPaging={true}
                        />
                    </>
                )}
                {this.state.hoverOverlayProps && (
                    <WebHoverOverlay
                        {...this.props}
                        {...this.state.hoverOverlayProps}
                        telemetryService={this.props.telemetryService}
                        hoverRef={this.nextOverlayElement}
                        onCloseButtonClick={this.nextCloseButtonClick}
                    />
                )}
            </div>
        )
    }

    private queryDiffs = (args: FilteredConnectionQueryArguments): Observable<GQL.IFileDiffConnection> =>
        queryRepositoryComparisonFileDiffs({
            ...args,
            repo: this.props.repo.id,
            base: commitParentOrEmpty(this.state.commitOrError as GitCommitFields),
            head: (this.state.commitOrError as GitCommitFields).oid,
            isLightTheme: this.props.isLightTheme,
        })
}

function commitParentOrEmpty(commit: GitCommitFields): string {
    // 4b825dc642cb6eb9a060e54bf8d69288fbee4904 is `git hash-object -t tree /dev/null`, which is used as the base
    // when computing the `git diff` of the root commit.
    return commit.parents.length > 0 ? commit.parents[0].oid : '4b825dc642cb6eb9a060e54bf8d69288fbee4904'
}<|MERGE_RESOLUTION|>--- conflicted
+++ resolved
@@ -1,12 +1,9 @@
-<<<<<<< HEAD
-=======
 import { isEqual } from 'lodash'
 import * as React from 'react'
 import { RouteComponentProps } from 'react-router'
 import { merge, Observable, of, Subject, Subscription } from 'rxjs'
 import { catchError, distinctUntilChanged, filter, map, switchMap, tap, withLatestFrom } from 'rxjs/operators'
 
->>>>>>> 41ab4301
 import { createHoverifier, HoveredToken, Hoverifier, HoverState } from '@sourcegraph/codeintellify'
 import { LoadingSpinner } from '@sourcegraph/react-loading-spinner'
 import { ActionItemAction } from '@sourcegraph/shared/src/actions/ActionItem'
@@ -31,17 +28,8 @@
     RevisionSpec,
     UIPositionSpec,
 } from '@sourcegraph/shared/src/util/url'
-<<<<<<< HEAD
-import { isEqual } from 'lodash'
-import * as React from 'react'
-import { RouteComponentProps } from 'react-router'
-import { merge, Observable, of, Subject, Subscription } from 'rxjs'
-import { catchError, distinctUntilChanged, filter, map, switchMap, tap, withLatestFrom } from 'rxjs/operators'
-import { getDocumentHighlights, getHover } from '../../backend/features'
-=======
 
 import { getHover, getDocumentHighlights } from '../../backend/features'
->>>>>>> 41ab4301
 import { requestGraphQL } from '../../backend/graphql'
 import { ErrorAlert } from '../../components/alerts'
 import { FileDiffConnection } from '../../components/diff/FileDiffConnection'
@@ -60,10 +48,8 @@
 import { GitCommitNode } from '../commits/GitCommitNode'
 import { gitCommitFragment } from '../commits/RepositoryCommitsPage'
 import { queryRepositoryComparisonFileDiffs } from '../compare/RepositoryCompareDiffPage'
-<<<<<<< HEAD
+
 import { DiffModeSelector } from './DiffModeSelector'
-=======
->>>>>>> 41ab4301
 
 const queryCommit = memoizeObservable(
     (args: { repo: Scalars['ID']; revspec: string }): Observable<GitCommitFields> =>
