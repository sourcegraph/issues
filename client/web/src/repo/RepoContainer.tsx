import classNames from 'classnames'
import * as H from 'history'
import { escapeRegExp } from 'lodash'
import AlertCircleIcon from 'mdi-react/AlertCircleIcon'
import ChevronDownIcon from 'mdi-react/ChevronDownIcon'
import MapSearchIcon from 'mdi-react/MapSearchIcon'
import MenuDownIcon from 'mdi-react/MenuDownIcon'
import SourceRepositoryIcon from 'mdi-react/SourceRepositoryIcon'
import React, { useCallback, useEffect, useMemo, useRef, useState } from 'react'
import { Route, RouteComponentProps, Switch } from 'react-router'
import { UncontrolledPopover } from 'reactstrap'
import { NEVER, ObservableInput, of } from 'rxjs'
import { catchError, switchMap } from 'rxjs/operators'

import {
    isCloneInProgressErrorLike,
    isRepoNotFoundErrorLike,
    isRepoSeeOtherErrorLike,
} from '@sourcegraph/shared/src/backend/errors'
import { ActivationProps } from '@sourcegraph/shared/src/components/activation/Activation'
import { Link } from '@sourcegraph/shared/src/components/Link'
import { displayRepoName } from '@sourcegraph/shared/src/components/RepoFileLink'
import { ExtensionsControllerProps } from '@sourcegraph/shared/src/extensions/controller'
import { PlatformContextProps } from '@sourcegraph/shared/src/platform/context'
import { escapeSpaces } from '@sourcegraph/shared/src/search/query/filters'
import { VersionContextProps } from '@sourcegraph/shared/src/search/util'
import { SettingsCascadeProps } from '@sourcegraph/shared/src/settings/settings'
import { TelemetryProps } from '@sourcegraph/shared/src/telemetry/telemetryService'
import { ThemeProps } from '@sourcegraph/shared/src/theme'
import { isFirefox } from '@sourcegraph/shared/src/util/browserDetection'
import { asError, ErrorLike, isErrorLike } from '@sourcegraph/shared/src/util/errors'
import { repeatUntil } from '@sourcegraph/shared/src/util/rxjs/repeatUntil'
import { encodeURIPathComponent, makeRepoURI } from '@sourcegraph/shared/src/util/url'
import { useLocalStorage } from '@sourcegraph/shared/src/util/useLocalStorage'
import { useObservable } from '@sourcegraph/shared/src/util/useObservable'
import { useRedesignToggle } from '@sourcegraph/shared/src/util/useRedesignToggle'

import { AuthenticatedUser } from '../auth'
import { ErrorMessage } from '../components/alerts'
import { BreadcrumbSetters, BreadcrumbsProps } from '../components/Breadcrumbs'
import { ErrorBoundary } from '../components/ErrorBoundary'
import { FuzzyFinder } from '../components/fuzzyFinder/FuzzyFinder'
import { HeroPage } from '../components/HeroPage'
import { ActionItemsBarProps, useWebActionItems } from '../extensions/components/ActionItemsBar'
import { ExternalLinkFields, RepositoryFields } from '../graphql-operations'
import { IS_CHROME } from '../marketing/util'
import { Settings } from '../schema/settings.schema'
import {
    CaseSensitivityProps,
    PatternTypeProps,
    SearchContextProps,
    searchQueryForRepoRevision,
    SearchStreamingProps,
} from '../search'
import { QueryState } from '../search/helpers'
import { StreamingSearchResultsListProps } from '../search/results/StreamingSearchResultsList'
import { browserExtensionInstalled } from '../tracking/analyticsUtils'
import { RouteDescriptor } from '../util/contributions'
import { parseBrowserRepoURL } from '../util/url'

import { GoToCodeHostAction } from './actions/GoToCodeHostAction'
import { InstallBrowserExtensionAlert, isFirefoxCampaignActive } from './actions/InstallBrowserExtensionAlert'
import { fetchFileExternalLinks, fetchRepository, resolveRevision } from './backend'
import { RepoHeader, RepoHeaderActionButton, RepoHeaderContributionsLifecycleProps } from './RepoHeader'
import { RepoHeaderContributionPortal } from './RepoHeaderContributionPortal'
import { RepoRevisionContainer, RepoRevisionContainerRoute } from './RepoRevisionContainer'
import { RepositoriesPopover } from './RepositoriesPopover'
import { RepositoryNotFoundPage } from './RepositoryNotFoundPage'
import { RepoSettingsAreaRoute } from './settings/RepoSettingsArea'
import { RepoSettingsSideBarGroup } from './settings/RepoSettingsSidebar'

import { redirectToExternalHost } from '.'

/**
 * Props passed to sub-routes of {@link RepoContainer}.
 */
export interface RepoContainerContext
    extends RepoHeaderContributionsLifecycleProps,
        SettingsCascadeProps,
        ExtensionsControllerProps,
        PlatformContextProps,
        ThemeProps,
        HoverThresholdProps,
        TelemetryProps,
        ActivationProps,
        PatternTypeProps,
        CaseSensitivityProps,
        VersionContextProps,
        Pick<SearchContextProps, 'selectedSearchContextSpec'>,
        BreadcrumbSetters,
        ActionItemsBarProps,
        SearchStreamingProps,
        Pick<StreamingSearchResultsListProps, 'fetchHighlightedFileLineRanges'> {
    repo: RepositoryFields
    authenticatedUser: AuthenticatedUser | null
    repoSettingsAreaRoutes: readonly RepoSettingsAreaRoute[]
    repoSettingsSidebarGroups: readonly RepoSettingsSideBarGroup[]

    /** The URL route match for {@link RepoContainer}. */
    routePrefix: string

    onDidUpdateExternalLinks: (externalLinks: ExternalLinkFields[] | undefined) => void

    globbing: boolean

<<<<<<< HEAD
    isMacPlatform: boolean
=======
    showBatchChanges: boolean
>>>>>>> 784cc6f4
}

/** A sub-route of {@link RepoContainer}. */
export interface RepoContainerRoute extends RouteDescriptor<RepoContainerContext> {}

const RepoPageNotFound: React.FunctionComponent = () => (
    <HeroPage icon={MapSearchIcon} title="404: Not Found" subtitle="The repository page was not found." />
)

interface RepoContainerProps
    extends RouteComponentProps<{ repoRevAndRest: string }>,
        SettingsCascadeProps<Settings>,
        PlatformContextProps,
        TelemetryProps,
        ExtensionsControllerProps,
        ActivationProps,
        ThemeProps,
        ExtensionAlertProps,
        PatternTypeProps,
        CaseSensitivityProps,
        VersionContextProps,
        Pick<SearchContextProps, 'selectedSearchContextSpec'>,
        BreadcrumbSetters,
        BreadcrumbsProps,
        SearchStreamingProps,
        Pick<StreamingSearchResultsListProps, 'fetchHighlightedFileLineRanges'> {
    repoContainerRoutes: readonly RepoContainerRoute[]
    repoRevisionContainerRoutes: readonly RepoRevisionContainerRoute[]
    repoHeaderActionButtons: readonly RepoHeaderActionButton[]
    repoSettingsAreaRoutes: readonly RepoSettingsAreaRoute[]
    repoSettingsSidebarGroups: readonly RepoSettingsSideBarGroup[]
    authenticatedUser: AuthenticatedUser | null
    onNavbarQueryChange: (state: QueryState) => void
    history: H.History
    globbing: boolean
<<<<<<< HEAD
    isMacPlatform: boolean
=======
    showBatchChanges: boolean
>>>>>>> 784cc6f4
}

export const HOVER_COUNT_KEY = 'hover-count'
const HAS_DISMISSED_ALERT_KEY = 'has-dismissed-extension-alert'
const HAS_DISMISSED_FIREFOX_ALERT_KEY = 'has-dismissed-firefox-addon-alert'

export const HOVER_THRESHOLD = 5

export interface HoverThresholdProps {
    /**
     * Called when a hover with content is shown.
     */
    onHoverShown?: () => void
}

export interface ExtensionAlertProps {
    onExtensionAlertDismissed: () => void
}

/**
 * Renders a horizontal bar and content for a repository page.
 */
export const RepoContainer: React.FunctionComponent<RepoContainerProps> = props => {
    const [isRedesignEnabled] = useRedesignToggle()
    const { repoName, revision, rawRevision, filePath, commitRange, position, range } = parseBrowserRepoURL(
        location.pathname + location.search + location.hash
    )

    // Fetch repository upon mounting the component.
    const repoOrError = useObservable(
        useMemo(
            () =>
                fetchRepository({ repoName }).pipe(
                    catchError(
                        (error): ObservableInput<ErrorLike> => {
                            const redirect = isRepoSeeOtherErrorLike(error)
                            if (redirect) {
                                redirectToExternalHost(redirect)
                                return NEVER
                            }
                            return of(asError(error))
                        }
                    )
                ),
            [repoName]
        )
    )

    const resolvedRevisionOrError = useObservable(
        useMemo(
            () =>
                of(undefined)
                    .pipe(
                        // Wrap in switchMap so we don't break the observable chain when
                        // catchError returns a new observable, so repeatUntil will
                        // properly resubscribe to the outer observable and re-fetch.
                        switchMap(() =>
                            resolveRevision({ repoName, revision }).pipe(
                                catchError(error => {
                                    if (isCloneInProgressErrorLike(error)) {
                                        return of<ErrorLike>(asError(error))
                                    }
                                    throw error
                                })
                            )
                        )
                    )
                    .pipe(
                        repeatUntil(value => !isCloneInProgressErrorLike(value), { delay: 1000 }),
                        catchError(error => of<ErrorLike>(asError(error)))
                    ),
            [repoName, revision]
        )
    )

    // The external links to show in the repository header, if any.
    const [externalLinks, setExternalLinks] = useState<ExternalLinkFields[] | undefined>()

    // The lifecycle props for repo header contributions.
    const [
        repoHeaderContributionsLifecycleProps,
        setRepoHeaderContributionsLifecycleProps,
    ] = useState<RepoHeaderContributionsLifecycleProps>()

    const childBreadcrumbSetters = props.useBreadcrumb(
        useMemo(() => {
            if (isErrorLike(repoOrError) || !repoOrError) {
                return
            }

            return {
                key: 'repository',
                element: (
                    <>
                        <div className={classNames('d-inline-flex', isRedesignEnabled && 'btn-group')}>
                            <Link
                                to={
                                    resolvedRevisionOrError && !isErrorLike(resolvedRevisionOrError)
                                        ? resolvedRevisionOrError.rootTreeURL
                                        : repoOrError.url
                                }
                                className={classNames(
                                    'text-nowrap test-repo-header-repo-link',
                                    isRedesignEnabled ? 'btn btn-sm btn-outline-secondary' : 'font-weight-bold'
                                )}
                            >
                                <SourceRepositoryIcon className="icon-inline" /> {displayRepoName(repoOrError.name)}
                            </Link>
                            <button
                                type="button"
                                id="repo-popover"
                                className={classNames(
                                    'btn repo-container__repo-change',
                                    isRedesignEnabled ? 'btn-sm btn-outline-secondary' : 'btn-icon'
                                )}
                                aria-label="Change repository"
                            >
                                {isRedesignEnabled ? (
                                    <ChevronDownIcon className="icon-inline" />
                                ) : (
                                    <MenuDownIcon className="icon-inline" />
                                )}
                            </button>
                        </div>
                        <UncontrolledPopover
                            placement="bottom-start"
                            target="repo-popover"
                            trigger="legacy"
                            hideArrow={true}
                            fade={false}
                            popperClassName="border-0"
                        >
                            <RepositoriesPopover currentRepo={repoOrError.id} />
                        </UncontrolledPopover>
                    </>
                ),
            }
        }, [repoOrError, resolvedRevisionOrError, isRedesignEnabled])
    )

    // Update the workspace roots service to reflect the current repo / resolved revision
    useEffect(() => {
        const workspaceRootUri =
            resolvedRevisionOrError &&
            !isErrorLike(resolvedRevisionOrError) &&
            makeRepoURI({
                repoName,
                revision: resolvedRevisionOrError.commitID,
            })

        if (workspaceRootUri) {
            props.extensionsController.extHostAPI
                .then(extensionHostAPI =>
                    extensionHostAPI.addWorkspaceRoot({
                        uri: workspaceRootUri,
                        inputRevision: revision || '',
                    })
                )
                .catch(error => {
                    console.error('Error adding workspace root', error)
                })
        }

        // Clear the Sourcegraph extensions model's roots when navigating away.
        return () => {
            if (workspaceRootUri) {
                props.extensionsController.extHostAPI
                    .then(extensionHostAPI => extensionHostAPI.removeWorkspaceRoot(workspaceRootUri))
                    .catch(error => {
                        console.error('Error removing workspace root', error)
                    })
            }
        }
    }, [props.extensionsController, repoName, resolvedRevisionOrError, revision])

    // Update the navbar query to reflect the current repo / revision
    const { globbing, onNavbarQueryChange } = props
    useEffect(() => {
        let query = searchQueryForRepoRevision(repoName, globbing, revision)
        if (filePath) {
            query = `${query.trimEnd()} file:${escapeSpaces(globbing ? filePath : '^' + escapeRegExp(filePath))}`
        }
        onNavbarQueryChange({
            query,
        })
    }, [revision, filePath, repoName, onNavbarQueryChange, globbing])

    const { useActionItemsBar, useActionItemsToggle } = useWebActionItems()

    const isBrowserExtensionInstalled = useObservable(browserExtensionInstalled)
    const codeHostIntegrationMessaging =
        (!isErrorLike(props.settingsCascade.final) &&
            props.settingsCascade.final?.['alerts.codeHostIntegrationMessaging']) ||
        'browser-extension'

    // Browser extension discoverability features (alert, popover for `GoToCodeHostAction)
    const [hasDismissedExtensionAlert, setHasDismissedExtensionAlert] = useLocalStorage(HAS_DISMISSED_ALERT_KEY, false)
    const [hasDismissedPopover, setHasDismissedPopover] = useState(false)
    const [hoverCount, setHoverCount] = useLocalStorage(HOVER_COUNT_KEY, 0)
    const canShowPopover =
        !hasDismissedPopover &&
        isBrowserExtensionInstalled === false &&
        codeHostIntegrationMessaging === 'browser-extension' &&
        hoverCount >= HOVER_THRESHOLD
    const showExtensionAlert = useMemo(
        () => isBrowserExtensionInstalled === false && !hasDismissedExtensionAlert && hoverCount >= HOVER_THRESHOLD,
        // Intentionally use useMemo() here without a dependency on hoverCount to only show the alert on the next reload,
        // to not cause an annoying layout shift from displaying the alert.
        // eslint-disable-next-line react-hooks/exhaustive-deps
        [hasDismissedExtensionAlert, isBrowserExtensionInstalled]
    )

    const { onExtensionAlertDismissed } = props

    // Increment hovers that the user has seen. Enable browser extension discoverability
    // features after hover count threshold is reached (e.g. alerts, popovers)
    // Store hover count in ref to avoid circular dependency
    // hoverCount -> onHoverShown -> WebHoverOverlay (onHoverShown in useEffect deps) -> onHoverShown()
    const hoverCountReference = useRef(hoverCount)
    hoverCountReference.current = hoverCount
    const onHoverShown = useCallback(() => {
        const count = hoverCountReference.current + 1
        if (count > HOVER_THRESHOLD) {
            // No need to keep updating localStorage
            return
        }
        setHoverCount(count)
    }, [setHoverCount])

    const onPopoverDismissed = useCallback(() => {
        setHasDismissedPopover(true)
    }, [])

    const [hasDismissedFirefoxAlert, setHasDismissedFirefoxAlert] = useLocalStorage(
        HAS_DISMISSED_FIREFOX_ALERT_KEY,
        false
    )
    const showFirefoxAddonAlert = isFirefox() && !hasDismissedFirefoxAlert && isFirefoxCampaignActive(Date.now())

    const onAlertDismissed = useCallback(() => {
        onExtensionAlertDismissed()
        setHasDismissedExtensionAlert(true)
        // TEMPORARY
        setHasDismissedFirefoxAlert(true)
    }, [onExtensionAlertDismissed, setHasDismissedExtensionAlert, setHasDismissedFirefoxAlert])

    if (!repoOrError) {
        // Render nothing while loading
        return null
    }

    const viewerCanAdminister = !!props.authenticatedUser && props.authenticatedUser.siteAdmin

    if (isErrorLike(repoOrError)) {
        // Display error page
        if (isRepoNotFoundErrorLike(repoOrError)) {
            return <RepositoryNotFoundPage repo={repoName} viewerCanAdminister={viewerCanAdminister} />
        }
        return <HeroPage icon={AlertCircleIcon} title="Error" subtitle={<ErrorMessage error={repoOrError} />} />
    }

    const repoMatchURL = '/' + encodeURIPathComponent(repoName)

    const context: RepoContainerContext = {
        ...props,
        ...repoHeaderContributionsLifecycleProps,
        ...childBreadcrumbSetters,
        onHoverShown,
        repo: repoOrError,
        routePrefix: repoMatchURL,
        onDidUpdateExternalLinks: setExternalLinks,
        useActionItemsBar,
    }

    return (
        <div className="repo-container test-repo-container w-100 d-flex flex-column action-items">
            {!isErrorLike(props.settingsCascade.final) &&
                props.settingsCascade.final?.experimentalFeatures?.fuzzyFinder &&
                resolvedRevisionOrError &&
                !isErrorLike(resolvedRevisionOrError) && (
                    <FuzzyFinder
                        repoName={repoName}
                        commitID={resolvedRevisionOrError.commitID}
                        caseInsensitiveFileCountThreshold={
                            props.settingsCascade.final?.experimentalFeatures
                                ?.fuzzyFinderCaseInsensitiveFileCountThreshold
                        }
                    />
                )}
            {(showExtensionAlert || showFirefoxAddonAlert) && (
                <InstallBrowserExtensionAlert
                    isChrome={IS_CHROME}
                    onAlertDismissed={onAlertDismissed}
                    externalURLs={repoOrError.externalURLs}
                    codeHostIntegrationMessaging={codeHostIntegrationMessaging}
                    showFirefoxAddonAlert={showFirefoxAddonAlert}
                />
            )}
            <RepoHeader
                actionButtons={props.repoHeaderActionButtons}
                useActionItemsToggle={useActionItemsToggle}
                breadcrumbs={props.breadcrumbs}
                revision={revision}
                repo={repoOrError}
                resolvedRev={resolvedRevisionOrError}
                onLifecyclePropsChange={setRepoHeaderContributionsLifecycleProps}
                isAlertDisplayed={showExtensionAlert}
                location={props.location}
                history={props.history}
                settingsCascade={props.settingsCascade}
                authenticatedUser={props.authenticatedUser}
                platformContext={props.platformContext}
                extensionsController={props.extensionsController}
                telemetryService={props.telemetryService}
            />
            <RepoHeaderContributionPortal
                position="right"
                priority={2}
                id="go-to-code-host"
                {...repoHeaderContributionsLifecycleProps}
            >
                {({ actionType }) => (
                    <GoToCodeHostAction
                        key="go-to-code-host"
                        repo={repoOrError}
                        // We need a revision to generate code host URLs, if revision isn't available, we use the default branch or HEAD.
                        revision={rawRevision || repoOrError.defaultBranch?.displayName || 'HEAD'}
                        filePath={filePath}
                        commitRange={commitRange}
                        position={position}
                        range={range}
                        externalLinks={externalLinks}
                        fetchFileExternalLinks={fetchFileExternalLinks}
                        canShowPopover={canShowPopover}
                        onPopoverDismissed={onPopoverDismissed}
                        actionType={actionType}
                        repoName={repoName}
                    />
                )}
            </RepoHeaderContributionPortal>
            <ErrorBoundary location={props.location}>
                <Switch>
                    {[
                        '',
                        ...(rawRevision ? [`@${rawRevision}`] : []), // must exactly match how the revision was encoded in the URL
                        '/-/blob',
                        '/-/tree',
                        '/-/commits',
                        '/-/docs',
                    ].map(routePath => (
                        <Route
                            path={`${repoMatchURL}${routePath}`}
                            key="hardcoded-key" // see https://github.com/ReactTraining/react-router/issues/4578#issuecomment-334489490
                            exact={routePath === ''}
                            render={routeComponentProps => (
                                <RepoRevisionContainer
                                    {...routeComponentProps}
                                    {...context}
                                    {...childBreadcrumbSetters}
                                    routes={props.repoRevisionContainerRoutes}
                                    revision={revision || ''}
                                    resolvedRevisionOrError={resolvedRevisionOrError}
                                    // must exactly match how the revision was encoded in the URL
                                    routePrefix={`${repoMatchURL}${rawRevision ? `@${rawRevision}` : ''}`}
                                    useActionItemsBar={useActionItemsBar}
                                />
                            )}
                        />
                    ))}
                    {props.repoContainerRoutes.map(
                        ({ path, render, exact, condition = () => true }) =>
                            condition(context) && (
                                <Route
                                    path={context.routePrefix + path}
                                    key="hardcoded-key" // see https://github.com/ReactTraining/react-router/issues/4578#issuecomment-334489490
                                    exact={exact}
                                    // RouteProps.render is an exception
                                    render={routeComponentProps => render({ ...context, ...routeComponentProps })}
                                />
                            )
                    )}
                    <Route key="hardcoded-key" component={RepoPageNotFound} />
                </Switch>
            </ErrorBoundary>
        </div>
    )
}<|MERGE_RESOLUTION|>--- conflicted
+++ resolved
@@ -103,11 +103,9 @@
 
     globbing: boolean
 
-<<<<<<< HEAD
     isMacPlatform: boolean
-=======
+
     showBatchChanges: boolean
->>>>>>> 784cc6f4
 }
 
 /** A sub-route of {@link RepoContainer}. */
@@ -143,11 +141,8 @@
     onNavbarQueryChange: (state: QueryState) => void
     history: H.History
     globbing: boolean
-<<<<<<< HEAD
     isMacPlatform: boolean
-=======
     showBatchChanges: boolean
->>>>>>> 784cc6f4
 }
 
 export const HOVER_COUNT_KEY = 'hover-count'
