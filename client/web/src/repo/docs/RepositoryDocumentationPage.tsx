--- conflicted
+++ resolved
@@ -59,22 +59,11 @@
             if (!data || !data.node) {
                 throw createAggregateError(errors)
             }
-<<<<<<< HEAD
-            const repo = data.node as GQL.IRepository
+            const repo = data.node
             if (!repo.commit || !repo.commit.tree || !repo.commit.tree.lsif) {
                 throw new Error('no LSIF data')
             }
             if (!repo.commit.tree.lsif.documentationPage || !repo.commit.tree.lsif.documentationPage.tree) {
-=======
-            const repo = data.node
-            if (
-                !repo.commit ||
-                !repo.commit.tree ||
-                !repo.commit.tree.lsif ||
-                !repo.commit.tree.lsif.documentationPage ||
-                !repo.commit.tree.lsif.documentationPage.tree
-            ) {
->>>>>>> ec7699cd
                 throw new Error('no LSIF documentation')
             }
             return repo.commit.tree.lsif.documentationPage
