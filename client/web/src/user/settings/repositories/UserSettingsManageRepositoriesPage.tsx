--- conflicted
+++ resolved
@@ -1,21 +1,14 @@
 import classNames from 'classnames'
-<<<<<<< HEAD
 import { isEqual } from 'lodash'
-import { TelemetryProps } from '@sourcegraph/shared/src/telemetry/telemetryService'
-=======
-import AlertCircleIcon from 'mdi-react/AlertCircleIcon'
 import React, { FormEvent, useCallback, useEffect, useState, useRef } from 'react'
->>>>>>> 435dca27
 import { RouteComponentProps } from 'react-router'
 import { Subscription } from 'rxjs'
-
 import { Form } from '@sourcegraph/branded/src/components/Form'
 import { Link } from '@sourcegraph/shared/src/components/Link'
 import { TelemetryProps } from '@sourcegraph/shared/src/telemetry/telemetryService'
 import { asError, ErrorLike, isErrorLike } from '@sourcegraph/shared/src/util/errors'
 import { repeatUntil } from '@sourcegraph/shared/src/util/rxjs/repeatUntil'
 import { PageSelector } from '@sourcegraph/wildcard'
-
 import {
     queryExternalServices,
     setExternalServiceRepos,
@@ -30,17 +23,11 @@
     AffiliatedRepositoriesResult,
 } from '../../../graphql-operations'
 import { queryUserPublicRepositories, setUserPublicRepositories } from '../../../site-admin/backend'
-<<<<<<< HEAD
-import { asError, ErrorLike, isErrorLike } from '@sourcegraph/shared/src/util/errors'
 import AlertCircleIcon from 'mdi-react/AlertCircleIcon'
-import { PageSelector } from '@sourcegraph/wildcard'
 import { AwayPrompt, ALLOW_NAVIGATION } from './AwayPrompt'
-=======
 import { eventLogger } from '../../../tracking/eventLogger'
 import { UserRepositoriesUpdateProps } from '../../../util'
-
 import { CheckboxRepositoryNode } from './RepositoryNode'
->>>>>>> 435dca27
 
 interface Props extends RouteComponentProps, TelemetryProps, UserRepositoriesUpdateProps {
     userID: string
