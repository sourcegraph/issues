--- conflicted
+++ resolved
@@ -249,15 +249,7 @@
             hosts: externalServices,
         })
 
-<<<<<<< HEAD
         const codeHostsHaveSyncAllQuery = []
-=======
-        // list of the repos user selected
-        const selectedAffiliatedRepos: {
-            name: string
-            kind: ExternalServiceKind
-        }[] = []
->>>>>>> ff2dcce6
 
         // if external services may return code hosts with errors or warnings -
         // we can't safely continue
@@ -285,16 +277,9 @@
             switch (host.kind) {
                 case ExternalServiceKind.GITLAB: {
                     const gitLabCfg = cfg as GitLabConfig
-<<<<<<< HEAD
 
                     if (Array.isArray(gitLabCfg.projectQuery)) {
                         codeHostsHaveSyncAllQuery.push(gitLabCfg.projectQuery.includes(GITLAB_SYNC_ALL_PROJECT_QUERY))
-=======
-                    if (gitLabCfg.projects !== undefined) {
-                        gitLabCfg.projects.map(project => {
-                            selectedAffiliatedRepos.push({ name: project.name, kind: ExternalServiceKind.GITLAB })
-                        })
->>>>>>> ff2dcce6
                     }
 
                     break
@@ -302,20 +287,11 @@
 
                 case ExternalServiceKind.GITHUB: {
                     const gitHubCfg = cfg as GitHubConfig
-<<<<<<< HEAD
 
                     if (Array.isArray(gitHubCfg.repositoryQuery)) {
                         codeHostsHaveSyncAllQuery.push(
                             gitHubCfg.repositoryQuery.includes(GITHUB_SYNC_ALL_PROJECT_QUERY)
                         )
-=======
-                    if (gitHubCfg.repos !== undefined) {
-                        const selected = gitHubCfg.repos.map(repoName => ({
-                            name: repoName,
-                            kind: ExternalServiceKind.GITHUB,
-                        }))
-                        selectedAffiliatedRepos.push(...selected)
->>>>>>> ff2dcce6
                     }
 
                     break
@@ -334,7 +310,6 @@
 
         const selectedAffiliatedRepos = new Map<string, Repo>()
 
-<<<<<<< HEAD
         const affiliatedReposWithMirrorInfo = affiliatedRepos.map(affiliatedRepo => {
             const foundInSelected = selectedRepos.find(
                 ({ name, externalRepository: { serviceType: selectedRepoServiceType } }) => {
@@ -354,13 +329,6 @@
 
                 // add mirror info object where it exists - will be used for filters
                 return { ...affiliatedRepo, mirrorInfo: foundInSelected.mirrorInfo }
-=======
-        // create a map of user selected affiliated repos
-        for (const { name, kind } of selectedAffiliatedRepos) {
-            const affiliatedRepo = affiliatedRepos.find(repo => repo.name === name && repo.codeHost?.kind === kind)
-            if (affiliatedRepo) {
-                selectedRepos.set(`${kind}/${name}`, affiliatedRepo)
->>>>>>> ff2dcce6
             }
 
             return affiliatedRepo
@@ -715,11 +683,7 @@
 
     const onRepoClicked = useCallback(
         (repo: Repo) => (): void => {
-<<<<<<< HEAD
             const clickedRepo = getRepoServiceAndName(repo)
-=======
-            const clickedRepo = `${repo.codeHost?.kind || 'unknown'}/${repo.name}`
->>>>>>> ff2dcce6
             const newMap = new Map(selectionState.repos)
             if (newMap.has(clickedRepo)) {
                 newMap.delete(clickedRepo)
@@ -741,11 +705,7 @@
 
         if (selectionState.repos.size !== filteredRepos.length) {
             for (const repo of filteredRepos) {
-<<<<<<< HEAD
                 newMap.set(getRepoServiceAndName(repo), repo)
-=======
-                newMap.set(`${repo.codeHost?.kind || 'unknown'}/${repo.name}`, repo)
->>>>>>> ff2dcce6
             }
         }
         setSelectionState({
@@ -787,12 +747,7 @@
                     return
                 }
 
-<<<<<<< HEAD
                 const serviceAndRepoName = getRepoServiceAndName(repo)
-=======
-                const serviceType = `${repo.codeHost?.kind || 'unknown'}`
-                const serviceAndRepoName = `${serviceType}/${repo.name}`
->>>>>>> ff2dcce6
 
                 return (
                     <CheckboxRepositoryNode
@@ -800,11 +755,7 @@
                         key={serviceAndRepoName}
                         onClick={onRepoClicked(repo)}
                         checked={selectionState.repos.has(serviceAndRepoName)}
-<<<<<<< HEAD
                         serviceType={repo.codeHost?.kind || ''}
-=======
-                        serviceType={serviceType}
->>>>>>> ff2dcce6
                         isPrivate={repo.private}
                     />
                 )
