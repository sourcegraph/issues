--- conflicted
+++ resolved
@@ -34,12 +34,8 @@
     setUserPublicRepositories,
 } from '../../../site-admin/backend'
 import { eventLogger } from '../../../tracking/eventLogger'
-<<<<<<< HEAD
 import { UserExternalServicesOrRepositoriesUpdateProps } from '../../../util'
-=======
-import { UserRepositoriesUpdateProps } from '../../../util'
 import { externalServiceUserModeFromTags } from '../cloud-ga'
->>>>>>> 22ae187d
 
 import { CheckboxRepositoryNode } from './RepositoryNode'
 
