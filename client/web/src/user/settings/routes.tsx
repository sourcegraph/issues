import React from 'react'
import { SiteAdminAlert } from '../../site-admin/SiteAdminAlert'
import { lazyComponent } from '../../util/lazyComponent'
import { UserSettingsAreaRoute, UserSettingsAreaRouteContext } from './UserSettingsArea'
import { Scalars } from '../../graphql-operations'
import { RouteComponentProps } from 'react-router'
import type { UserAddCodeHostsPageContainerProps } from './UserAddCodeHostsPageContainer'

const SettingsArea = lazyComponent(() => import('../../settings/SettingsArea'), 'SettingsArea')
const ExternalServicesPage = lazyComponent(
    () => import('../../components/externalServices/ExternalServicesPage'),
    'ExternalServicesPage'
)
const UserSettingsRepositoriesPage = lazyComponent(
    () => import('./repositories/UserSettingsRepositoriesPage'),
    'UserSettingsRepositoriesPage'
)
const UserSettingsManageRepositoriesPage = lazyComponent(
    () => import('./repositories/UserSettingsManageRepositoriesPage'),
    'UserSettingsManageRepositoriesPage'
)

const UserAddCodeHostsPageContainer = lazyComponent<
    UserAddCodeHostsPageContainerProps,
    'UserAddCodeHostsPageContainer'
>(() => import('./UserAddCodeHostsPageContainer'), 'UserAddCodeHostsPageContainer')

const ExternalServicePage = lazyComponent(
    () => import('../../components/externalServices/ExternalServicePage'),
    'ExternalServicePage'
)

export const userSettingsAreaRoutes: readonly UserSettingsAreaRoute[] = [
    {
        path: '',
        exact: true,
        render: props => (
            <SettingsArea
                {...props}
                subject={props.user}
                isLightTheme={props.isLightTheme}
                extraHeader={
                    <>
                        {props.authenticatedUser && props.user.id !== props.authenticatedUser.id && (
                            <SiteAdminAlert className="sidebar__alert">
                                Viewing settings for <strong>{props.user.username}</strong>
                            </SiteAdminAlert>
                        )}
                        <p>User settings override global and organization settings.</p>
                    </>
                }
            />
        ),
    },
    {
        path: '/profile',
        exact: true,
        render: lazyComponent(() => import('./profile/UserSettingsProfilePage'), 'UserSettingsProfilePage'),
    },
    {
        path: '/password',
        exact: true,
        render: lazyComponent(() => import('./auth/UserSettingsPasswordPage'), 'UserSettingsPasswordPage'),
    },
    {
        path: '/emails',
        exact: true,
        render: lazyComponent(() => import('./emails/UserSettingsEmailsPage'), 'UserSettingsEmailsPage'),
    },
    {
        path: '/tokens',
        render: lazyComponent(() => import('./accessTokens/UserSettingsTokensArea'), 'UserSettingsTokensArea'),
        condition: () => window.context.accessTokensAllow !== 'none',
    },
    {
        path: '/external-services',
        render: props => (
            <ExternalServicesPage
                {...props}
                userID={props.user.id}
                routingPrefix={props.user.url + '/settings'}
                afterDeleteRoute={props.user.url + '/settings/external-services'}
            />
        ),
        exact: true,
        condition: props =>
            window.context.externalServicesUserModeEnabled ||
            (props.user.id === props.authenticatedUser.id &&
                props.authenticatedUser.tags.includes('AllowUserExternalServicePublic')) ||
            props.user.tags?.includes('AllowUserExternalServicePublic'),
    },
    {
        path: '/repositories',
        render: props => (
            <UserSettingsRepositoriesPage
                {...props}
                userID={props.user.id}
                routingPrefix={props.user.url + '/settings'}
            />
        ),
        exact: true,
        condition: props =>
            window.context.externalServicesUserModeEnabled ||
            (props.user.id === props.authenticatedUser.id &&
                props.authenticatedUser.tags.includes('AllowUserExternalServicePublic')) ||
            props.user.tags?.includes('AllowUserExternalServicePublic'),
    },
    {
<<<<<<< HEAD
        path: '/repositories/manage',
        render: props => (
            <UserSettingsManageRepositoriesPage
                {...props}
                userID={props.user.id}
                routingPrefix={props.user.url + '/settings'}
            />
        ),
        exact: true,
        condition: props =>
            window.context.externalServicesUserModeEnabled ||
            (props.user.id === props.authenticatedUser.id &&
                props.authenticatedUser.tags.includes('AllowUserExternalServicePublic')) ||
            props.user.tags?.includes('AllowUserExternalServicePublic'),
    },
    {
        path: '/external-services/new',
        render: props => (
            <UserAddExternalServicesPage
                {...props}
                routingPrefix={props.user.url + '/settings'}
                afterCreateRoute={props.user.url + '/settings/external-services'}
                userID={props.user.id}
            />
        ),
=======
        path: '/code-hosts',
        render: props => <UserAddCodeHostsPageContainer userID={props.user.id} history={props.history} />,
>>>>>>> cdfe792d
        exact: true,
        condition: props =>
            window.context.externalServicesUserModeEnabled ||
            (props.user.id === props.authenticatedUser.id &&
                props.authenticatedUser.tags.includes('AllowUserExternalServicePublic')) ||
            props.user.tags?.includes('AllowUserExternalServicePublic'),
    },
    {
        path: '/external-services/:id',
        render: ({ match, ...props }: RouteComponentProps<{ id: Scalars['ID'] }> & UserSettingsAreaRouteContext) => (
            <ExternalServicePage
                {...props}
                externalServiceID={match.params.id}
                afterUpdateRoute={props.user.url + '/settings/external-services'}
            />
        ),
        exact: true,
        condition: props =>
            window.context.externalServicesUserModeEnabled ||
            (props.user.id === props.authenticatedUser.id &&
                props.authenticatedUser.tags.includes('AllowUserExternalServicePublic')) ||
            props.user.tags?.includes('AllowUserExternalServicePublic'),
    },
]<|MERGE_RESOLUTION|>--- conflicted
+++ resolved
@@ -106,7 +106,6 @@
             props.user.tags?.includes('AllowUserExternalServicePublic'),
     },
     {
-<<<<<<< HEAD
         path: '/repositories/manage',
         render: props => (
             <UserSettingsManageRepositoriesPage
@@ -123,19 +122,8 @@
             props.user.tags?.includes('AllowUserExternalServicePublic'),
     },
     {
-        path: '/external-services/new',
-        render: props => (
-            <UserAddExternalServicesPage
-                {...props}
-                routingPrefix={props.user.url + '/settings'}
-                afterCreateRoute={props.user.url + '/settings/external-services'}
-                userID={props.user.id}
-            />
-        ),
-=======
         path: '/code-hosts',
         render: props => <UserAddCodeHostsPageContainer userID={props.user.id} history={props.history} />,
->>>>>>> cdfe792d
         exact: true,
         condition: props =>
             window.context.externalServicesUserModeEnabled ||
