import * as H from 'history'
import classNames from 'classnames'
import React, { useCallback, useEffect, useState } from 'react'
import { CaseSensitivityProps, PatternTypeProps, SearchContextProps } from '..'
import { Dropdown, DropdownMenu, DropdownToggle } from 'reactstrap'
import { SearchContextMenu } from './SearchContextMenu'
import { SubmitSearchParameters } from '../helpers'
import { VersionContextProps } from '../../../../shared/src/search/util'
<<<<<<< HEAD
import { isContextFilterInQuery } from '../../../../shared/src/search/query/validate'
=======
import { filterExists } from '../../../../shared/src/search/query/validate'
import { FilterType } from '@sourcegraph/shared/src/search/query/filters'

>>>>>>> 48a767da
export interface SearchContextDropdownProps
    extends Omit<SearchContextProps, 'showSearchContext'>,
        Pick<PatternTypeProps, 'patternType'>,
        Pick<CaseSensitivityProps, 'caseSensitive'>,
        VersionContextProps {
    submitSearch: (args: SubmitSearchParameters) => void
    query: string
    history: H.History
}

export const SearchContextDropdown: React.FunctionComponent<SearchContextDropdownProps> = props => {
    const {
        history,
        patternType,
        caseSensitive,
        versionContext,
        query,
        selectedSearchContextSpec,
        setSelectedSearchContextSpec,
        submitSearch,
        fetchAutoDefinedSearchContexts,
        fetchSearchContexts,
    } = props

    const [isOpen, setIsOpen] = useState(false)
    const toggleOpen = useCallback(() => setIsOpen(value => !value), [])
    const [isDisabled, setIsDisabled] = useState(false)

    // Disable the dropdown if the query contains a context filter
    useEffect(() => setIsDisabled(filterExists(query, FilterType.context)), [query])

    const submitOnToggle = useCallback(
        (selectedSearchContextSpec: string): void => {
            if (query === '') {
                return
            }
            submitSearch({
                history,
                query,
                source: 'filter',
                patternType,
                caseSensitive,
                selectedSearchContextSpec,
                versionContext,
            })
        },
        [submitSearch, caseSensitive, history, query, patternType, versionContext]
    )

    const selectSearchContextSpec = useCallback(
        (spec: string): void => {
            submitOnToggle(spec)
            setSelectedSearchContextSpec(spec)
        },
        [submitOnToggle, setSelectedSearchContextSpec]
    )

    return (
        <>
            <Dropdown
                isOpen={isOpen}
                toggle={toggleOpen}
                a11y={false} /* Override default keyboard events in reactstrap */
            >
                <DropdownToggle
                    className={classNames(
                        'search-context-dropdown__button',
                        'dropdown-toggle',
                        'test-search-context-dropdown',
                        {
                            'search-context-dropdown__button--open': isOpen,
                        }
                    )}
                    color="link"
                    disabled={isDisabled}
                    data-tooltip={isDisabled ? 'Overridden by query' : ''}
                >
                    <code className="search-context-dropdown__button-content test-selected-search-context-spec">
                        <span className="search-filter-keyword">context:</span>
                        {selectedSearchContextSpec?.startsWith('@') ? (
                            <>
                                <span className="search-keyword">@</span>
                                {selectedSearchContextSpec?.slice(1)}
                            </>
                        ) : (
                            selectedSearchContextSpec
                        )}
                    </code>
                </DropdownToggle>
                <DropdownMenu>
                    <SearchContextMenu
                        {...props}
                        selectSearchContextSpec={selectSearchContextSpec}
                        fetchAutoDefinedSearchContexts={fetchAutoDefinedSearchContexts}
                        fetchSearchContexts={fetchSearchContexts}
                        closeMenu={toggleOpen}
                    />
                </DropdownMenu>
            </Dropdown>
            <div className="search-context-dropdown__separator" />
        </>
    )
}<|MERGE_RESOLUTION|>--- conflicted
+++ resolved
@@ -6,13 +6,9 @@
 import { SearchContextMenu } from './SearchContextMenu'
 import { SubmitSearchParameters } from '../helpers'
 import { VersionContextProps } from '../../../../shared/src/search/util'
-<<<<<<< HEAD
-import { isContextFilterInQuery } from '../../../../shared/src/search/query/validate'
-=======
 import { filterExists } from '../../../../shared/src/search/query/validate'
 import { FilterType } from '@sourcegraph/shared/src/search/query/filters'
 
->>>>>>> 48a767da
 export interface SearchContextDropdownProps
     extends Omit<SearchContextProps, 'showSearchContext'>,
         Pick<PatternTypeProps, 'patternType'>,
