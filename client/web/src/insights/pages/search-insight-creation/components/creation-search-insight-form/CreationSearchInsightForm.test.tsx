--- conflicted
+++ resolved
@@ -4,18 +4,12 @@
 
 import { asError } from '@sourcegraph/shared/src/util/errors'
 
-<<<<<<< HEAD
-import { CreationSearchInsightForm, CreationSearchInsightFormProps } from './CreationSearchInsightForm'
-
-describe('CreateInsightForm', () => {
-=======
 import { FORM_ERROR } from '../../hooks/useForm'
 
 import { CreationSearchInsightForm, CreationSearchInsightFormProps } from './CreationSearchInsightForm'
 
 describe('CreateInsightForm', () => {
     const DEFAULT_FINAL_SETTINGS = {}
->>>>>>> 00aa1222
     const renderWithProps = (props: CreationSearchInsightFormProps): RenderResult =>
         render(<CreationSearchInsightForm {...props} />)
     const onSubmitMock = sinon.spy()
