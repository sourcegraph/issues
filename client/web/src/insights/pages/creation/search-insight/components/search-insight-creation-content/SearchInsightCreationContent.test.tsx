import { render, RenderResult, act, within, BoundFunction, GetByRole, cleanup, fireEvent } from '@testing-library/react'
import * as React from 'react'
import sinon from 'sinon'

import { asError } from '@sourcegraph/shared/src/util/errors'

import { FORM_ERROR } from '../../../../../components/form/hooks/useForm'
import { InsightsApiContext } from '../../../../../core/backend/api-provider'
import { createMockInsightAPI } from '../../../../../core/backend/insights-api'

import { SearchInsightCreationContent, SearchInsightCreationContentProps } from './SearchInsightCreationContent'

describe('CreateInsightContent', () => {
<<<<<<< HEAD
    const mockAPI = createMockInsightAPI({})
=======
    const mockAPI = createMockInsightAPI({
        getRepositorySuggestions: () => Promise.resolve([]),
    })
>>>>>>> b704658d

    const renderWithProps = (props: SearchInsightCreationContentProps): RenderResult =>
        render(
            <InsightsApiContext.Provider value={mockAPI}>
                <SearchInsightCreationContent {...props} />
            </InsightsApiContext.Provider>
        )
    const onSubmitMock = sinon.spy()

    beforeEach(() => onSubmitMock.resetHistory())
    afterEach(cleanup)

    const getFormFields = (getByRole: BoundFunction<GetByRole>) => {
        const title = getByRole('textbox', { name: /title/i })
        const repoGroup = getByRole('group', { name: /list of repositories/i })
        const repositories = within(repoGroup).getByRole('combobox')

        const personalVisibility = getByRole('radio', { name: /personal/i })
        const organisationVisibility = getByRole('radio', { name: /organization/i })

        const dataSeriesGroup = getByRole('group', { name: /data series/i })
        const seriesName = within(dataSeriesGroup).getByRole('textbox', { name: /name/i })
        const seriesQuery = within(dataSeriesGroup).getByRole('textbox', { name: /query/i })

        const seriesColorGroup = within(dataSeriesGroup).getByRole('group', { name: /color/i })

        const seriesColorRadioButtons = within(seriesColorGroup).getAllByRole('radio') as HTMLInputElement[]

        const stepGroup = getByRole('group', { name: /granularity/i })

        const stepValue = within(stepGroup).getByRole('spinbutton')

        const stepRadioButtons = within(stepGroup).getAllByRole('radio')

        return {
            title,
            repositories,
            personalVisibility,
            organisationVisibility,
            dataSeriesGroup,
            seriesName,
            seriesQuery,
            seriesColorRadioButtons,
            stepValue,
            stepRadioButtons,
        }
    }

    describe('with common fill flow', () => {
        it('will render standard package of form fields', () => {
            const { getByRole } = renderWithProps({ onSubmit: onSubmitMock })

            const {
                title,
                repositories,
                personalVisibility,
                organisationVisibility,
                seriesName,
                seriesQuery,
                seriesColorRadioButtons,
                stepValue,
                stepRadioButtons,
            } = getFormFields(getByRole)

            expect(title).toBeInTheDocument()
            expect(repositories).toBeInTheDocument()
            expect(personalVisibility).toBeInTheDocument()
            expect(organisationVisibility).toBeInTheDocument()
            expect(seriesName).toBeInTheDocument()
            expect(seriesQuery).toBeInTheDocument()

            // Since we use 12 standard open color as a default colors for color picker
            expect(seriesColorRadioButtons.length).toBe(12)

            expect(stepValue).toBeInTheDocument()
            // Since we have 5 options for insight step (hours, days, weeks, months, years)
            expect(stepRadioButtons.length).toBe(5)
        })

        it('will fire onSubmit if all fields have been filled with valid value', async () => {
            const { getByRole } = renderWithProps({ onSubmit: onSubmitMock })
            const {
                title,
                repositories,
                organisationVisibility,
                dataSeriesGroup,
                seriesName,
                seriesQuery,
                stepValue,
            } = getFormFields(getByRole)

            // eslint-disable-next-line @typescript-eslint/require-await
            await act(async () => {
                fireEvent.change(title, { target: { value: 'First code insight' } })
                fireEvent.change(repositories, { target: { value: 'github.com/sourcegraph/sourcegraph' } })
                fireEvent.click(organisationVisibility)

                const submitSeriesButton = within(dataSeriesGroup).getByRole('button', { name: /submit/i })

                const yellowColorRadio = within(dataSeriesGroup).getByRole('radio', { name: /yellow/i })

                fireEvent.change(seriesName, { target: { value: 'First code insight series' } })
                fireEvent.change(seriesQuery, { target: { value: 'patternType:regex case:yes \\*\\sas\\sGQL' } })
                fireEvent.click(yellowColorRadio)
                fireEvent.click(submitSeriesButton)

                const monthsRadio = getByRole('radio', { name: /months/i })

                fireEvent.change(stepValue, { target: { value: 2 } })
                fireEvent.click(monthsRadio)

                const submitButton = getByRole('button', { name: /create code insight/i })

                fireEvent.click(submitButton)

                // Since async repositories validation didn't pass
                sinon.assert.notCalled(onSubmitMock)
            })
        })
    })

    describe('show error massage', () => {
        it('with invalid title field', async () => {
            const { getByRole, getByText } = renderWithProps({
                onSubmit: onSubmitMock,
            })
            const repoGroup = getByRole('group', { name: /list of repositories/i })
            const repositories = within(repoGroup).getByRole('combobox')
            const submitButton = getByRole('button', { name: /create code insight/i })

            // eslint-disable-next-line @typescript-eslint/require-await
            await act(async () => {
                fireEvent.click(submitButton)
            })

            sinon.assert.notCalled(onSubmitMock)

            expect(repositories).toHaveFocus()
            expect(getByText(/title is a required/i)).toBeInTheDocument()
        })

        it('with invalid repository field', async () => {
            const { getByRole, getByText } = renderWithProps({
                onSubmit: onSubmitMock,
            })
            const title = getByRole('textbox', { name: /title/i })

            const repoGroup = getByRole('group', { name: /list of repositories/i })
            const repositories = within(repoGroup).getByRole('combobox')
            const submitButton = getByRole('button', { name: /create code insight/i })

            fireEvent.change(title, { target: { value: 'First code insight' } })

            // eslint-disable-next-line @typescript-eslint/require-await
            await act(async () => {
                fireEvent.click(submitButton)
            })

            sinon.assert.notCalled(onSubmitMock)

            expect(repositories).toHaveFocus()
            expect(getByText(/repositories is a required/i)).toBeInTheDocument()
        })

        it('with invalid data series field', async () => {
            const { getByRole, getByText } = renderWithProps({
                onSubmit: onSubmitMock,
            })
            const title = getByRole('textbox', { name: /title/i })
            const repoGroup = getByRole('group', { name: /list of repositories/i })
            const repositories = within(repoGroup).getByRole('combobox')
            const submitButton = getByRole('button', { name: /create code insight/i })
            const dataSeriesGroup = getByRole('group', { name: /data series/i })
            const seriesName = within(dataSeriesGroup).getByRole('textbox', { name: /name/i })

            fireEvent.change(title, { target: { value: 'First code insight' } })
            fireEvent.change(repositories, { target: { value: 'github.com/sourcegraph/sourcegraph' } })

            // eslint-disable-next-line @typescript-eslint/require-await
            await act(async () => {
                fireEvent.click(submitButton)
            })

            sinon.assert.notCalled(onSubmitMock)

            expect(seriesName).toHaveFocus()
            expect(getByText(/series is invalid/i)).toBeInTheDocument()
        })

        // Get it back when https://github.com/sourcegraph/sourcegraph/issues/21907 will be resolved
        // Since we don't have control over async validation handler for repositories field
        // we can mock validation response in unit.
        it.skip('when onSubmit threw submit error', async () => {
            const onSubmit = () => ({ [FORM_ERROR]: asError(new Error('Submit error')) })
            const { getByRole, getByText } = renderWithProps({ onSubmit })
            const {
                title,
                repositories,
                organisationVisibility,
                dataSeriesGroup,
                seriesName,
                seriesQuery,
                stepValue,
            } = getFormFields(getByRole)

            fireEvent.change(title, { target: { value: 'First code insight' } })
            fireEvent.change(repositories, { target: { value: 'github.com/sourcegraph/sourcegraph' } })
            fireEvent.click(organisationVisibility)

            const submitSeriesButton = within(dataSeriesGroup).getByRole('button', { name: /submit/i })

            const yellowColorRadio = within(dataSeriesGroup).getByRole('radio', { name: /yellow/i })

            fireEvent.change(seriesName, { target: { value: 'First code insight series' } })
            fireEvent.change(seriesQuery, { target: { value: 'patternType:regex case:yes \\*\\sas\\sGQL' } })
            fireEvent.click(yellowColorRadio)
            fireEvent.click(submitSeriesButton)

            const monthsRadio = getByRole('radio', { name: /months/i })

            fireEvent.change(stepValue, { target: { value: 2 } })
            fireEvent.click(monthsRadio)

            const submitButton = getByRole('button', { name: /create code insight/i })

            // eslint-disable-next-line @typescript-eslint/require-await
            await act(async () => {
                fireEvent.click(submitButton)
            })

            expect(getByText(/submit error/i)).toBeInTheDocument()
        })
    })

    // TODO [VK] Add test case for async validation
    // TODO [VK] Add test case for live-preview showing data logic
    // TODO [VK] Add test case for title validation
})<|MERGE_RESOLUTION|>--- conflicted
+++ resolved
@@ -11,13 +11,9 @@
 import { SearchInsightCreationContent, SearchInsightCreationContentProps } from './SearchInsightCreationContent'
 
 describe('CreateInsightContent', () => {
-<<<<<<< HEAD
-    const mockAPI = createMockInsightAPI({})
-=======
     const mockAPI = createMockInsightAPI({
         getRepositorySuggestions: () => Promise.resolve([]),
     })
->>>>>>> b704658d
 
     const renderWithProps = (props: SearchInsightCreationContentProps): RenderResult =>
         render(
