import classnames from 'classnames'
import React, { ReactElement } from 'react'

import styles from './SeriesCard.module.scss'

interface SeriesCardProps {
    /** Name of series. */
    name: string
    /** Query value of series. */
    query: string
    /** Color value of series. */
    stroke: string
    /** Custom class name for root button element. */
    className?: string
    /** Edit handler. */
    onEdit?: () => void
    /** Remove handler. */
    onRemove?: () => void
}

/**
 * Renders series card component, visual list item of series (name, color, query)
 * */
export function SeriesCard(props: SeriesCardProps): ReactElement {
    const { name, query, stroke: color, className, onEdit, onRemove } = props

    return (
        <li
<<<<<<< HEAD
            data-test-id="series-card"
=======
            data-testid="series-card"
>>>>>>> 24915c40
            aria-label={`${name} data series`}
            className={classnames(styles.card, className, 'card d-flex flex-row p-3')}
        >
            <div className={styles.cardInfo}>
                <div className={classnames('mb-1 ', styles.cardTitle)}>
                    {/* eslint-disable-next-line react/forbid-dom-props */}
<<<<<<< HEAD
                    <div data-test-id="series-color-mark" style={{ color }} className={styles.cardColorMark} />
                    <span
                        data-test-id="series-name"
=======
                    <div data-testid="series-color-mark" style={{ color }} className={styles.cardColorMark} />
                    <span
                        data-testid="series-name"
>>>>>>> 24915c40
                        title={name}
                        className={classnames(styles.cardName, 'ml-1 font-weight-bold')}
                    >
                        {name}
                    </span>
                </div>

<<<<<<< HEAD
                <span data-test-id="series-query" className="mb-0 text-muted">
=======
                <span data-testid="series-query" className="mb-0 text-muted">
>>>>>>> 24915c40
                    {query}
                </span>
            </div>

            <div className="d-flex align-items-center">
                <button
<<<<<<< HEAD
                    data-test-id="series-edit-button"
=======
                    data-testid="series-edit-button"
>>>>>>> 24915c40
                    type="button"
                    onClick={onEdit}
                    className="border-0 btn btn-outline-primary"
                >
                    Edit
                </button>

                <button
<<<<<<< HEAD
                    data-test-id="series-delete-button"
=======
                    data-testid="series-delete-button"
>>>>>>> 24915c40
                    type="button"
                    onClick={onRemove}
                    className="border-0 btn btn-outline-danger ml-1"
                >
                    Remove
                </button>
            </div>
        </li>
    )
}<|MERGE_RESOLUTION|>--- conflicted
+++ resolved
@@ -26,26 +26,16 @@
 
     return (
         <li
-<<<<<<< HEAD
-            data-test-id="series-card"
-=======
             data-testid="series-card"
->>>>>>> 24915c40
             aria-label={`${name} data series`}
             className={classnames(styles.card, className, 'card d-flex flex-row p-3')}
         >
             <div className={styles.cardInfo}>
                 <div className={classnames('mb-1 ', styles.cardTitle)}>
                     {/* eslint-disable-next-line react/forbid-dom-props */}
-<<<<<<< HEAD
-                    <div data-test-id="series-color-mark" style={{ color }} className={styles.cardColorMark} />
-                    <span
-                        data-test-id="series-name"
-=======
                     <div data-testid="series-color-mark" style={{ color }} className={styles.cardColorMark} />
                     <span
                         data-testid="series-name"
->>>>>>> 24915c40
                         title={name}
                         className={classnames(styles.cardName, 'ml-1 font-weight-bold')}
                     >
@@ -53,22 +43,14 @@
                     </span>
                 </div>
 
-<<<<<<< HEAD
-                <span data-test-id="series-query" className="mb-0 text-muted">
-=======
                 <span data-testid="series-query" className="mb-0 text-muted">
->>>>>>> 24915c40
                     {query}
                 </span>
             </div>
 
             <div className="d-flex align-items-center">
                 <button
-<<<<<<< HEAD
-                    data-test-id="series-edit-button"
-=======
                     data-testid="series-edit-button"
->>>>>>> 24915c40
                     type="button"
                     onClick={onEdit}
                     className="border-0 btn btn-outline-primary"
@@ -77,11 +59,7 @@
                 </button>
 
                 <button
-<<<<<<< HEAD
-                    data-test-id="series-delete-button"
-=======
                     data-testid="series-delete-button"
->>>>>>> 24915c40
                     type="button"
                     onClick={onRemove}
                     className="border-0 btn btn-outline-danger ml-1"
