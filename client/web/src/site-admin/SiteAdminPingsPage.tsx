--- conflicted
+++ resolved
@@ -178,9 +178,7 @@
                         <li>Total count of unique users engaging with the panels</li>
                     </ul>
                 </li>
-<<<<<<< HEAD
                 <li>Weekly retention rates for user cohorts created in the last 12 weeks</li>
-=======
                 <li>
                     Search onboarding engagement
                     <ul>
@@ -189,7 +187,6 @@
                         <li>Total number of tours closed</li>
                     </ul>
                 </li>
->>>>>>> 4f78b025
             </ul>
             {updatesDisabled ? (
                 <p>All telemetry is disabled.</p>
