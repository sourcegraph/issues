--- conflicted
+++ resolved
@@ -34,6 +34,7 @@
         repoCount
         webhookURL
         lastSyncAt
+        nextSyncAt
     }
 `
 
@@ -184,11 +185,8 @@
         warning
         lastSyncError
         repoCount
-<<<<<<< HEAD
         lastSyncAt
-=======
         nextSyncAt
->>>>>>> 9a9f9905
     }
 `
 
