--- conflicted
+++ resolved
@@ -11,15 +11,12 @@
 import { ThemeProps } from '@sourcegraph/shared/src/theme'
 
 import { FileDiffFields } from '../../graphql-operations'
+import { DiffMode } from '../../repo/commit/RepositoryCommitPage'
 import { dirname } from '../../util/path'
 
 import { DiffStat } from './DiffStat'
 import { ExtensionInfo } from './FileDiffConnection'
-<<<<<<< HEAD
-import { DiffMode } from '../../repo/commit/RepositoryCommitPage'
-=======
 import { FileDiffHunks } from './FileDiffHunks'
->>>>>>> 41ab4301
 
 export interface FileDiffNodeProps extends ThemeProps {
     node: FileDiffFields
