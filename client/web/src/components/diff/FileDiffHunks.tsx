import * as H from 'history'
import React, { useCallback, useMemo, useState, useEffect } from 'react'
import { combineLatest, from, NEVER, Observable, of, ReplaySubject, Subscription } from 'rxjs'
import { filter, first, map, switchMap, tap } from 'rxjs/operators'
import { useDeepCompareEffectNoCheck } from 'use-deep-compare-effect'

import { findPositionsFromEvents } from '@sourcegraph/codeintellify'
import { wrapRemoteObservable } from '@sourcegraph/shared/src/api/client/api/common'
import { DecorationMapByLine, groupDecorationsByLine } from '@sourcegraph/shared/src/api/extension/api/decorations'
import { ViewerId } from '@sourcegraph/shared/src/api/viewerTypes'
import { ThemeProps } from '@sourcegraph/shared/src/theme'
import { isDefined, property } from '@sourcegraph/shared/src/util/types'
import { toURIWithPath } from '@sourcegraph/shared/src/util/url'
<<<<<<< HEAD
import { ThemeProps } from '@sourcegraph/shared/src/theme'
import { DiffHunk } from './DiffHunk'
import { DiffSplitHunk } from './DiffSplitHunk'
import { diffDomFunctions } from '../../repo/compare/dom-functions'
import { FileDiffFields } from '../../graphql-operations'
import { ViewerId } from '@sourcegraph/shared/src/api/viewerTypes'
import { ExtensionInfo } from './FileDiffConnection'
import { wrapRemoteObservable } from '@sourcegraph/shared/src/api/client/api/common'
import { useDeepCompareEffectNoCheck } from 'use-deep-compare-effect'
=======
>>>>>>> 41ab4301
import { useObservable } from '@sourcegraph/shared/src/util/useObservable'

import { StatusBar } from '../../extensions/components/StatusBar'
<<<<<<< HEAD
import classNames from 'classnames'
=======
import { FileDiffFields } from '../../graphql-operations'
import { diffDomFunctions } from '../../repo/compare/dom-functions'

import { DiffHunk } from './DiffHunk'
import { ExtensionInfo } from './FileDiffConnection'
>>>>>>> 41ab4301

export interface FileHunksProps extends ThemeProps {
    /** The anchor (URL hash link) of the file diff. The component creates sub-anchors with this prefix. */
    fileDiffAnchor: string

    /**
     * Information needed to apply extensions (hovers, decorations, ...) on the diff.
     * If undefined, extensions will not be applied on this diff.
     */
    extensionInfo?: ExtensionInfo<
        {
            observeViewerId?: (uri: string) => Observable<ViewerId | undefined>
        },
        {
            /**
             * `null` if the file does not exist in this diff part.
             */
            filePath: string | null
        }
    >

    /** The file's hunks. */
    hunks: FileDiffFields['hunks']

    /** Whether to show line numbers. */
    lineNumbers: boolean

    className: string
    location: H.Location
    history: H.History
    /** Reflect selected line in url */
    persistLines?: boolean
    diffMode: string
}

/** Displays hunks in a unified file diff. */
export const FileDiffHunks: React.FunctionComponent<FileHunksProps> = ({
    className,
    fileDiffAnchor,
    hunks,
    isLightTheme,
    lineNumbers,
    location,
    extensionInfo,
    persistLines,
    diffMode,
}) => {
    /**
     * Decorations for the file at the two revisions of the diff
     */
    const [decorations, setDecorations] = useState<Record<'head' | 'base', DecorationMapByLine>>({
        head: new Map(),
        base: new Map(),
    })

    /** Emits whenever the ref callback for the code element is called */
    const codeElements = useMemo(() => new ReplaySubject<HTMLElement | null>(1), [])
    const nextCodeElement = useCallback((element: HTMLElement | null): void => codeElements.next(element), [
        codeElements,
    ])

    /** Emits whenever the ref callback for the blob element is called */
    const blobElements = useMemo(() => new ReplaySubject<HTMLElement | null>(1), [])
    const nextBlobElement = useCallback((element: HTMLElement | null): void => blobElements.next(element), [
        blobElements,
    ])

    const extensionInfoChanges = useMemo(() => new ReplaySubject<FileHunksProps['extensionInfo'] | undefined>(1), [])
    useDeepCompareEffectNoCheck(() => {
        extensionInfoChanges.next(extensionInfo)
        // Use `useDeepCompareEffectNoCheck` since extensionInfo can be undefined
    }, [extensionInfo])

    // Observe base and head viewerIds along with reference to extension host API
    const baseAndHeadViewerIds = useMemo(
        () =>
            extensionInfoChanges.pipe(
                filter(isDefined),
                filter(property('observeViewerId', isDefined)),
                switchMap(extensionInfo => {
                    const baseUri = extensionInfo.base.filePath
                        ? toURIWithPath({
                              repoName: extensionInfo.base.repoName,
                              commitID: extensionInfo.base.commitID,
                              filePath: extensionInfo.base.filePath,
                          })
                        : null
                    const baseViewerIds = baseUri ? extensionInfo.observeViewerId(baseUri) : of(null)

                    const headUri = extensionInfo.head.filePath
                        ? toURIWithPath({
                              repoName: extensionInfo.head.repoName,
                              commitID: extensionInfo.head.commitID,
                              filePath: extensionInfo.head.filePath,
                          })
                        : null
                    const headViewerIds = headUri ? extensionInfo.observeViewerId(headUri) : of(null)

                    return combineLatest([
                        baseViewerIds,
                        headViewerIds,
                        from(extensionInfo.extensionsController.extHostAPI),
                    ])
                })
            ),
        [extensionInfoChanges]
    )

    // Listen for and merge status bar items from extensions for <StatusBar>
    const getStatusBarItems = useCallback(
        () =>
            baseAndHeadViewerIds.pipe(
                switchMap(([baseViewerId, headViewerId, extensionHostAPI]) =>
                    combineLatest([
                        baseViewerId
                            ? wrapRemoteObservable(extensionHostAPI.getStatusBarItems(baseViewerId))
                            : of(null),
                        headViewerId
                            ? wrapRemoteObservable(extensionHostAPI.getStatusBarItems(headViewerId))
                            : of(null),
                    ])
                ),
                map(([baseStatusBarItems, headStatusBarItems]) => {
                    if (baseStatusBarItems && headStatusBarItems) {
                        return [
                            ...baseStatusBarItems.map(({ text, ...rest }) => ({ text: `base: ${text}`, ...rest })),
                            ...headStatusBarItems.map(({ text, ...rest }) => ({ text: `head: ${text}`, ...rest })),
                        ]
                    }

                    return headStatusBarItems || baseStatusBarItems || []
                })
            ),
        [baseAndHeadViewerIds]
    )

    // Listen for line decorations from extensions
    useObservable(
        useMemo(
            () =>
                baseAndHeadViewerIds.pipe(
                    switchMap(([baseViewerId, headViewerId, extensionHostAPI]) =>
                        combineLatest([
                            baseViewerId
                                ? wrapRemoteObservable(extensionHostAPI.getTextDecorations(baseViewerId))
                                : of(null),
                            headViewerId
                                ? wrapRemoteObservable(extensionHostAPI.getTextDecorations(headViewerId))
                                : of(null),
                        ])
                    ),

                    tap(([baseDecorations, headDecorations]) => {
                        setDecorations({
                            base: groupDecorationsByLine(baseDecorations),
                            head: groupDecorationsByLine(headDecorations),
                        })
                    })
                ),

            [baseAndHeadViewerIds]
        )
    )

    // Hoverify
    useEffect(() => {
        const subscription = new Subscription()

        let hoverSubscription: Subscription
        subscription.add(
            extensionInfoChanges.pipe(filter(isDefined), first()).subscribe(extensionInfo => {
                hoverSubscription?.unsubscribe()

                hoverSubscription = extensionInfo.hoverifier.hoverify({
                    dom: diffDomFunctions,
                    positionEvents: codeElements.pipe(
                        filter(isDefined),
                        findPositionsFromEvents({ domFunctions: diffDomFunctions })
                    ),
                    positionJumps: NEVER, // TODO support diff URLs
                    resolveContext: hoveredToken => {
                        // if part is undefined, it doesn't matter whether we chose head or base, the line stayed the same
                        const { repoName, revision, filePath, commitID } = extensionInfo[hoveredToken.part || 'head']

                        // If a hover or go-to-definition was invoked on this part, we know the file path must exist
                        // eslint-disable-next-line @typescript-eslint/no-non-null-assertion
                        return { repoName, filePath: filePath!, revision, commitID }
                    },
                })
                subscription.add(hoverSubscription)
            })
        )

        return () => subscription.unsubscribe()
    }, [codeElements, extensionInfoChanges])

    return (
        <>
            {extensionInfo && (
                <StatusBar
                    getStatusBarItems={getStatusBarItems}
                    className="border-bottom border-top-0"
                    extensionsController={extensionInfo.extensionsController}
                    location={location}
                />
            )}
            <div className={`file-diff-hunks ${className}`} ref={nextBlobElement}>
                {hunks.length === 0 ? (
                    <div className="text-muted m-2">No changes</div>
                ) : (
                    <div className="file-diff-hunks__container" ref={nextCodeElement}>
                        <table
                            className={classNames('file-diff-hunks__table file-diff-hunks__table', {
                                'file-diff-hunks__table--split': diffMode === 'split',
                            })}
                        >
                            {lineNumbers && (
                                <colgroup>
                                    {diffMode === 'split' ? (
                                        <>
                                            <col width="40" />
                                            <col />
                                            <col width="40" />
                                            <col />
                                        </>
                                    ) : (
                                        <>
                                            <col width="40" />
                                            <col width="40" />
                                            <col />
                                        </>
                                    )}
                                </colgroup>
                            )}
                            <tbody>
                                {hunks.map((hunk, index) =>
                                    diffMode === 'split' ? (
                                        <DiffSplitHunk
                                            fileDiffAnchor={fileDiffAnchor}
                                            isLightTheme={isLightTheme}
                                            lineNumbers={lineNumbers}
                                            persistLines={persistLines}
                                            key={hunk.oldRange.startLine}
                                            hunk={hunk}
                                            decorations={decorations}
                                        />
                                    ) : (
                                        <DiffHunk
                                            fileDiffAnchor={fileDiffAnchor}
                                            isLightTheme={isLightTheme}
                                            lineNumbers={lineNumbers}
                                            persistLines={persistLines}
                                            key={hunk.oldRange.startLine}
                                            hunk={hunk}
                                            decorations={decorations}
                                        />
                                    )
                                )}
                            </tbody>
                        </table>
                    </div>
                )}
            </div>
        </>
    )
}<|MERGE_RESOLUTION|>--- conflicted
+++ resolved
@@ -1,3 +1,4 @@
+import classNames from 'classnames'
 import * as H from 'history'
 import React, { useCallback, useMemo, useState, useEffect } from 'react'
 import { combineLatest, from, NEVER, Observable, of, ReplaySubject, Subscription } from 'rxjs'
@@ -11,30 +12,15 @@
 import { ThemeProps } from '@sourcegraph/shared/src/theme'
 import { isDefined, property } from '@sourcegraph/shared/src/util/types'
 import { toURIWithPath } from '@sourcegraph/shared/src/util/url'
-<<<<<<< HEAD
-import { ThemeProps } from '@sourcegraph/shared/src/theme'
+import { useObservable } from '@sourcegraph/shared/src/util/useObservable'
+
+import { StatusBar } from '../../extensions/components/StatusBar'
+import { FileDiffFields } from '../../graphql-operations'
+import { diffDomFunctions } from '../../repo/compare/dom-functions'
+
 import { DiffHunk } from './DiffHunk'
 import { DiffSplitHunk } from './DiffSplitHunk'
-import { diffDomFunctions } from '../../repo/compare/dom-functions'
-import { FileDiffFields } from '../../graphql-operations'
-import { ViewerId } from '@sourcegraph/shared/src/api/viewerTypes'
 import { ExtensionInfo } from './FileDiffConnection'
-import { wrapRemoteObservable } from '@sourcegraph/shared/src/api/client/api/common'
-import { useDeepCompareEffectNoCheck } from 'use-deep-compare-effect'
-=======
->>>>>>> 41ab4301
-import { useObservable } from '@sourcegraph/shared/src/util/useObservable'
-
-import { StatusBar } from '../../extensions/components/StatusBar'
-<<<<<<< HEAD
-import classNames from 'classnames'
-=======
-import { FileDiffFields } from '../../graphql-operations'
-import { diffDomFunctions } from '../../repo/compare/dom-functions'
-
-import { DiffHunk } from './DiffHunk'
-import { ExtensionInfo } from './FileDiffConnection'
->>>>>>> 41ab4301
 
 export interface FileHunksProps extends ThemeProps {
     /** The anchor (URL hash link) of the file diff. The component creates sub-anchors with this prefix. */
