/* eslint jsx-a11y/label-has-associated-control: warn */
import { LoadingSpinner } from '@sourcegraph/react-loading-spinner'
import * as H from 'history'
import * as React from 'react'
import { RouteComponentProps } from 'react-router'
import { catchError } from 'rxjs/operators'
import { FeedbackText } from '../components/FeedbackText'
import { Form } from '../../../branded/src/components/Form'
import { HeroPage } from '../components/HeroPage'
import { PageTitle } from '../components/PageTitle'
import { eventLogger } from '../tracking/eventLogger'
import { submitSurvey } from './backend'
import { SurveyCTA } from './SurveyToast'
import { Subscription } from 'rxjs'
import { ThemeProps } from '../../../shared/src/theme'
import TwitterIcon from 'mdi-react/TwitterIcon'
import { AuthenticatedUser } from '../auth'

interface SurveyFormProps {
    location: H.Location
    history: H.History
    authenticatedUser: AuthenticatedUser | null
    score?: number
    onScoreChange?: (score: number) => void
    onSubmit?: () => void
}

interface SurveyFormState {
    error?: Error
    reason: string
    betterProduct: string
    email: string
    loading: boolean
}

export interface SurveyResponse {
    score: number
    email?: string
    reason?: string
    better?: string
}

class SurveyForm extends React.Component<SurveyFormProps, SurveyFormState> {
    private subscriptions = new Subscription()

    constructor(props: SurveyFormProps) {
        super(props)
        this.state = {
            reason: '',
            betterProduct: '',
            email: '',
            loading: false,
        }
    }

    public render(): JSX.Element | null {
        return (
            <Form className="survey-form" onSubmit={this.handleSubmit}>
                {this.state.error && <p className="survey-form__error">{this.state.error.message}</p>}
<<<<<<< HEAD
                {/* TODO: Fix SurveyForm accessibiliy by using form controls.
                We're using buttons here when we should be using <input type="radio"/>
                Issue: https://github.com/sourcegraph/sourcegraph/issues/19219 */}
                <label className="survey-form__label" id="survey-form-score-value">
                    How likely is it that you would recommend Sourcegraph to a friend?
                </label>
                <SurveyCTA
                    aria-labelledby="survey-form-score-value"
                    className="survey-form__scores"
                    onClick={this.onScoreChange}
=======
                <label id="survey-form-scores" className="survey-form__label">
                    How likely is it that you would recommend Sourcegraph to a friend?
                </label>
                <SurveyCTA
                    ariaLabelledby="survey-form-scores"
                    className="survey-form__scores"
                    onChange={this.onScoreChange}
>>>>>>> 2b854787
                    score={this.props.score}
                />
                {!this.props.authenticatedUser && (
                    <div className="form-group">
                        <input
                            className="form-control survey-form__input"
                            type="text"
                            placeholder="Email"
                            onChange={this.onEmailFieldChange}
                            value={this.state.email}
                            disabled={this.state.loading}
                        />
                    </div>
                )}
                <div className="form-group">
                    <label className="survey-form__label" htmlFor="survey-form-score-reason">
                        What is the most important reason for the score you gave Sourcegraph?
                    </label>
                    <textarea
                        id="survey-form-score-reason"
                        className="form-control survey-form__input"
                        onChange={this.onReasonFieldChange}
                        value={this.state.reason}
                        disabled={this.state.loading}
                        autoFocus={true}
                    />
                </div>
                <div className="form-group">
                    <label className="survey-form__label" htmlFor="survey-form-better-product">
                        What could Sourcegraph do to provide a better product?
                    </label>
                    <textarea
                        id="survey-form-better-product"
                        className="form-control survey-form__input"
                        onChange={this.onBetterProductFieldChange}
                        value={this.state.betterProduct}
                        disabled={this.state.loading}
                    />
                </div>
                <div className="form-group">
                    <button className="btn btn-primary btn-block" type="submit" disabled={this.state.loading}>
                        Submit
                    </button>
                </div>
                {this.state.loading && (
                    <div className="survey-form__loader">
                        <LoadingSpinner className="icon-inline" />
                    </div>
                )}
                <div>
                    <small>
                        Your response to this survey will be sent to Sourcegraph, and will be visible to your
                        Sourcegraph site admins.
                    </small>
                </div>
            </Form>
        )
    }

    private onScoreChange = (score: number): void => {
        if (this.props.onScoreChange) {
            this.props.onScoreChange(score)
        }
        this.setState({ error: undefined })
    }

    private onEmailFieldChange = (event: React.ChangeEvent<HTMLInputElement>): void => {
        this.setState({ email: event.target.value })
    }

    private onReasonFieldChange = (event: React.ChangeEvent<HTMLTextAreaElement>): void => {
        this.setState({ reason: event.target.value })
    }

    private onBetterProductFieldChange = (event: React.ChangeEvent<HTMLTextAreaElement>): void => {
        this.setState({ betterProduct: event.target.value })
    }

    private handleSubmit = (event: React.FormEvent<HTMLFormElement>): void => {
        event.preventDefault()
        if (this.state.loading) {
            return
        }

        if (this.props.score === undefined) {
            this.setState({ error: new Error('Please select a score') })
            return
        }

        eventLogger.log('SurveySubmitted')
        this.setState({ loading: true })

        this.subscriptions.add(
            submitSurvey({
                score: this.props.score,
                email: this.state.email,
                reason: this.state.reason,
                better: this.state.betterProduct,
            })
                .pipe(
                    catchError(error => {
                        this.setState({ error })
                        return []
                    })
                )
                .subscribe(() => {
                    if (this.props.onSubmit) {
                        this.props.onSubmit()
                    }
                    this.props.history.push({
                        pathname: '/survey/thanks',
                        state: {
                            score: this.props.score,
                            feedback: this.state.reason,
                        },
                    })
                })
        )
    }
}

interface SurveyPageProps extends RouteComponentProps<{ score?: string }>, ThemeProps {
    authenticatedUser: AuthenticatedUser | null
}

export interface TweetFeedbackProps {
    score: number
    feedback: string
}

const SCORE_TO_TWEET = 9
const TweetFeedback: React.FunctionComponent<TweetFeedbackProps> = ({ feedback, score }) => {
    if (score >= SCORE_TO_TWEET) {
        const url = new URL('https://twitter.com/intent/tweet')
        url.searchParams.set('text', `After using @srcgraph: ${feedback}`)
        return (
            <>
                <p className="mt-2">
                    One more favor, could you share your feedback on Twitter? We'd really appreciate it!
                </p>
                <a
                    className="d-inline-block mt-2 btn btn-primary"
                    href={url.href}
                    target="_blank"
                    rel="noreferrer noopener"
                >
                    <TwitterIcon className="icon-inline mr-2" />
                    Tweet feedback
                </a>
            </>
        )
    }
    return null
}

export class SurveyPage extends React.Component<SurveyPageProps> {
    public componentDidMount(): void {
        eventLogger.logViewEvent('Survey')
    }

    public render(): JSX.Element | null {
        if (this.props.match.params.score === 'thanks') {
            return (
                <div className="survey-page">
                    <PageTitle title="Thanks" />
                    <HeroPage
                        title="Thanks for the feedback!"
                        body={
                            <TweetFeedback
                                score={this.props.location.state.score}
                                feedback={this.props.location.state.feedback}
                            />
                        }
                        cta={<FeedbackText headerText="Anything else?" />}
                    />
                </div>
            )
        }
        return (
            <div className="survey-page">
                <PageTitle title="Almost there..." />
                <HeroPage
                    title="Almost there..."
                    cta={<SurveyForm score={this.intScore(this.props.match.params.score)} {...this.props} />}
                />
            </div>
        )
    }

    private intScore = (score?: string): number | undefined =>
        score ? Math.max(0, Math.min(10, Math.round(+score))) : undefined
}<|MERGE_RESOLUTION|>--- conflicted
+++ resolved
@@ -1,4 +1,3 @@
-/* eslint jsx-a11y/label-has-associated-control: warn */
 import { LoadingSpinner } from '@sourcegraph/react-loading-spinner'
 import * as H from 'history'
 import * as React from 'react'
@@ -57,18 +56,8 @@
         return (
             <Form className="survey-form" onSubmit={this.handleSubmit}>
                 {this.state.error && <p className="survey-form__error">{this.state.error.message}</p>}
-<<<<<<< HEAD
-                {/* TODO: Fix SurveyForm accessibiliy by using form controls.
-                We're using buttons here when we should be using <input type="radio"/>
-                Issue: https://github.com/sourcegraph/sourcegraph/issues/19219 */}
-                <label className="survey-form__label" id="survey-form-score-value">
-                    How likely is it that you would recommend Sourcegraph to a friend?
-                </label>
-                <SurveyCTA
-                    aria-labelledby="survey-form-score-value"
-                    className="survey-form__scores"
-                    onClick={this.onScoreChange}
-=======
+                {/* Label is associated with control through aria-labelledby */}
+                {/* eslint-disable-next-line jsx-a11y/label-has-associated-control */}
                 <label id="survey-form-scores" className="survey-form__label">
                     How likely is it that you would recommend Sourcegraph to a friend?
                 </label>
@@ -76,7 +65,6 @@
                     ariaLabelledby="survey-form-scores"
                     className="survey-form__scores"
                     onChange={this.onScoreChange}
->>>>>>> 2b854787
                     score={this.props.score}
                 />
                 {!this.props.authenticatedUser && (
