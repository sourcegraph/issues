--- conflicted
+++ resolved
@@ -295,16 +295,12 @@
 
     public render(): JSX.Element | null {
         return (
-<<<<<<< HEAD
-            <div className="tree" tabIndex={0} onKeyDown={this.onKeyDown} ref={this.setTreeElement}>
-=======
             /**
              * TODO: Improve accessibility here.
              * We should not be stealing focus here, we should let the user focus on the actual items listed.
              * Issue: https://github.com/sourcegraph/sourcegraph/issues/19167
              */
-            <div className="tree" tabIndex={1} onKeyDown={this.onKeyDown} ref={this.setTreeElement}>
->>>>>>> 7cc9e494
+            <div className="tree" tabIndex={0} onKeyDown={this.onKeyDown} ref={this.setTreeElement}>
                 <TreeRoot
                     ref={reference => {
                         if (reference) {
