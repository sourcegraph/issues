import path from 'path'

import { remove } from 'lodash'
import MonacoWebpackPlugin from 'monaco-editor-webpack-plugin'
import TerserPlugin from 'terser-webpack-plugin'
import { Configuration, DefinePlugin, ProgressPlugin, RuleSetUseItem, RuleSetUse } from 'webpack'

const rootPath = path.resolve(__dirname, '../../../')
const monacoEditorPaths = [path.resolve(rootPath, 'node_modules', 'monaco-editor')]
<<<<<<< HEAD

const storiesGlob = path.resolve(rootPath, 'client/!(storybook)/**/*.story.tsx')
// Stories in this file are guarded by the `isChromatic()` check. It will result in noop in all other environments.
const chromaticStoriesGlob = path.resolve(rootPath, 'client/storybook/src/chromatic-story/Chromatic.story.tsx')
=======
// Due to an issue with constant recompiling (https://github.com/storybookjs/storybook/issues/14342)
// we need to make the globs more specific (`(web|shared..)` also doesn't work). Once the above issue
// is fixed, this can be removed and watched for `client/**/*.story.tsx` again.
const directoriesWithStories = ['branded', 'browser', 'shared', 'web', 'wildcard']
const storiesGlobs = directoriesWithStories.map(packageDirectory =>
    path.resolve(rootPath, `client/${packageDirectory}/src/**/*.story.tsx`)
)
>>>>>>> fa285b0e

const shouldMinify = !!process.env.MINIFY
const isDevelopment = !shouldMinify

const getCSSLoaders = (...loaders: RuleSetUseItem[]): RuleSetUse => [
    ...loaders,
    'postcss-loader',
    {
        loader: 'sass-loader',
        options: {
            sassOptions: {
                includePaths: [path.resolve(rootPath, 'node_modules'), path.resolve(rootPath, 'client')],
            },
        },
    },
]

const config = {
<<<<<<< HEAD
    stories: [storiesGlob, chromaticStoriesGlob],
=======
    stories: storiesGlobs,
>>>>>>> fa285b0e
    addons: [
        '@storybook/addon-knobs',
        '@storybook/addon-actions',
        'storybook-addon-designs',
        'storybook-dark-mode',
        '@storybook/addon-a11y',
        '@storybook/addon-toolbars',
        './redesign-toggle-toolbar/register.ts',
    ],

    features: {
        // Explicitly disable the deprecated, not used postCSS support,
        // so no warning is rendered on each start of storybook.
        postcss: false,
    },

    typescript: {
        check: false,
        reactDocgen: false,
    },

    webpackFinal: (config: Configuration) => {
        config.mode = shouldMinify ? 'production' : 'development'

        // Check the default config is in an expected shape.
        if (!config.module) {
            throw new Error(
                'The format of the default storybook webpack config changed, please check if the config in ./src/main.ts is still valid'
            )
        }

        if (!config.plugins) {
            config.plugins = []
        }
        config.plugins.push(
            new DefinePlugin({
                NODE_ENV: JSON.stringify(config.mode),
                'process.env.NODE_ENV': JSON.stringify(config.mode),
            })
        )

        if (shouldMinify) {
            if (!config.optimization) {
                throw new Error('The structure of the config changed, expected config.optimization to be not-null')
            }
            config.optimization.namedModules = false
            config.optimization.minimize = true
            config.optimization.minimizer = [
                new TerserPlugin({
                    terserOptions: {
                        sourceMap: true,
                        compress: {
                            // Don't inline functions, which causes name collisions with uglify-es:
                            // https://github.com/mishoo/UglifyJS2/issues/2842
                            inline: 1,
                        },
                    },
                }),
            ]
        }

        if (process.env.CI) {
            remove(config.plugins, plugin => plugin instanceof ProgressPlugin)
        }

        // We don't use Storybook's default Babel config for our repo, it doesn't include everything we need.
        config.module.rules.splice(0, 1)
        config.module.rules.unshift({
            test: /\.tsx?$/,
            loader: require.resolve('babel-loader'),
            options: {
                configFile: path.resolve(rootPath, 'babel.config.js'),
            },
        })

        config.plugins.push(
            new MonacoWebpackPlugin({
                languages: ['json'],
                features: [
                    'bracketMatching',
                    'clipboard',
                    'coreCommands',
                    'cursorUndo',
                    'find',
                    'format',
                    'hover',
                    'inPlaceReplace',
                    'iPadShowKeyboard',
                    'links',
                    'suggest',
                ],
            })
        )

        const storybookDirectory = path.resolve(rootPath, 'node_modules/@storybook')

        // Put our style rules at the beginning so they're processed by the time it
        // gets to storybook's style rules.
        config.module.rules.unshift({
            test: /\.(sass|scss)$/,
            // Make sure Storybook styles get handled by the Storybook config
            exclude: [/\.module\.(sass|scss)$/, storybookDirectory],
            use: getCSSLoaders('@terminus-term/to-string-loader', { loader: 'css-loader', options: { url: false } }),
        })

        config.module?.rules.unshift({
            test: /\.(sass|scss)$/,
            include: /\.module\.(sass|scss)$/,
            exclude: storybookDirectory,
            use: getCSSLoaders('style-loader', {
                loader: 'css-loader',
                options: {
                    sourceMap: isDevelopment,
                    modules: {
                        exportLocalsConvention: 'camelCase',
                        localIdentName: '[name]__[local]_[hash:base64:5]',
                    },
                    url: false,
                },
            }),
        })

        // Make sure Storybook style loaders are only evaluated for Storybook styles.
        const cssRule = config.module.rules.find(rule => rule.test?.toString() === /\.css$/.toString())
        if (!cssRule) {
            throw new Error('Cannot find original CSS rule')
        }
        cssRule.include = storybookDirectory

        config.module.rules.push({
            // CSS rule for external plain CSS (skip SASS and PostCSS for build perf)
            test: /\.css$/,
            // Make sure Storybook styles get handled by the Storybook config
            exclude: [storybookDirectory, ...monacoEditorPaths],
            use: ['@terminus-term/to-string-loader', { loader: 'css-loader', options: { url: false } }],
        })

        config.module.rules.push({
            // CSS rule for monaco-editor, it expects styles to be loaded with `style-loader`.
            test: /\.css$/,
            include: monacoEditorPaths,
            // Make sure Storybook styles get handled by the Storybook config
            exclude: [storybookDirectory],
            use: ['style-loader', { loader: 'css-loader', options: { url: false } }],
        })

        config.module.rules.push({
            test: /\.ya?ml$/,
            use: ['raw-loader'],
        })

        Object.assign(config.entry, {
            'editor.worker': 'monaco-editor/esm/vs/editor/editor.worker.js',
            'json.worker': 'monaco-editor/esm/vs/language/json/json.worker',
        })

        return config
    },
}

module.exports = config<|MERGE_RESOLUTION|>--- conflicted
+++ resolved
@@ -7,12 +7,10 @@
 
 const rootPath = path.resolve(__dirname, '../../../')
 const monacoEditorPaths = [path.resolve(rootPath, 'node_modules', 'monaco-editor')]
-<<<<<<< HEAD
-
-const storiesGlob = path.resolve(rootPath, 'client/!(storybook)/**/*.story.tsx')
+
 // Stories in this file are guarded by the `isChromatic()` check. It will result in noop in all other environments.
 const chromaticStoriesGlob = path.resolve(rootPath, 'client/storybook/src/chromatic-story/Chromatic.story.tsx')
-=======
+
 // Due to an issue with constant recompiling (https://github.com/storybookjs/storybook/issues/14342)
 // we need to make the globs more specific (`(web|shared..)` also doesn't work). Once the above issue
 // is fixed, this can be removed and watched for `client/**/*.story.tsx` again.
@@ -20,7 +18,6 @@
 const storiesGlobs = directoriesWithStories.map(packageDirectory =>
     path.resolve(rootPath, `client/${packageDirectory}/src/**/*.story.tsx`)
 )
->>>>>>> fa285b0e
 
 const shouldMinify = !!process.env.MINIFY
 const isDevelopment = !shouldMinify
@@ -39,11 +36,7 @@
 ]
 
 const config = {
-<<<<<<< HEAD
-    stories: [storiesGlob, chromaticStoriesGlob],
-=======
-    stories: storiesGlobs,
->>>>>>> fa285b0e
+    stories: [...storiesGlobs, chromaticStoriesGlob],
     addons: [
         '@storybook/addon-knobs',
         '@storybook/addon-actions',
