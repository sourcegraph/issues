--- conflicted
+++ resolved
@@ -94,11 +94,7 @@
               >
                 <a
                   className="file-match-children__item file-match-children__item-clickable test-file-match-children-item"
-<<<<<<< HEAD
-                  href="/github.com/foo/bar/-/blob/undefined?subtree=true&L2:1"
-=======
-                  href="/github.com/foo/bar/-/blob/?subtree=true#L2:1"
->>>>>>> 2d825a9b
+                  href="/github.com/foo/bar/-/blob/?subtree=true&L2:1"
                   onClick={[Function]}
                 >
                   <VisibilitySensor
@@ -496,11 +492,7 @@
               >
                 <a
                   className="file-match-children__item file-match-children__item-clickable test-file-match-children-item"
-<<<<<<< HEAD
-                  href="/github.com/foo/bar/-/blob/undefined?subtree=true&L2:1"
-=======
-                  href="/github.com/foo/bar/-/blob/?subtree=true#L2:1"
->>>>>>> 2d825a9b
+                  href="/github.com/foo/bar/-/blob/?subtree=true&L2:1"
                   onClick={[Function]}
                 >
                   <VisibilitySensor
