--- conflicted
+++ resolved
@@ -19,11 +19,8 @@
 import { CodeSnippet } from '../../components/CodeSnippet'
 import { Form } from '../../components/Form'
 
-<<<<<<< HEAD
 import { AlertsStory } from './AlertsStory'
-=======
 import { BadgeVariants } from './BadgeVariants/BadgeVariants'
->>>>>>> aee76c8c
 import { ButtonVariants } from './ButtonVariants'
 import { ColorVariants } from './ColorVariants'
 import { SEMANTIC_COLORS } from './constants'
