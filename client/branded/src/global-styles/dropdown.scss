@import 'bootstrap/scss/dropdown';

.theme-dark {
    --dropdown-bg: #0e121b;
    --dropdown-border-color: var(--border-color);
    --dropdown-link-hover-bg: var(--color-bg-2);
    --dropdown-header-color: var(--text-muted);
    --dropdown-shadow: 0 0 12px 0 rgba(0, 27, 76, 0.4);
}

.theme-light {
    --dropdown-bg: #ffffff;
    --dropdown-border-color: var(--border-color);
    --dropdown-link-hover-bg: var(--color-bg-2);
    --dropdown-header-color: var(--text-muted);
    --dropdown-shadow: 0 0 12px 0 rgba(0, 27, 76, 0.085);
}

.theme-light.theme-redesign {
    --dropdown-bg: var(--input-bg);
    --dropdown-border-color: var(--input-border-color);
    --dropdown-link-hover-bg: var(--color-bg-2);
    --dropdown-header-color: var(--text-muted);
<<<<<<< HEAD
    .dropdown-menu {
        border-radius: 5px;
        box-shadow: 0 4px 16px -6px rgba(36, 41, 54, 0.2);
    }
=======
    --dropdown-shadow: 0 4px 16px -6px rgba(36, 41, 54, 0.2);
>>>>>>> 1ff40749
}

.theme-dark.theme-redesign {
    --dropdown-bg: var(--input-bg);
    --dropdown-border-color: var(--input-border-color);
    --dropdown-link-hover-bg: var(--color-bg-2);
    --dropdown-header-color: var(--text-muted);
<<<<<<< HEAD
    .dropdown-menu {
        border-radius: 5px;
        box-shadow: 0 4px 16px -6px rgba(11, 12, 15, 0.8);
    }
=======
    --dropdown-shadow: 0 4px 16px -6px rgba(11, 12, 15, 0.8);
}

.dropdown-divider {
    margin: 0.25rem 0;
}

.dropdown-menu {
    border-radius: var(--popover-border-radius);
    box-shadow: var(--dropdown-shadow);
>>>>>>> 1ff40749
}<|MERGE_RESOLUTION|>--- conflicted
+++ resolved
@@ -21,14 +21,7 @@
     --dropdown-border-color: var(--input-border-color);
     --dropdown-link-hover-bg: var(--color-bg-2);
     --dropdown-header-color: var(--text-muted);
-<<<<<<< HEAD
-    .dropdown-menu {
-        border-radius: 5px;
-        box-shadow: 0 4px 16px -6px rgba(36, 41, 54, 0.2);
-    }
-=======
     --dropdown-shadow: 0 4px 16px -6px rgba(36, 41, 54, 0.2);
->>>>>>> 1ff40749
 }
 
 .theme-dark.theme-redesign {
@@ -36,12 +29,6 @@
     --dropdown-border-color: var(--input-border-color);
     --dropdown-link-hover-bg: var(--color-bg-2);
     --dropdown-header-color: var(--text-muted);
-<<<<<<< HEAD
-    .dropdown-menu {
-        border-radius: 5px;
-        box-shadow: 0 4px 16px -6px rgba(11, 12, 15, 0.8);
-    }
-=======
     --dropdown-shadow: 0 4px 16px -6px rgba(11, 12, 15, 0.8);
 }
 
@@ -52,5 +39,4 @@
 .dropdown-menu {
     border-radius: var(--popover-border-radius);
     box-shadow: var(--dropdown-shadow);
->>>>>>> 1ff40749
 }