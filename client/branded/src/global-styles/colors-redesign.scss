// Redesign colors
$redesign-gray-01: #f9fafb;
$redesign-gray-02: #f0f1f2;
$redesign-gray-03: #e6ebf2;
$redesign-gray-04: #dbe2f0;
$redesign-gray-05: #a6b6d9;
$redesign-gray-06: #798baf;
$redesign-gray-07: #5e6e8c;
$redesign-gray-08: #343a4d;
$redesign-gray-09: #262b38;
$redesign-gray-10: #1d212f;
$redesign-gray-11: #181b26;
$redesign-gray-12: #14171f;
$redesign-black: #0f111a;
$redesign-blue: #0b70db;
$redesign-red: $oc-red-9;
$redesign-pink: #d68cf3;
$redesign-indigo: #0864c6;
$redesign-cyan: #72dbe8;
$redesign-purple: $oc-violet-7;
$redesign-orange: $oc-orange-7;
$redesign-yellow: $oc-yellow-7;
$redesign-green: $oc-green-7;
$redesign-teal: $oc-teal-7;

// Core semantic base colors.
$theme-colors-redesign: (
    primary: $redesign-blue,
    secondary: $redesign-gray-08,
    secondary-light: $redesign-gray-04,
    success: $redesign-green,
    info: $redesign-cyan,
    warning: $redesign-yellow,
    danger: $redesign-red,
    merged: $redesign-purple,
);

<<<<<<< HEAD
:root.theme-redesign {
    --primary: #{$redesign-blue};
    --primary-hover: #{$redesign-indigo};
=======
:root.theme-redesign,
// Descendant selector is required for Storybook `addRedesignVariants` helper.
:root .theme-redesign {
    --primary: #{map-get($theme-colors-redesign, 'primary')};
    --primary-3: #{$redesign-indigo};
>>>>>>> e665321d
    --brand-secondary: #a305e1;
    --brand-secondary-2: #{$redesign-pink};
    --success: #{map-get($theme-colors-redesign, 'success')};
    --success-2: #afe0b8;
    --info: #{map-get($theme-colors-redesign, 'info')};
    --warning: #{map-get($theme-colors-redesign, 'warning')};
    --warning-2: #fbd999;
    --danger: #{map-get($theme-colors-redesign, 'danger')};
    --danger-2: #e9aaaa;
    --merged: #{map-get($theme-colors-redesign, 'merged')};
    --merged-2: #c6b6f6;
    --merged-3: #6b47d6;
    --light-text: #{$white};
    --dark-text: #343a4d;
    --line-number-color: #{$redesign-gray-06};
    --header-icon-color: #{$redesign-gray-05};
    --logo-orange: #{$logo-orange};
    --logo-blue: #{$logo-blue};
    --logo-purple: #{$redesign-purple};
    --tooltip-bg: #{$redesign-gray-08};
    // Assumption: Uses light-mode body-color, which matches current behavior
    --box-shadow: 0 0.25rem 0.5rem #{rgba($redesign-gray-08, 0.07)};
    --btn-focus-box-shadow: 0 0 0 2px var(--primary-2);
    --btn-link-disabled-color: var(--primary-2);
}

.theme-light.theme-redesign {
    --primary-2: #a3d0ff;
    --secondary: #{$redesign-gray-04};
    --secondary-2: #eef1f7;
    --secondary-3: #c6cfe1;
    --success-3: #319e44;
    --info-2: #a8dbe2;
    --info-3: #0bb3ca;
    --warning-3: #e09200;
    --danger-3: #b52626;
    --body-color: #{$redesign-gray-08};
    --body-bg: #{$redesign-gray-01};
    --color-bg-1: #{$white};
    --color-bg-2: #{$redesign-gray-03};
    --color-bg-3: #{$redesign-gray-04};
    --mark-bg: rgba(255, 218, 30, 0.5);
    --text-muted: #{$redesign-gray-07};
    --link-color: var(--primary);
    --link-active-color: #0c7bf0;
    --link-hover-color: #0c7bf0;
    --border-color: #{$redesign-gray-03};
    --border-color-2: #{$redesign-gray-04};
    --border-active-color: var(--primary);
    --search-query-text-color: #{$redesign-gray-12};
    --search-filter-keyword-color: var(--primary);
    --search-keyword-color: var(--secondary);
    --infobar-warning-color: #{$oc-red-8};
    --icon-color: #{$redesign-gray-06};
    --code-bg: #{$redesign-gray-03};
    --intel-bg: #{$white};

    // TODO: Remove from use, replace with the variables referenced here
    // Issue: https://github.com/sourcegraph/sourcegraph/issues/19973
    --link-hover-bg-color: var(--color-bg-2);
    --link-hover-bg-color-2: var(--color-bg-3);
    --disabled-action-bg-color: var(--color-bg-3);
    --disabled-action-text-color: var(--text-muted);
}

.theme-dark.theme-redesign {
    --primary-2: #0f59aa;
    --secondary: #{$redesign-gray-08};
    --secondary-2: #242936;
    --secondary-3: #1f232e;
    --success-3: #237332;
    --info-2: #b8e3e8;
    --info-3: #005766;
    --warning-3: #9c6500;
    --danger-3: #801b1b;
    --body-color: #{$redesign-gray-04};
    --body-bg: #{$redesign-gray-12};
    --color-bg-1: #{$redesign-gray-11};
    --color-bg-2: #{$redesign-gray-10};
    --color-bg-3: #{$redesign-gray-08};
    --mark-bg: rgba(16, 104, 2, 0.5);
    --text-muted: #{$redesign-gray-05};
    --link-color: #4393e7;
    --link-active-color: #489ffa;
    --link-hover-color: #489ffa;
    --border-color: #{$redesign-gray-09};
    --border-color-2: #{$redesign-gray-08};
    --border-active-color: #4393e7;
    --search-query-text-color: #{$redesign-gray-04};
    --search-filter-keyword-color: #4393e7;
    --search-keyword-color: var(--secondary-2);
    --infobar-warning-color: #f05151;
    --icon-color: #{$redesign-gray-05};
    --code-bg: #{$redesign-gray-10};
    --intel-bg: #{$redesign-gray-12};

    // TODO: Remove from use, replace with the variables referenced here
    // Issue: https://github.com/sourcegraph/sourcegraph/issues/19973
    --link-hover-bg-color: var(--color-bg-2);
    --link-hover-bg-color-2: var(--color-bg-3);
    --disabled-action-bg-color: var(--color-bg-3);
    --disabled-action-text-color: var(--text-muted);
}<|MERGE_RESOLUTION|>--- conflicted
+++ resolved
@@ -35,17 +35,9 @@
     merged: $redesign-purple,
 );
 
-<<<<<<< HEAD
 :root.theme-redesign {
-    --primary: #{$redesign-blue};
-    --primary-hover: #{$redesign-indigo};
-=======
-:root.theme-redesign,
-// Descendant selector is required for Storybook `addRedesignVariants` helper.
-:root .theme-redesign {
     --primary: #{map-get($theme-colors-redesign, 'primary')};
     --primary-3: #{$redesign-indigo};
->>>>>>> e665321d
     --brand-secondary: #a305e1;
     --brand-secondary-2: #{$redesign-pink};
     --success: #{map-get($theme-colors-redesign, 'success')};
