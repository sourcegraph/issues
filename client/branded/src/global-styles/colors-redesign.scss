--- conflicted
+++ resolved
@@ -86,11 +86,7 @@
 .theme-light.theme-redesign {
     --primary-2: #a3d0ff;
     --primary-4: #e1f0ff;
-<<<<<<< HEAD
     --secondary: var(--gray-04);
-=======
-    --secondary-light: var(--gray-04);
->>>>>>> 61a832f7
     --secondary-2: #eef1f7;
     --secondary-3: #c6cfe1;
     --secondary-4: #f1f4f9;
@@ -123,11 +119,7 @@
     --search-keyword-color: var(--purple);
     --infobar-warning-color: var(--oc-red-8);
     --icon-color: var(--gray-06);
-<<<<<<< HEAD
-    --code-bg: var(--gray-03);
-=======
     --code-bg: var(--white);
->>>>>>> 61a832f7
     --intel-bg: var(--white);
     --subtle-bg: var(--gray-02);
 
