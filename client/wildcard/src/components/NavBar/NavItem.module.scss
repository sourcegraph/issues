--- conflicted
+++ resolved
@@ -56,14 +56,8 @@
             }
         }
         .icon-included {
-<<<<<<< HEAD
-            margin: -0.125rem;
-            margin-left: 0.375rem;
-            border-radius: var(--border-radius);
-=======
             margin-left: 0.125rem;
             margin-right: -0.125rem;
->>>>>>> fecd730d
         }
     }
     &:hover:not(.active) {
