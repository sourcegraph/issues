--- conflicted
+++ resolved
@@ -159,20 +159,12 @@
                                         </ul>
                                     </li>
                                     <li><a href="/admin/install/docker-compose">Install Sourcegraph with Docker Compose</a></li>
-<<<<<<< HEAD
-                                    <li class="content-nav-no-hover" data-sub-section-item="Install Sourcegraph with Docker Compose" )>
-                                        <ul>
-                                            <li><a href="/admin/install/docker-compose/aws">Install Sourcegraph with Docker Compose on AWS</a></li>
-                                            <li><a href="/admin/install/docker-compose/digitalocean">Install Sourcegraph with Docker Compose on DigitalOcean</a></li>
-                                            <li><a href="/admin/install/docker-compose/google_cloud">Install Sourcegraph with Docker Compose on Google Cloud</a></li>
-                                            <li><a href="/admin/install/docker-compose/migrate">Migrate from the single Docker image to Docker Compose</a></li>
-=======
                                     <li class="content-nav-no-hover" data-sub-section-item="Install Sourcegraph with Docker Compose">
                                         <ul class="content-nav-section-subsection">
                                             <li><a href="/admin/install/docker-compose/aws">AWS</a></li>
                                             <li><a href="/admin/install/docker-compose/digitalocean">DigitalOcean</a></li>
                                             <li><a href="/admin/install/docker-compose/google_cloud">Google Cloud</a></li>
->>>>>>> c8f58d00
+                                          <li><a href="/admin/install/docker-compose/migrate">Migrate from the single Docker image to Docker Compose</a></li>
                                         </ul>
                                     </li>
                                     <li><a href="/admin/install/cluster">Installing Sourcegraph on a cluster</a></li>
