# Alert solutions

This document contains possible solutions for when you find alerts are firing in Sourcegraph's monitoring.
If your alert isn't mentioned here, or if the solution doesn't help, [contact us](mailto:support@sourcegraph.com)
for assistance.

To learn more about Sourcegraph's alerting, see [our alerting documentation](https://docs.sourcegraph.com/admin/observability/alerting).

<!-- DO NOT EDIT: generated via: go generate ./monitoring -->

## frontend: 99th_percentile_search_request_duration

**Descriptions:**

- _frontend: 20s+ 99th percentile successful search request duration over 5m_

**Possible solutions:**

- **Get details on the exact queries that are slow** by configuring `"observability.logSlowSearches": 20,` in the site configuration and looking for `frontend` warning logs prefixed with `slow search request` for additional details.
- **Check that most repositories are indexed** by visiting https://sourcegraph.example.com/site-admin/repositories?filter=needs-index (it should show few or no results.)
- **Kubernetes:** Check CPU usage of zoekt-webserver in the indexed-search pod, consider increasing CPU limits in the `indexed-search.Deployment.yaml` if regularly hitting max CPU utilization.
- **Docker Compose:** Check CPU usage on the Zoekt Web Server dashboard, consider increasing `cpus:` of the zoekt-webserver container in `docker-compose.yml` if regularly hitting max CPU utilization.
- **Silence this alert:** If you are aware of this alert and want to silence notifications for it, add the following to your site configuration and set a reminder to re-evaluate the alert:

```json
"observability.silenceAlerts": [
  "warning_frontend_99th_percentile_search_request_duration"
]
```

## frontend: 90th_percentile_search_request_duration

**Descriptions:**

- _frontend: 15s+ 90th percentile successful search request duration over 5m_

**Possible solutions:**

- **Get details on the exact queries that are slow** by configuring `"observability.logSlowSearches": 15,` in the site configuration and looking for `frontend` warning logs prefixed with `slow search request` for additional details.
- **Check that most repositories are indexed** by visiting https://sourcegraph.example.com/site-admin/repositories?filter=needs-index (it should show few or no results.)
- **Kubernetes:** Check CPU usage of zoekt-webserver in the indexed-search pod, consider increasing CPU limits in the `indexed-search.Deployment.yaml` if regularly hitting max CPU utilization.
- **Docker Compose:** Check CPU usage on the Zoekt Web Server dashboard, consider increasing `cpus:` of the zoekt-webserver container in `docker-compose.yml` if regularly hitting max CPU utilization.
- **Silence this alert:** If you are aware of this alert and want to silence notifications for it, add the following to your site configuration and set a reminder to re-evaluate the alert:

```json
"observability.silenceAlerts": [
  "warning_frontend_90th_percentile_search_request_duration"
]
```

## frontend: hard_timeout_search_responses

**Descriptions:**

- _frontend: 2%+ hard timeout search responses every 5m for 15m0s_

- _frontend: 5%+ hard timeout search responses every 5m for 15m0s_

**Possible solutions:**

- **Silence this alert:** If you are aware of this alert and want to silence notifications for it, add the following to your site configuration and set a reminder to re-evaluate the alert:

```json
"observability.silenceAlerts": [
  "warning_frontend_hard_timeout_search_responses",
  "critical_frontend_hard_timeout_search_responses"
]
```

## frontend: hard_error_search_responses

**Descriptions:**

- _frontend: 2%+ hard error search responses every 5m for 15m0s_

- _frontend: 5%+ hard error search responses every 5m for 15m0s_

**Possible solutions:**

- **Silence this alert:** If you are aware of this alert and want to silence notifications for it, add the following to your site configuration and set a reminder to re-evaluate the alert:

```json
"observability.silenceAlerts": [
  "warning_frontend_hard_error_search_responses",
  "critical_frontend_hard_error_search_responses"
]
```

## frontend: partial_timeout_search_responses

**Descriptions:**

- _frontend: 5%+ partial timeout search responses every 5m for 15m0s_

**Possible solutions:**

- **Silence this alert:** If you are aware of this alert and want to silence notifications for it, add the following to your site configuration and set a reminder to re-evaluate the alert:

```json
"observability.silenceAlerts": [
  "warning_frontend_partial_timeout_search_responses"
]
```

## frontend: search_alert_user_suggestions

**Descriptions:**

- _frontend: 5%+ search alert user suggestions shown every 5m for 15m0s_

**Possible solutions:**

- This indicates your user`s are making syntax errors or similar user errors.
- **Silence this alert:** If you are aware of this alert and want to silence notifications for it, add the following to your site configuration and set a reminder to re-evaluate the alert:

```json
"observability.silenceAlerts": [
  "warning_frontend_search_alert_user_suggestions"
]
```

## frontend: page_load_latency

**Descriptions:**

- _frontend: 2s+ 90th percentile page load latency over all routes over 10m_

**Possible solutions:**

- Confirm that the Sourcegraph frontend has enough CPU/memory using the provisioning panels.
- Trace a request to see what the slowest part is: https://docs.sourcegraph.com/admin/observability/tracing
- **Silence this alert:** If you are aware of this alert and want to silence notifications for it, add the following to your site configuration and set a reminder to re-evaluate the alert:

```json
"observability.silenceAlerts": [
  "critical_frontend_page_load_latency"
]
```

## frontend: blob_load_latency

**Descriptions:**

- _frontend: 5s+ 90th percentile blob load latency over 10m_

**Possible solutions:**

- Confirm that the Sourcegraph frontend has enough CPU/memory using the provisioning panels.
- Trace a request to see what the slowest part is: https://docs.sourcegraph.com/admin/observability/tracing
- **Silence this alert:** If you are aware of this alert and want to silence notifications for it, add the following to your site configuration and set a reminder to re-evaluate the alert:

```json
"observability.silenceAlerts": [
  "critical_frontend_blob_load_latency"
]
```

## frontend: 99th_percentile_search_codeintel_request_duration

**Descriptions:**

- _frontend: 20s+ 99th percentile code-intel successful search request duration over 5m_

**Possible solutions:**

- **Get details on the exact queries that are slow** by configuring `"observability.logSlowSearches": 20,` in the site configuration and looking for `frontend` warning logs prefixed with `slow search request` for additional details.
- **Check that most repositories are indexed** by visiting https://sourcegraph.example.com/site-admin/repositories?filter=needs-index (it should show few or no results.)
- **Kubernetes:** Check CPU usage of zoekt-webserver in the indexed-search pod, consider increasing CPU limits in the `indexed-search.Deployment.yaml` if regularly hitting max CPU utilization.
- **Docker Compose:** Check CPU usage on the Zoekt Web Server dashboard, consider increasing `cpus:` of the zoekt-webserver container in `docker-compose.yml` if regularly hitting max CPU utilization.
- **Silence this alert:** If you are aware of this alert and want to silence notifications for it, add the following to your site configuration and set a reminder to re-evaluate the alert:

```json
"observability.silenceAlerts": [
  "warning_frontend_99th_percentile_search_codeintel_request_duration"
]
```

## frontend: 90th_percentile_search_codeintel_request_duration

**Descriptions:**

- _frontend: 15s+ 90th percentile code-intel successful search request duration over 5m_

**Possible solutions:**

- **Get details on the exact queries that are slow** by configuring `"observability.logSlowSearches": 15,` in the site configuration and looking for `frontend` warning logs prefixed with `slow search request` for additional details.
- **Check that most repositories are indexed** by visiting https://sourcegraph.example.com/site-admin/repositories?filter=needs-index (it should show few or no results.)
- **Kubernetes:** Check CPU usage of zoekt-webserver in the indexed-search pod, consider increasing CPU limits in the `indexed-search.Deployment.yaml` if regularly hitting max CPU utilization.
- **Docker Compose:** Check CPU usage on the Zoekt Web Server dashboard, consider increasing `cpus:` of the zoekt-webserver container in `docker-compose.yml` if regularly hitting max CPU utilization.
- **Silence this alert:** If you are aware of this alert and want to silence notifications for it, add the following to your site configuration and set a reminder to re-evaluate the alert:

```json
"observability.silenceAlerts": [
  "warning_frontend_90th_percentile_search_codeintel_request_duration"
]
```

## frontend: hard_timeout_search_codeintel_responses

**Descriptions:**

- _frontend: 2%+ hard timeout search code-intel responses every 5m for 15m0s_

- _frontend: 5%+ hard timeout search code-intel responses every 5m for 15m0s_

**Possible solutions:**

- **Silence this alert:** If you are aware of this alert and want to silence notifications for it, add the following to your site configuration and set a reminder to re-evaluate the alert:

```json
"observability.silenceAlerts": [
  "warning_frontend_hard_timeout_search_codeintel_responses",
  "critical_frontend_hard_timeout_search_codeintel_responses"
]
```

## frontend: hard_error_search_codeintel_responses

**Descriptions:**

- _frontend: 2%+ hard error search code-intel responses every 5m for 15m0s_

- _frontend: 5%+ hard error search code-intel responses every 5m for 15m0s_

**Possible solutions:**

- **Silence this alert:** If you are aware of this alert and want to silence notifications for it, add the following to your site configuration and set a reminder to re-evaluate the alert:

```json
"observability.silenceAlerts": [
  "warning_frontend_hard_error_search_codeintel_responses",
  "critical_frontend_hard_error_search_codeintel_responses"
]
```

## frontend: partial_timeout_search_codeintel_responses

**Descriptions:**

- _frontend: 5%+ partial timeout search code-intel responses every 5m for 15m0s_

**Possible solutions:**

- **Silence this alert:** If you are aware of this alert and want to silence notifications for it, add the following to your site configuration and set a reminder to re-evaluate the alert:

```json
"observability.silenceAlerts": [
  "warning_frontend_partial_timeout_search_codeintel_responses"
]
```

## frontend: search_codeintel_alert_user_suggestions

**Descriptions:**

- _frontend: 5%+ search code-intel alert user suggestions shown every 5m for 15m0s_

**Possible solutions:**

- This indicates a bug in Sourcegraph, please [open an issue](https://github.com/sourcegraph/sourcegraph/issues/new/choose).
- **Silence this alert:** If you are aware of this alert and want to silence notifications for it, add the following to your site configuration and set a reminder to re-evaluate the alert:

```json
"observability.silenceAlerts": [
  "warning_frontend_search_codeintel_alert_user_suggestions"
]
```

## frontend: 99th_percentile_search_api_request_duration

**Descriptions:**

- _frontend: 50s+ 99th percentile successful search API request duration over 5m_

**Possible solutions:**

- **Get details on the exact queries that are slow** by configuring `"observability.logSlowSearches": 20,` in the site configuration and looking for `frontend` warning logs prefixed with `slow search request` for additional details.
- **If your users are requesting many results** with a large `count:` parameter, consider using our [search pagination API](../../api/graphql/search.md).
- **Check that most repositories are indexed** by visiting https://sourcegraph.example.com/site-admin/repositories?filter=needs-index (it should show few or no results.)
- **Kubernetes:** Check CPU usage of zoekt-webserver in the indexed-search pod, consider increasing CPU limits in the `indexed-search.Deployment.yaml` if regularly hitting max CPU utilization.
- **Docker Compose:** Check CPU usage on the Zoekt Web Server dashboard, consider increasing `cpus:` of the zoekt-webserver container in `docker-compose.yml` if regularly hitting max CPU utilization.
- **Silence this alert:** If you are aware of this alert and want to silence notifications for it, add the following to your site configuration and set a reminder to re-evaluate the alert:

```json
"observability.silenceAlerts": [
  "warning_frontend_99th_percentile_search_api_request_duration"
]
```

## frontend: 90th_percentile_search_api_request_duration

**Descriptions:**

- _frontend: 40s+ 90th percentile successful search API request duration over 5m_

**Possible solutions:**

- **Get details on the exact queries that are slow** by configuring `"observability.logSlowSearches": 15,` in the site configuration and looking for `frontend` warning logs prefixed with `slow search request` for additional details.
- **If your users are requesting many results** with a large `count:` parameter, consider using our [search pagination API](../../api/graphql/search.md).
- **Check that most repositories are indexed** by visiting https://sourcegraph.example.com/site-admin/repositories?filter=needs-index (it should show few or no results.)
- **Kubernetes:** Check CPU usage of zoekt-webserver in the indexed-search pod, consider increasing CPU limits in the `indexed-search.Deployment.yaml` if regularly hitting max CPU utilization.
- **Docker Compose:** Check CPU usage on the Zoekt Web Server dashboard, consider increasing `cpus:` of the zoekt-webserver container in `docker-compose.yml` if regularly hitting max CPU utilization.
- **Silence this alert:** If you are aware of this alert and want to silence notifications for it, add the following to your site configuration and set a reminder to re-evaluate the alert:

```json
"observability.silenceAlerts": [
  "warning_frontend_90th_percentile_search_api_request_duration"
]
```

## frontend: hard_timeout_search_api_responses

**Descriptions:**

- _frontend: 2%+ hard timeout search API responses every 5m for 15m0s_

- _frontend: 5%+ hard timeout search API responses every 5m for 15m0s_

**Possible solutions:**

- **Silence this alert:** If you are aware of this alert and want to silence notifications for it, add the following to your site configuration and set a reminder to re-evaluate the alert:

```json
"observability.silenceAlerts": [
  "warning_frontend_hard_timeout_search_api_responses",
  "critical_frontend_hard_timeout_search_api_responses"
]
```

## frontend: hard_error_search_api_responses

**Descriptions:**

- _frontend: 2%+ hard error search API responses every 5m for 15m0s_

- _frontend: 5%+ hard error search API responses every 5m for 15m0s_

**Possible solutions:**

- **Silence this alert:** If you are aware of this alert and want to silence notifications for it, add the following to your site configuration and set a reminder to re-evaluate the alert:

```json
"observability.silenceAlerts": [
  "warning_frontend_hard_error_search_api_responses",
  "critical_frontend_hard_error_search_api_responses"
]
```

## frontend: partial_timeout_search_api_responses

**Descriptions:**

- _frontend: 5%+ partial timeout search API responses every 5m for 15m0s_

**Possible solutions:**

- **Silence this alert:** If you are aware of this alert and want to silence notifications for it, add the following to your site configuration and set a reminder to re-evaluate the alert:

```json
"observability.silenceAlerts": [
  "warning_frontend_partial_timeout_search_api_responses"
]
```

## frontend: search_api_alert_user_suggestions

**Descriptions:**

- _frontend: 5%+ search API alert user suggestions shown every 5m_

**Possible solutions:**

- This indicates your user`s search API requests have syntax errors or a similar user error. Check the responses the API sends back for an explanation.
- **Silence this alert:** If you are aware of this alert and want to silence notifications for it, add the following to your site configuration and set a reminder to re-evaluate the alert:

```json
"observability.silenceAlerts": [
  "warning_frontend_search_api_alert_user_suggestions"
]
```

## frontend: 99th_percentile_precise_code_intel_api_duration

**Descriptions:**

- _frontend: 20s+ 99th percentile successful precise code intel api query duration over 5m_

**Possible solutions:**

- **Silence this alert:** If you are aware of this alert and want to silence notifications for it, add the following to your site configuration and set a reminder to re-evaluate the alert:

```json
"observability.silenceAlerts": [
  "warning_frontend_99th_percentile_precise_code_intel_api_duration"
]
```

## frontend: precise_code_intel_api_errors

**Descriptions:**

- _frontend: 5%+ precise code intel api errors every 5m for 15m0s_

**Possible solutions:**

- **Silence this alert:** If you are aware of this alert and want to silence notifications for it, add the following to your site configuration and set a reminder to re-evaluate the alert:

```json
"observability.silenceAlerts": [
  "warning_frontend_precise_code_intel_api_errors"
]
```

## frontend: code_intel_frontend_db_store_99th_percentile_duration

**Descriptions:**

- _frontend: 20s+ 99th percentile successful frontend database query duration over 5m_

**Possible solutions:**

- **Silence this alert:** If you are aware of this alert and want to silence notifications for it, add the following to your site configuration and set a reminder to re-evaluate the alert:

```json
"observability.silenceAlerts": [
  "warning_frontend_code_intel_frontend_db_store_99th_percentile_duration"
]
```

## frontend: code_intel_frontend_db_store_errors

**Descriptions:**

- _frontend: 20+ frontend database errors every 5m_

**Possible solutions:**

- **Silence this alert:** If you are aware of this alert and want to silence notifications for it, add the following to your site configuration and set a reminder to re-evaluate the alert:

```json
"observability.silenceAlerts": [
  "warning_frontend_code_intel_frontend_db_store_errors"
]
```

## frontend: code_intel_codeintel_db_store_99th_percentile_duration

**Descriptions:**

- _frontend: 20s+ 99th percentile successful codeintel database query duration over 5m_

**Possible solutions:**

- **Silence this alert:** If you are aware of this alert and want to silence notifications for it, add the following to your site configuration and set a reminder to re-evaluate the alert:

```json
"observability.silenceAlerts": [
  "warning_frontend_code_intel_codeintel_db_store_99th_percentile_duration"
]
```

## frontend: code_intel_codeintel_db_store_errors

**Descriptions:**

- _frontend: 20+ codeintel database every 5m_

**Possible solutions:**

- **Silence this alert:** If you are aware of this alert and want to silence notifications for it, add the following to your site configuration and set a reminder to re-evaluate the alert:

```json
"observability.silenceAlerts": [
  "warning_frontend_code_intel_codeintel_db_store_errors"
]
```

## frontend: code_intel_bundle_store_99th_percentile_duration

**Descriptions:**

- _frontend: 20s+ 99th percentile successful bundle database store operation duration over 5m_

**Possible solutions:**

- **Silence this alert:** If you are aware of this alert and want to silence notifications for it, add the following to your site configuration and set a reminder to re-evaluate the alert:

```json
"observability.silenceAlerts": [
  "warning_frontend_code_intel_bundle_store_99th_percentile_duration"
]
```

## frontend: code_intel_bundle_store_errors

**Descriptions:**

- _frontend: 20+ bundle store errors every 5m_

**Possible solutions:**

- **Silence this alert:** If you are aware of this alert and want to silence notifications for it, add the following to your site configuration and set a reminder to re-evaluate the alert:

```json
"observability.silenceAlerts": [
  "warning_frontend_code_intel_bundle_store_errors"
]
```

## frontend: internal_indexed_search_error_responses

**Descriptions:**

- _frontend: 5%+ internal indexed search error responses every 5m for 15m0s_

**Possible solutions:**

- Check the Zoekt Web Server dashboard for indications it might be unhealthy.
- **Silence this alert:** If you are aware of this alert and want to silence notifications for it, add the following to your site configuration and set a reminder to re-evaluate the alert:

```json
"observability.silenceAlerts": [
  "warning_frontend_internal_indexed_search_error_responses"
]
```

## frontend: internal_unindexed_search_error_responses

**Descriptions:**

- _frontend: 5%+ internal unindexed search error responses every 5m for 15m0s_

**Possible solutions:**

- Check the Searcher dashboard for indications it might be unhealthy.
- **Silence this alert:** If you are aware of this alert and want to silence notifications for it, add the following to your site configuration and set a reminder to re-evaluate the alert:

```json
"observability.silenceAlerts": [
  "warning_frontend_internal_unindexed_search_error_responses"
]
```

## frontend: internal_api_error_responses

**Descriptions:**

- _frontend: 5%+ internal API error responses every 5m by route for 15m0s_

**Possible solutions:**

- May not be a substantial issue, check the `frontend` logs for potential causes.
- **Silence this alert:** If you are aware of this alert and want to silence notifications for it, add the following to your site configuration and set a reminder to re-evaluate the alert:

```json
"observability.silenceAlerts": [
  "warning_frontend_internal_api_error_responses"
]
```

## frontend: 99th_percentile_precise_code_intel_bundle_manager_query_duration

**Descriptions:**

- _frontend: 20s+ 99th percentile successful precise-code-intel-bundle-manager query duration over 5m_

**Possible solutions:**

- **Silence this alert:** If you are aware of this alert and want to silence notifications for it, add the following to your site configuration and set a reminder to re-evaluate the alert:

```json
"observability.silenceAlerts": [
  "warning_frontend_99th_percentile_precise_code_intel_bundle_manager_query_duration"
]
```

## frontend: 99th_percentile_precise_code_intel_bundle_manager_transfer_duration

**Descriptions:**

- _frontend: 300s+ 99th percentile successful precise-code-intel-bundle-manager data transfer duration over 5m_

**Possible solutions:**

- **Silence this alert:** If you are aware of this alert and want to silence notifications for it, add the following to your site configuration and set a reminder to re-evaluate the alert:

```json
"observability.silenceAlerts": [
  "warning_frontend_99th_percentile_precise_code_intel_bundle_manager_transfer_duration"
]
```

## frontend: precise_code_intel_bundle_manager_error_responses

**Descriptions:**

- _frontend: 5%+ precise-code-intel-bundle-manager error responses every 5m for 15m0s_

**Possible solutions:**

- **Silence this alert:** If you are aware of this alert and want to silence notifications for it, add the following to your site configuration and set a reminder to re-evaluate the alert:

```json
"observability.silenceAlerts": [
  "warning_frontend_precise_code_intel_bundle_manager_error_responses"
]
```

## frontend: 99th_percentile_gitserver_duration

**Descriptions:**

- _frontend: 20s+ 99th percentile successful gitserver query duration over 5m_

**Possible solutions:**

- **Silence this alert:** If you are aware of this alert and want to silence notifications for it, add the following to your site configuration and set a reminder to re-evaluate the alert:

```json
"observability.silenceAlerts": [
  "warning_frontend_99th_percentile_gitserver_duration"
]
```

## frontend: gitserver_error_responses

**Descriptions:**

- _frontend: 5%+ gitserver error responses every 5m for 15m0s_

**Possible solutions:**

- **Silence this alert:** If you are aware of this alert and want to silence notifications for it, add the following to your site configuration and set a reminder to re-evaluate the alert:

```json
"observability.silenceAlerts": [
  "warning_frontend_gitserver_error_responses"
]
```

## frontend: observability_test_alert_warning

**Descriptions:**

- _frontend: 1+ warning test alert metric_

**Possible solutions:**

- This alert is triggered via the `triggerObservabilityTestAlert` GraphQL endpoint, and will automatically resolve itself.
- **Silence this alert:** If you are aware of this alert and want to silence notifications for it, add the following to your site configuration and set a reminder to re-evaluate the alert:

```json
"observability.silenceAlerts": [
  "warning_frontend_observability_test_alert_warning"
]
```

## frontend: observability_test_alert_critical

**Descriptions:**

- _frontend: 1+ critical test alert metric_

**Possible solutions:**

- This alert is triggered via the `triggerObservabilityTestAlert` GraphQL endpoint, and will automatically resolve itself.
- **Silence this alert:** If you are aware of this alert and want to silence notifications for it, add the following to your site configuration and set a reminder to re-evaluate the alert:

```json
"observability.silenceAlerts": [
  "critical_frontend_observability_test_alert_critical"
]
```

## frontend: container_cpu_usage

**Descriptions:**

- _frontend: 99%+ container cpu usage total (1m average) across all cores by instance_

**Possible solutions:**

- **Kubernetes:** Consider increasing CPU limits in the the relevant `Deployment.yaml`.
- **Docker Compose:** Consider increasing `cpus:` of the frontend container in `docker-compose.yml`.
- **Silence this alert:** If you are aware of this alert and want to silence notifications for it, add the following to your site configuration and set a reminder to re-evaluate the alert:

```json
"observability.silenceAlerts": [
  "warning_frontend_container_cpu_usage"
]
```

## frontend: container_memory_usage

**Descriptions:**

- _frontend: 99%+ container memory usage by instance_

**Possible solutions:**

- **Kubernetes:** Consider increasing memory limit in relevant `Deployment.yaml`.
- **Docker Compose:** Consider increasing `memory:` of frontend container in `docker-compose.yml`.
- **Silence this alert:** If you are aware of this alert and want to silence notifications for it, add the following to your site configuration and set a reminder to re-evaluate the alert:

```json
"observability.silenceAlerts": [
  "warning_frontend_container_memory_usage"
]
```

## frontend: container_restarts

**Descriptions:**

- _frontend: 1+ container restarts every 5m by instance_

**Possible solutions:**

- **Kubernetes:**
	- Determine if the pod was OOM killed using `kubectl describe pod frontend` (look for `OOMKilled: true`) and, if so, consider increasing the memory limit in the relevant `Deployment.yaml`.
	- Check the logs before the container restarted to see if there are `panic:` messages or similar using `kubectl logs -p frontend`.
- **Docker Compose:**
	- Determine if the pod was OOM killed using `docker inspect -f '{{json .State}}' frontend` (look for `"OOMKilled":true`) and, if so, consider increasing the memory limit of the frontend container in `docker-compose.yml`.
	- Check the logs before the container restarted to see if there are `panic:` messages or similar using `docker logs frontend` (note this will include logs from the previous and currently running container).
- **Silence this alert:** If you are aware of this alert and want to silence notifications for it, add the following to your site configuration and set a reminder to re-evaluate the alert:

```json
"observability.silenceAlerts": [
  "warning_frontend_container_restarts"
]
```

## frontend: fs_inodes_used

**Descriptions:**

- _frontend: 3e+06+ fs inodes in use by instance_

**Possible solutions:**

- 			- Refer to your OS or cloud provider`s documentation for how to increase inodes.
			- **Kubernetes:** consider provisioning more machines with less resources.
- **Silence this alert:** If you are aware of this alert and want to silence notifications for it, add the following to your site configuration and set a reminder to re-evaluate the alert:

```json
"observability.silenceAlerts": [
  "warning_frontend_fs_inodes_used"
]
```

## frontend: provisioning_container_cpu_usage_long_term

**Descriptions:**

- _frontend: 80%+ or less than 30% container cpu usage total (90th percentile over 1d) across all cores by instance for 336h0m0s_

**Possible solutions:**

- If usage is high:
	- **Kubernetes:** Consider increasing CPU limits in the `Deployment.yaml` for the frontend service.
	- **Docker Compose:** Consider increasing `cpus:` of the frontend container in `docker-compose.yml`.
- If usage is low, consider decreasing the above values.
- **Silence this alert:** If you are aware of this alert and want to silence notifications for it, add the following to your site configuration and set a reminder to re-evaluate the alert:

```json
"observability.silenceAlerts": [
  "warning_frontend_provisioning_container_cpu_usage_long_term"
]
```

## frontend: provisioning_container_memory_usage_long_term

**Descriptions:**

- _frontend: 80%+ or less than 30% container memory usage (1d maximum) by instance for 336h0m0s_

**Possible solutions:**

- If usage is high:
	- **Kubernetes:** Consider increasing memory limits in the `Deployment.yaml` for the frontend service.
	- **Docker Compose:** Consider increasing `memory:` of the frontend container in `docker-compose.yml`.
- If usage is low, consider decreasing the above values.
- **Silence this alert:** If you are aware of this alert and want to silence notifications for it, add the following to your site configuration and set a reminder to re-evaluate the alert:

```json
"observability.silenceAlerts": [
  "warning_frontend_provisioning_container_memory_usage_long_term"
]
```

## frontend: provisioning_container_cpu_usage_short_term

**Descriptions:**

- _frontend: 90%+ container cpu usage total (5m maximum) across all cores by instance for 30m0s_

**Possible solutions:**

- **Kubernetes:** Consider increasing CPU limits in the the relevant `Deployment.yaml`.
- **Docker Compose:** Consider increasing `cpus:` of the frontend container in `docker-compose.yml`.
- **Silence this alert:** If you are aware of this alert and want to silence notifications for it, add the following to your site configuration and set a reminder to re-evaluate the alert:

```json
"observability.silenceAlerts": [
  "warning_frontend_provisioning_container_cpu_usage_short_term"
]
```

## frontend: provisioning_container_memory_usage_short_term

**Descriptions:**

- _frontend: 90%+ container memory usage (5m maximum) by instance_

**Possible solutions:**

- **Kubernetes:** Consider increasing memory limit in relevant `Deployment.yaml`.
- **Docker Compose:** Consider increasing `memory:` of frontend container in `docker-compose.yml`.
- **Silence this alert:** If you are aware of this alert and want to silence notifications for it, add the following to your site configuration and set a reminder to re-evaluate the alert:

```json
"observability.silenceAlerts": [
  "warning_frontend_provisioning_container_memory_usage_short_term"
]
```

## frontend: go_goroutines

**Descriptions:**

- _frontend: 10000+ maximum active goroutines for 10m0s_

**Possible solutions:**

- **Silence this alert:** If you are aware of this alert and want to silence notifications for it, add the following to your site configuration and set a reminder to re-evaluate the alert:

```json
"observability.silenceAlerts": [
  "warning_frontend_go_goroutines"
]
```

## frontend: go_gc_duration_seconds

**Descriptions:**

- _frontend: 2s+ maximum go garbage collection duration_

**Possible solutions:**

- **Silence this alert:** If you are aware of this alert and want to silence notifications for it, add the following to your site configuration and set a reminder to re-evaluate the alert:

```json
"observability.silenceAlerts": [
  "warning_frontend_go_gc_duration_seconds"
]
```

## frontend: pods_available_percentage

**Descriptions:**

- _frontend: less than 90% percentage pods available for 10m0s_

**Possible solutions:**

- **Silence this alert:** If you are aware of this alert and want to silence notifications for it, add the following to your site configuration and set a reminder to re-evaluate the alert:

```json
"observability.silenceAlerts": [
  "critical_frontend_pods_available_percentage"
]
```

## gitserver: disk_space_remaining

**Descriptions:**

- _gitserver: less than 25% disk space remaining by instance_

- _gitserver: less than 15% disk space remaining by instance_

**Possible solutions:**

- **Provision more disk space:** Sourcegraph will begin deleting least-used repository clones at 10% disk space remaining which may result in decreased performance, users having to wait for repositories to clone, etc.
- **Silence this alert:** If you are aware of this alert and want to silence notifications for it, add the following to your site configuration and set a reminder to re-evaluate the alert:

```json
"observability.silenceAlerts": [
  "warning_gitserver_disk_space_remaining",
  "critical_gitserver_disk_space_remaining"
]
```

## gitserver: running_git_commands

**Descriptions:**

- _gitserver: 50+ running git commands (signals load) for 2m0s_

- _gitserver: 100+ running git commands (signals load) for 5m0s_

**Possible solutions:**

- **Check if the problem may be an intermittent and temporary peak** using the "Container monitoring" section at the bottom of the Git Server dashboard.
- **Single container deployments:** Consider upgrading to a [Docker Compose deployment](../install/docker-compose/migrate.md) which offers better scalability and resource isolation.
- **Kubernetes and Docker Compose:** Check that you are running a similar number of git server replicas and that their CPU/memory limits are allocated according to what is shown in the [Sourcegraph resource estimator](../install/resource_estimator.md).
- **Silence this alert:** If you are aware of this alert and want to silence notifications for it, add the following to your site configuration and set a reminder to re-evaluate the alert:

```json
"observability.silenceAlerts": [
  "warning_gitserver_running_git_commands",
  "critical_gitserver_running_git_commands"
]
```

## gitserver: repository_clone_queue_size

**Descriptions:**

- _gitserver: 25+ repository clone queue size_

**Possible solutions:**

- **If you just added several repositories**, the warning may be expected.
- **Check which repositories need cloning**, by visiting e.g. https://sourcegraph.example.com/site-admin/repositories?filter=not-cloned
- **Silence this alert:** If you are aware of this alert and want to silence notifications for it, add the following to your site configuration and set a reminder to re-evaluate the alert:

```json
"observability.silenceAlerts": [
  "warning_gitserver_repository_clone_queue_size"
]
```

## gitserver: repository_existence_check_queue_size

**Descriptions:**

- _gitserver: 25+ repository existence check queue size_

**Possible solutions:**

- **Check the code host status indicator for errors:** on the Sourcegraph app homepage, when signed in as an admin click the cloud icon in the top right corner of the page.
- **Check if the issue continues to happen after 30 minutes**, it may be temporary.
- **Check the gitserver logs for more information.**
- **Silence this alert:** If you are aware of this alert and want to silence notifications for it, add the following to your site configuration and set a reminder to re-evaluate the alert:

```json
"observability.silenceAlerts": [
  "warning_gitserver_repository_existence_check_queue_size"
]
```

## gitserver: echo_command_duration_test

**Descriptions:**

- _gitserver: 1s+ echo command duration test_

- _gitserver: 2s+ echo command duration test_

**Possible solutions:**

- **Check if the problem may be an intermittent and temporary peak** using the "Container monitoring" section at the bottom of the Git Server dashboard.
- **Single container deployments:** Consider upgrading to a [Docker Compose deployment](../install/docker-compose/migrate.md) which offers better scalability and resource isolation.
- **Kubernetes and Docker Compose:** Check that you are running a similar number of git server replicas and that their CPU/memory limits are allocated according to what is shown in the [Sourcegraph resource estimator](../install/resource_estimator.md).
- **Silence this alert:** If you are aware of this alert and want to silence notifications for it, add the following to your site configuration and set a reminder to re-evaluate the alert:

```json
"observability.silenceAlerts": [
  "warning_gitserver_echo_command_duration_test",
  "critical_gitserver_echo_command_duration_test"
]
```

## gitserver: frontend_internal_api_error_responses

**Descriptions:**

- _gitserver: 2%+ frontend-internal API error responses every 5m by route for 5m0s_

**Possible solutions:**

- **Single-container deployments:** Check `docker logs $CONTAINER_ID` for logs starting with `repo-updater` that indicate requests to the frontend service are failing.
- **Kubernetes:**
	- Confirm that `kubectl get pods` shows the `frontend` pods are healthy.
	- Check `kubectl logs gitserver` for logs indicate request failures to `frontend` or `frontend-internal`.
- **Docker Compose:**
	- Confirm that `docker ps` shows the `frontend-internal` container is healthy.
	- Check `docker logs gitserver` for logs indicating request failures to `frontend` or `frontend-internal`.
- **Silence this alert:** If you are aware of this alert and want to silence notifications for it, add the following to your site configuration and set a reminder to re-evaluate the alert:

```json
"observability.silenceAlerts": [
  "warning_gitserver_frontend_internal_api_error_responses"
]
```

## gitserver: container_cpu_usage

**Descriptions:**

- _gitserver: 99%+ container cpu usage total (1m average) across all cores by instance_

**Possible solutions:**

- **Kubernetes:** Consider increasing CPU limits in the the relevant `Deployment.yaml`.
- **Docker Compose:** Consider increasing `cpus:` of the gitserver container in `docker-compose.yml`.
- **Silence this alert:** If you are aware of this alert and want to silence notifications for it, add the following to your site configuration and set a reminder to re-evaluate the alert:

```json
"observability.silenceAlerts": [
  "warning_gitserver_container_cpu_usage"
]
```

## gitserver: container_memory_usage

**Descriptions:**

- _gitserver: 99%+ container memory usage by instance_

**Possible solutions:**

- **Kubernetes:** Consider increasing memory limit in relevant `Deployment.yaml`.
- **Docker Compose:** Consider increasing `memory:` of gitserver container in `docker-compose.yml`.
- **Silence this alert:** If you are aware of this alert and want to silence notifications for it, add the following to your site configuration and set a reminder to re-evaluate the alert:

```json
"observability.silenceAlerts": [
  "warning_gitserver_container_memory_usage"
]
```

## gitserver: container_restarts

**Descriptions:**

- _gitserver: 1+ container restarts every 5m by instance_

**Possible solutions:**

- **Kubernetes:**
	- Determine if the pod was OOM killed using `kubectl describe pod gitserver` (look for `OOMKilled: true`) and, if so, consider increasing the memory limit in the relevant `Deployment.yaml`.
	- Check the logs before the container restarted to see if there are `panic:` messages or similar using `kubectl logs -p gitserver`.
- **Docker Compose:**
	- Determine if the pod was OOM killed using `docker inspect -f '{{json .State}}' gitserver` (look for `"OOMKilled":true`) and, if so, consider increasing the memory limit of the gitserver container in `docker-compose.yml`.
	- Check the logs before the container restarted to see if there are `panic:` messages or similar using `docker logs gitserver` (note this will include logs from the previous and currently running container).
- **Silence this alert:** If you are aware of this alert and want to silence notifications for it, add the following to your site configuration and set a reminder to re-evaluate the alert:

```json
"observability.silenceAlerts": [
  "warning_gitserver_container_restarts"
]
```

## gitserver: fs_inodes_used

**Descriptions:**

- _gitserver: 3e+06+ fs inodes in use by instance_

**Possible solutions:**

- 			- Refer to your OS or cloud provider`s documentation for how to increase inodes.
			- **Kubernetes:** consider provisioning more machines with less resources.
- **Silence this alert:** If you are aware of this alert and want to silence notifications for it, add the following to your site configuration and set a reminder to re-evaluate the alert:

```json
"observability.silenceAlerts": [
  "warning_gitserver_fs_inodes_used"
]
```

## gitserver: fs_io_operations

**Descriptions:**

- _gitserver: 5000+ filesystem reads and writes rate by instance over 1h_

**Possible solutions:**

- **Silence this alert:** If you are aware of this alert and want to silence notifications for it, add the following to your site configuration and set a reminder to re-evaluate the alert:

```json
"observability.silenceAlerts": [
  "warning_gitserver_fs_io_operations"
]
```

## gitserver: provisioning_container_cpu_usage_long_term

**Descriptions:**

- _gitserver: 80%+ or less than 30% container cpu usage total (90th percentile over 1d) across all cores by instance for 336h0m0s_

**Possible solutions:**

- If usage is high:
	- **Kubernetes:** Consider increasing CPU limits in the `Deployment.yaml` for the gitserver service.
	- **Docker Compose:** Consider increasing `cpus:` of the gitserver container in `docker-compose.yml`.
- If usage is low, consider decreasing the above values.
- **Silence this alert:** If you are aware of this alert and want to silence notifications for it, add the following to your site configuration and set a reminder to re-evaluate the alert:

```json
"observability.silenceAlerts": [
  "warning_gitserver_provisioning_container_cpu_usage_long_term"
]
```

## gitserver: provisioning_container_memory_usage_long_term

**Descriptions:**

- _gitserver: less than 30% container memory usage (1d maximum) by instance for 336h0m0s_

**Possible solutions:**

- If usage is high:
	- **Kubernetes:** Consider increasing memory limits in the `Deployment.yaml` for the gitserver service.
	- **Docker Compose:** Consider increasing `memory:` of the gitserver container in `docker-compose.yml`.
- If usage is low, consider decreasing the above values.
- **Silence this alert:** If you are aware of this alert and want to silence notifications for it, add the following to your site configuration and set a reminder to re-evaluate the alert:

```json
"observability.silenceAlerts": [
  "warning_gitserver_provisioning_container_memory_usage_long_term"
]
```

## gitserver: provisioning_container_cpu_usage_short_term

**Descriptions:**

- _gitserver: 90%+ container cpu usage total (5m maximum) across all cores by instance for 30m0s_

**Possible solutions:**

- **Kubernetes:** Consider increasing CPU limits in the the relevant `Deployment.yaml`.
- **Docker Compose:** Consider increasing `cpus:` of the gitserver container in `docker-compose.yml`.
- **Silence this alert:** If you are aware of this alert and want to silence notifications for it, add the following to your site configuration and set a reminder to re-evaluate the alert:

```json
"observability.silenceAlerts": [
  "warning_gitserver_provisioning_container_cpu_usage_short_term"
]
```

## gitserver: go_goroutines

**Descriptions:**

- _gitserver: 10000+ maximum active goroutines for 10m0s_

**Possible solutions:**

- **Silence this alert:** If you are aware of this alert and want to silence notifications for it, add the following to your site configuration and set a reminder to re-evaluate the alert:

```json
"observability.silenceAlerts": [
  "warning_gitserver_go_goroutines"
]
```

## gitserver: go_gc_duration_seconds

**Descriptions:**

- _gitserver: 2s+ maximum go garbage collection duration_

**Possible solutions:**

- **Silence this alert:** If you are aware of this alert and want to silence notifications for it, add the following to your site configuration and set a reminder to re-evaluate the alert:

```json
"observability.silenceAlerts": [
  "warning_gitserver_go_gc_duration_seconds"
]
```

## gitserver: pods_available_percentage

**Descriptions:**

- _gitserver: less than 90% percentage pods available for 10m0s_

**Possible solutions:**

- **Silence this alert:** If you are aware of this alert and want to silence notifications for it, add the following to your site configuration and set a reminder to re-evaluate the alert:

```json
"observability.silenceAlerts": [
  "critical_gitserver_pods_available_percentage"
]
```

## github-proxy: github_core_rate_limit_remaining

**Descriptions:**

- _github-proxy: less than 500 remaining calls to GitHub before hitting the rate limit for 5m0s_

**Possible solutions:**

- Try restarting the pod to get a different public IP.
- **Silence this alert:** If you are aware of this alert and want to silence notifications for it, add the following to your site configuration and set a reminder to re-evaluate the alert:

```json
"observability.silenceAlerts": [
  "critical_github-proxy_github_core_rate_limit_remaining"
]
```

## github-proxy: github_search_rate_limit_remaining

**Descriptions:**

- _github-proxy: less than 5 remaining calls to GitHub search before hitting the rate limit_

**Possible solutions:**

- Try restarting the pod to get a different public IP.
- **Silence this alert:** If you are aware of this alert and want to silence notifications for it, add the following to your site configuration and set a reminder to re-evaluate the alert:

```json
"observability.silenceAlerts": [
  "warning_github-proxy_github_search_rate_limit_remaining"
]
```

## github-proxy: container_cpu_usage

**Descriptions:**

- _github-proxy: 99%+ container cpu usage total (1m average) across all cores by instance_

**Possible solutions:**

- **Kubernetes:** Consider increasing CPU limits in the the relevant `Deployment.yaml`.
- **Docker Compose:** Consider increasing `cpus:` of the github-proxy container in `docker-compose.yml`.
- **Silence this alert:** If you are aware of this alert and want to silence notifications for it, add the following to your site configuration and set a reminder to re-evaluate the alert:

```json
"observability.silenceAlerts": [
  "warning_github-proxy_container_cpu_usage"
]
```

## github-proxy: container_memory_usage

**Descriptions:**

- _github-proxy: 99%+ container memory usage by instance_

**Possible solutions:**

- **Kubernetes:** Consider increasing memory limit in relevant `Deployment.yaml`.
- **Docker Compose:** Consider increasing `memory:` of github-proxy container in `docker-compose.yml`.
- **Silence this alert:** If you are aware of this alert and want to silence notifications for it, add the following to your site configuration and set a reminder to re-evaluate the alert:

```json
"observability.silenceAlerts": [
  "warning_github-proxy_container_memory_usage"
]
```

## github-proxy: container_restarts

**Descriptions:**

- _github-proxy: 1+ container restarts every 5m by instance_

**Possible solutions:**

- **Kubernetes:**
	- Determine if the pod was OOM killed using `kubectl describe pod github-proxy` (look for `OOMKilled: true`) and, if so, consider increasing the memory limit in the relevant `Deployment.yaml`.
	- Check the logs before the container restarted to see if there are `panic:` messages or similar using `kubectl logs -p github-proxy`.
- **Docker Compose:**
	- Determine if the pod was OOM killed using `docker inspect -f '{{json .State}}' github-proxy` (look for `"OOMKilled":true`) and, if so, consider increasing the memory limit of the github-proxy container in `docker-compose.yml`.
	- Check the logs before the container restarted to see if there are `panic:` messages or similar using `docker logs github-proxy` (note this will include logs from the previous and currently running container).
- **Silence this alert:** If you are aware of this alert and want to silence notifications for it, add the following to your site configuration and set a reminder to re-evaluate the alert:

```json
"observability.silenceAlerts": [
  "warning_github-proxy_container_restarts"
]
```

## github-proxy: fs_inodes_used

**Descriptions:**

- _github-proxy: 3e+06+ fs inodes in use by instance_

**Possible solutions:**

- 			- Refer to your OS or cloud provider`s documentation for how to increase inodes.
			- **Kubernetes:** consider provisioning more machines with less resources.
- **Silence this alert:** If you are aware of this alert and want to silence notifications for it, add the following to your site configuration and set a reminder to re-evaluate the alert:

```json
"observability.silenceAlerts": [
  "warning_github-proxy_fs_inodes_used"
]
```

## github-proxy: provisioning_container_cpu_usage_long_term

**Descriptions:**

- _github-proxy: 80%+ or less than 30% container cpu usage total (90th percentile over 1d) across all cores by instance for 336h0m0s_

**Possible solutions:**

- If usage is high:
	- **Kubernetes:** Consider increasing CPU limits in the `Deployment.yaml` for the github-proxy service.
	- **Docker Compose:** Consider increasing `cpus:` of the github-proxy container in `docker-compose.yml`.
- If usage is low, consider decreasing the above values.
- **Silence this alert:** If you are aware of this alert and want to silence notifications for it, add the following to your site configuration and set a reminder to re-evaluate the alert:

```json
"observability.silenceAlerts": [
  "warning_github-proxy_provisioning_container_cpu_usage_long_term"
]
```

## github-proxy: provisioning_container_memory_usage_long_term

**Descriptions:**

- _github-proxy: 80%+ or less than 30% container memory usage (1d maximum) by instance for 336h0m0s_

**Possible solutions:**

- If usage is high:
	- **Kubernetes:** Consider increasing memory limits in the `Deployment.yaml` for the github-proxy service.
	- **Docker Compose:** Consider increasing `memory:` of the github-proxy container in `docker-compose.yml`.
- If usage is low, consider decreasing the above values.
- **Silence this alert:** If you are aware of this alert and want to silence notifications for it, add the following to your site configuration and set a reminder to re-evaluate the alert:

```json
"observability.silenceAlerts": [
  "warning_github-proxy_provisioning_container_memory_usage_long_term"
]
```

## github-proxy: provisioning_container_cpu_usage_short_term

**Descriptions:**

- _github-proxy: 90%+ container cpu usage total (5m maximum) across all cores by instance for 30m0s_

**Possible solutions:**

- **Kubernetes:** Consider increasing CPU limits in the the relevant `Deployment.yaml`.
- **Docker Compose:** Consider increasing `cpus:` of the github-proxy container in `docker-compose.yml`.
- **Silence this alert:** If you are aware of this alert and want to silence notifications for it, add the following to your site configuration and set a reminder to re-evaluate the alert:

```json
"observability.silenceAlerts": [
  "warning_github-proxy_provisioning_container_cpu_usage_short_term"
]
```

## github-proxy: provisioning_container_memory_usage_short_term

**Descriptions:**

- _github-proxy: 90%+ container memory usage (5m maximum) by instance_

**Possible solutions:**

- **Kubernetes:** Consider increasing memory limit in relevant `Deployment.yaml`.
- **Docker Compose:** Consider increasing `memory:` of github-proxy container in `docker-compose.yml`.
- **Silence this alert:** If you are aware of this alert and want to silence notifications for it, add the following to your site configuration and set a reminder to re-evaluate the alert:

```json
"observability.silenceAlerts": [
  "warning_github-proxy_provisioning_container_memory_usage_short_term"
]
```

## github-proxy: go_goroutines

**Descriptions:**

- _github-proxy: 10000+ maximum active goroutines for 10m0s_

**Possible solutions:**

- **Silence this alert:** If you are aware of this alert and want to silence notifications for it, add the following to your site configuration and set a reminder to re-evaluate the alert:

```json
"observability.silenceAlerts": [
  "warning_github-proxy_go_goroutines"
]
```

## github-proxy: go_gc_duration_seconds

**Descriptions:**

- _github-proxy: 2s+ maximum go garbage collection duration_

**Possible solutions:**

- **Silence this alert:** If you are aware of this alert and want to silence notifications for it, add the following to your site configuration and set a reminder to re-evaluate the alert:

```json
"observability.silenceAlerts": [
  "warning_github-proxy_go_gc_duration_seconds"
]
```

## github-proxy: pods_available_percentage

**Descriptions:**

- _github-proxy: less than 90% percentage pods available for 10m0s_

**Possible solutions:**

- **Silence this alert:** If you are aware of this alert and want to silence notifications for it, add the following to your site configuration and set a reminder to re-evaluate the alert:

```json
"observability.silenceAlerts": [
  "critical_github-proxy_pods_available_percentage"
]
```

## precise-code-intel-bundle-manager: code_intel_frontend_db_store_99th_percentile_duration

**Descriptions:**

- _precise-code-intel-bundle-manager: 20s+ 99th percentile successful frontend database query duration over 5m_

**Possible solutions:**

- **Silence this alert:** If you are aware of this alert and want to silence notifications for it, add the following to your site configuration and set a reminder to re-evaluate the alert:

```json
"observability.silenceAlerts": [
  "warning_precise-code-intel-bundle-manager_code_intel_frontend_db_store_99th_percentile_duration"
]
```

## precise-code-intel-bundle-manager: code_intel_frontend_db_store_errors

**Descriptions:**

- _precise-code-intel-bundle-manager: 20+ frontend database errors every 5m_

**Possible solutions:**

- **Silence this alert:** If you are aware of this alert and want to silence notifications for it, add the following to your site configuration and set a reminder to re-evaluate the alert:

```json
"observability.silenceAlerts": [
  "warning_precise-code-intel-bundle-manager_code_intel_frontend_db_store_errors"
]
```

## precise-code-intel-bundle-manager: code_intel_codeintel_db_store_99th_percentile_duration

**Descriptions:**

- _precise-code-intel-bundle-manager: 20s+ 99th percentile successful codeintel database query duration over 5m_

**Possible solutions:**

- **Silence this alert:** If you are aware of this alert and want to silence notifications for it, add the following to your site configuration and set a reminder to re-evaluate the alert:

```json
"observability.silenceAlerts": [
  "warning_precise-code-intel-bundle-manager_code_intel_codeintel_db_store_99th_percentile_duration"
]
```

## precise-code-intel-bundle-manager: code_intel_codeintel_db_store_errors

**Descriptions:**

- _precise-code-intel-bundle-manager: 20+ codeintel database every 5m_

**Possible solutions:**

- **Silence this alert:** If you are aware of this alert and want to silence notifications for it, add the following to your site configuration and set a reminder to re-evaluate the alert:

```json
"observability.silenceAlerts": [
  "warning_precise-code-intel-bundle-manager_code_intel_codeintel_db_store_errors"
]
```

## precise-code-intel-bundle-manager: code_intel_bundle_store_99th_percentile_duration

**Descriptions:**

- _precise-code-intel-bundle-manager: 20s+ 99th percentile successful bundle database store operation duration over 5m_

**Possible solutions:**

- **Silence this alert:** If you are aware of this alert and want to silence notifications for it, add the following to your site configuration and set a reminder to re-evaluate the alert:

```json
"observability.silenceAlerts": [
  "warning_precise-code-intel-bundle-manager_code_intel_bundle_store_99th_percentile_duration"
]
```

## precise-code-intel-bundle-manager: code_intel_bundle_store_errors

**Descriptions:**

- _precise-code-intel-bundle-manager: 20+ bundle store errors every 5m_

**Possible solutions:**

- **Silence this alert:** If you are aware of this alert and want to silence notifications for it, add the following to your site configuration and set a reminder to re-evaluate the alert:

```json
"observability.silenceAlerts": [
  "warning_precise-code-intel-bundle-manager_code_intel_bundle_store_errors"
]
```

<<<<<<< HEAD
## precise-code-intel-bundle-manager: disk_space_remaining
=======
## precise-code-intel-bundle-manager: janitor_upload_files_removed
>>>>>>> 00eea660

**Descriptions:**

- _precise-code-intel-bundle-manager: less than 25% disk space remaining by instance_

- _precise-code-intel-bundle-manager: less than 15% disk space remaining by instance_

**Possible solutions:**

- 	- **Provision more disk space:** Sourcegraph will begin deleting the oldest uploaded bundle files at 10% disk space remaining.
- **Silence this alert:** If you are aware of this alert and want to silence notifications for it, add the following to your site configuration and set a reminder to re-evaluate the alert:

```json
"observability.silenceAlerts": [
<<<<<<< HEAD
  "warning_precise-code-intel-bundle-manager_disk_space_remaining",
  "critical_precise-code-intel-bundle-manager_disk_space_remaining"
]
```

## precise-code-intel-bundle-manager: janitor_errors

**Descriptions:**

- _precise-code-intel-bundle-manager: 20+ janitor errors every 5m_
=======
  "warning_precise-code-intel-bundle-manager_janitor_upload_files_removed"
]
```

## precise-code-intel-bundle-manager: janitor_upload_part_files_removed

**Descriptions:**

- _precise-code-intel-bundle-manager: 20+ upload part files removed (due to age) every 5m_
>>>>>>> 00eea660

**Possible solutions:**

- **Silence this alert:** If you are aware of this alert and want to silence notifications for it, add the following to your site configuration and set a reminder to re-evaluate the alert:

```json
"observability.silenceAlerts": [
<<<<<<< HEAD
  "warning_precise-code-intel-bundle-manager_janitor_errors"
]
```

## precise-code-intel-bundle-manager: janitor_upload_files_removed

**Descriptions:**

- _precise-code-intel-bundle-manager: 20+ upload files removed (due to age) every 5m_

**Possible solutions:**

- **Silence this alert:** If you are aware of this alert and want to silence notifications for it, add the following to your site configuration and set a reminder to re-evaluate the alert:

```json
"observability.silenceAlerts": [
  "warning_precise-code-intel-bundle-manager_janitor_upload_files_removed"
]
```

## precise-code-intel-bundle-manager: janitor_upload_part_files_removed

**Descriptions:**

- _precise-code-intel-bundle-manager: 20+ upload part files removed (due to age) every 5m_
=======
  "warning_precise-code-intel-bundle-manager_janitor_upload_part_files_removed"
]
```

## precise-code-intel-bundle-manager: janitor_upload_records_removed

**Descriptions:**

- _precise-code-intel-bundle-manager: 20+ upload records removed every 5m_
>>>>>>> 00eea660

**Possible solutions:**

- **Silence this alert:** If you are aware of this alert and want to silence notifications for it, add the following to your site configuration and set a reminder to re-evaluate the alert:

```json
"observability.silenceAlerts": [
<<<<<<< HEAD
  "warning_precise-code-intel-bundle-manager_janitor_upload_part_files_removed"
]
```

## precise-code-intel-bundle-manager: janitor_upload_records_removed
=======
  "warning_precise-code-intel-bundle-manager_janitor_upload_records_removed"
]
```

## precise-code-intel-bundle-manager: janitor_data_rows_removed
>>>>>>> 00eea660

**Descriptions:**

- _precise-code-intel-bundle-manager: 20+ codeintel database rows removed (due to deleted upload) every 5m_

**Possible solutions:**

- **Silence this alert:** If you are aware of this alert and want to silence notifications for it, add the following to your site configuration and set a reminder to re-evaluate the alert:

```json
"observability.silenceAlerts": [
<<<<<<< HEAD
  "warning_precise-code-intel-bundle-manager_janitor_upload_records_removed"
]
```

## precise-code-intel-bundle-manager: janitor_data_rows_removed

**Descriptions:**

- _precise-code-intel-bundle-manager: 20+ codeintel database rows removed (due to deleted upload) every 5m_

**Possible solutions:**

- **Silence this alert:** If you are aware of this alert and want to silence notifications for it, add the following to your site configuration and set a reminder to re-evaluate the alert:

```json
"observability.silenceAlerts": [
=======
>>>>>>> 00eea660
  "warning_precise-code-intel-bundle-manager_janitor_data_rows_removed"
]
```

## precise-code-intel-bundle-manager: frontend_internal_api_error_responses

**Descriptions:**

- _precise-code-intel-bundle-manager: 2%+ frontend-internal API error responses every 5m by route for 5m0s_

**Possible solutions:**

- **Single-container deployments:** Check `docker logs $CONTAINER_ID` for logs starting with `repo-updater` that indicate requests to the frontend service are failing.
- **Kubernetes:**
	- Confirm that `kubectl get pods` shows the `frontend` pods are healthy.
	- Check `kubectl logs precise-code-intel-bundle-manager` for logs indicate request failures to `frontend` or `frontend-internal`.
- **Docker Compose:**
	- Confirm that `docker ps` shows the `frontend-internal` container is healthy.
	- Check `docker logs precise-code-intel-bundle-manager` for logs indicating request failures to `frontend` or `frontend-internal`.
- **Silence this alert:** If you are aware of this alert and want to silence notifications for it, add the following to your site configuration and set a reminder to re-evaluate the alert:

```json
"observability.silenceAlerts": [
  "warning_precise-code-intel-bundle-manager_frontend_internal_api_error_responses"
]
```

## precise-code-intel-bundle-manager: container_cpu_usage

**Descriptions:**

- _precise-code-intel-bundle-manager: 99%+ container cpu usage total (1m average) across all cores by instance_

**Possible solutions:**

- **Kubernetes:** Consider increasing CPU limits in the the relevant `Deployment.yaml`.
- **Docker Compose:** Consider increasing `cpus:` of the precise-code-intel-bundle-manager container in `docker-compose.yml`.
- **Silence this alert:** If you are aware of this alert and want to silence notifications for it, add the following to your site configuration and set a reminder to re-evaluate the alert:

```json
"observability.silenceAlerts": [
  "warning_precise-code-intel-bundle-manager_container_cpu_usage"
]
```

## precise-code-intel-bundle-manager: container_memory_usage

**Descriptions:**

- _precise-code-intel-bundle-manager: 99%+ container memory usage by instance_

**Possible solutions:**

- **Kubernetes:** Consider increasing memory limit in relevant `Deployment.yaml`.
- **Docker Compose:** Consider increasing `memory:` of precise-code-intel-bundle-manager container in `docker-compose.yml`.
- **Silence this alert:** If you are aware of this alert and want to silence notifications for it, add the following to your site configuration and set a reminder to re-evaluate the alert:

```json
"observability.silenceAlerts": [
  "warning_precise-code-intel-bundle-manager_container_memory_usage"
]
```

## precise-code-intel-bundle-manager: container_restarts

**Descriptions:**

- _precise-code-intel-bundle-manager: 1+ container restarts every 5m by instance_

**Possible solutions:**

- **Kubernetes:**
	- Determine if the pod was OOM killed using `kubectl describe pod precise-code-intel-bundle-manager` (look for `OOMKilled: true`) and, if so, consider increasing the memory limit in the relevant `Deployment.yaml`.
	- Check the logs before the container restarted to see if there are `panic:` messages or similar using `kubectl logs -p precise-code-intel-bundle-manager`.
- **Docker Compose:**
	- Determine if the pod was OOM killed using `docker inspect -f '{{json .State}}' precise-code-intel-bundle-manager` (look for `"OOMKilled":true`) and, if so, consider increasing the memory limit of the precise-code-intel-bundle-manager container in `docker-compose.yml`.
	- Check the logs before the container restarted to see if there are `panic:` messages or similar using `docker logs precise-code-intel-bundle-manager` (note this will include logs from the previous and currently running container).
- **Silence this alert:** If you are aware of this alert and want to silence notifications for it, add the following to your site configuration and set a reminder to re-evaluate the alert:

```json
"observability.silenceAlerts": [
  "warning_precise-code-intel-bundle-manager_container_restarts"
]
```

## precise-code-intel-bundle-manager: fs_inodes_used

**Descriptions:**

- _precise-code-intel-bundle-manager: 3e+06+ fs inodes in use by instance_

**Possible solutions:**

- 			- Refer to your OS or cloud provider`s documentation for how to increase inodes.
			- **Kubernetes:** consider provisioning more machines with less resources.
- **Silence this alert:** If you are aware of this alert and want to silence notifications for it, add the following to your site configuration and set a reminder to re-evaluate the alert:

```json
"observability.silenceAlerts": [
  "warning_precise-code-intel-bundle-manager_fs_inodes_used"
]
```

## precise-code-intel-bundle-manager: provisioning_container_cpu_usage_long_term

**Descriptions:**

- _precise-code-intel-bundle-manager: 80%+ or less than 30% container cpu usage total (90th percentile over 1d) across all cores by instance for 336h0m0s_

**Possible solutions:**

- If usage is high:
	- **Kubernetes:** Consider increasing CPU limits in the `Deployment.yaml` for the precise-code-intel-bundle-manager service.
	- **Docker Compose:** Consider increasing `cpus:` of the precise-code-intel-bundle-manager container in `docker-compose.yml`.
- If usage is low, consider decreasing the above values.
- **Silence this alert:** If you are aware of this alert and want to silence notifications for it, add the following to your site configuration and set a reminder to re-evaluate the alert:

```json
"observability.silenceAlerts": [
  "warning_precise-code-intel-bundle-manager_provisioning_container_cpu_usage_long_term"
]
```

## precise-code-intel-bundle-manager: provisioning_container_memory_usage_long_term

**Descriptions:**

- _precise-code-intel-bundle-manager: 80%+ or less than 30% container memory usage (1d maximum) by instance for 336h0m0s_

**Possible solutions:**

- If usage is high:
	- **Kubernetes:** Consider increasing memory limits in the `Deployment.yaml` for the precise-code-intel-bundle-manager service.
	- **Docker Compose:** Consider increasing `memory:` of the precise-code-intel-bundle-manager container in `docker-compose.yml`.
- If usage is low, consider decreasing the above values.
- **Silence this alert:** If you are aware of this alert and want to silence notifications for it, add the following to your site configuration and set a reminder to re-evaluate the alert:

```json
"observability.silenceAlerts": [
  "warning_precise-code-intel-bundle-manager_provisioning_container_memory_usage_long_term"
]
```

## precise-code-intel-bundle-manager: provisioning_container_cpu_usage_short_term

**Descriptions:**

- _precise-code-intel-bundle-manager: 90%+ container cpu usage total (5m maximum) across all cores by instance for 30m0s_

**Possible solutions:**

- **Kubernetes:** Consider increasing CPU limits in the the relevant `Deployment.yaml`.
- **Docker Compose:** Consider increasing `cpus:` of the precise-code-intel-bundle-manager container in `docker-compose.yml`.
- **Silence this alert:** If you are aware of this alert and want to silence notifications for it, add the following to your site configuration and set a reminder to re-evaluate the alert:

```json
"observability.silenceAlerts": [
  "warning_precise-code-intel-bundle-manager_provisioning_container_cpu_usage_short_term"
]
```

## precise-code-intel-bundle-manager: provisioning_container_memory_usage_short_term

**Descriptions:**

- _precise-code-intel-bundle-manager: 90%+ container memory usage (5m maximum) by instance_

**Possible solutions:**

- **Kubernetes:** Consider increasing memory limit in relevant `Deployment.yaml`.
- **Docker Compose:** Consider increasing `memory:` of precise-code-intel-bundle-manager container in `docker-compose.yml`.
- **Silence this alert:** If you are aware of this alert and want to silence notifications for it, add the following to your site configuration and set a reminder to re-evaluate the alert:

```json
"observability.silenceAlerts": [
  "warning_precise-code-intel-bundle-manager_provisioning_container_memory_usage_short_term"
]
```

## precise-code-intel-bundle-manager: go_goroutines

**Descriptions:**

- _precise-code-intel-bundle-manager: 10000+ maximum active goroutines for 10m0s_

**Possible solutions:**

- **Silence this alert:** If you are aware of this alert and want to silence notifications for it, add the following to your site configuration and set a reminder to re-evaluate the alert:

```json
"observability.silenceAlerts": [
  "warning_precise-code-intel-bundle-manager_go_goroutines"
]
```

## precise-code-intel-bundle-manager: go_gc_duration_seconds

**Descriptions:**

- _precise-code-intel-bundle-manager: 2s+ maximum go garbage collection duration_

**Possible solutions:**

- **Silence this alert:** If you are aware of this alert and want to silence notifications for it, add the following to your site configuration and set a reminder to re-evaluate the alert:

```json
"observability.silenceAlerts": [
  "warning_precise-code-intel-bundle-manager_go_gc_duration_seconds"
]
```

## precise-code-intel-bundle-manager: pods_available_percentage

**Descriptions:**

- _precise-code-intel-bundle-manager: less than 90% percentage pods available for 10m0s_

**Possible solutions:**

- **Silence this alert:** If you are aware of this alert and want to silence notifications for it, add the following to your site configuration and set a reminder to re-evaluate the alert:

```json
"observability.silenceAlerts": [
  "critical_precise-code-intel-bundle-manager_pods_available_percentage"
]
```

## precise-code-intel-worker: upload_queue_size

**Descriptions:**

- _precise-code-intel-worker: 100+ upload queue size_

**Possible solutions:**

- **Silence this alert:** If you are aware of this alert and want to silence notifications for it, add the following to your site configuration and set a reminder to re-evaluate the alert:

```json
"observability.silenceAlerts": [
  "warning_precise-code-intel-worker_upload_queue_size"
]
```

## precise-code-intel-worker: upload_queue_growth_rate

**Descriptions:**

- _precise-code-intel-worker: 5+ upload queue growth rate every 5m_

**Possible solutions:**

- **Silence this alert:** If you are aware of this alert and want to silence notifications for it, add the following to your site configuration and set a reminder to re-evaluate the alert:

```json
"observability.silenceAlerts": [
  "warning_precise-code-intel-worker_upload_queue_growth_rate"
]
```

## precise-code-intel-worker: upload_process_errors

**Descriptions:**

- _precise-code-intel-worker: 20+ upload process errors every 5m_

**Possible solutions:**

- **Silence this alert:** If you are aware of this alert and want to silence notifications for it, add the following to your site configuration and set a reminder to re-evaluate the alert:

```json
"observability.silenceAlerts": [
  "warning_precise-code-intel-worker_upload_process_errors"
]
```

## precise-code-intel-worker: code_intel_frontend_db_store_99th_percentile_duration

**Descriptions:**

- _precise-code-intel-worker: 20s+ 99th percentile successful frontend database query duration over 5m_

**Possible solutions:**

- **Silence this alert:** If you are aware of this alert and want to silence notifications for it, add the following to your site configuration and set a reminder to re-evaluate the alert:

```json
"observability.silenceAlerts": [
  "warning_precise-code-intel-worker_code_intel_frontend_db_store_99th_percentile_duration"
]
```

## precise-code-intel-worker: code_intel_frontend_db_store_errors

**Descriptions:**

- _precise-code-intel-worker: 20+ frontend database errors every 5m_

**Possible solutions:**

- **Silence this alert:** If you are aware of this alert and want to silence notifications for it, add the following to your site configuration and set a reminder to re-evaluate the alert:

```json
"observability.silenceAlerts": [
  "warning_precise-code-intel-worker_code_intel_frontend_db_store_errors"
]
```

## precise-code-intel-worker: code_intel_codeintel_db_store_99th_percentile_duration

**Descriptions:**

- _precise-code-intel-worker: 20s+ 99th percentile successful codeintel database query duration over 5m_

**Possible solutions:**

- **Silence this alert:** If you are aware of this alert and want to silence notifications for it, add the following to your site configuration and set a reminder to re-evaluate the alert:

```json
"observability.silenceAlerts": [
  "warning_precise-code-intel-worker_code_intel_codeintel_db_store_99th_percentile_duration"
]
```

## precise-code-intel-worker: code_intel_codeintel_db_store_errors

**Descriptions:**

- _precise-code-intel-worker: 20+ codeintel database errors every 5m_

**Possible solutions:**

- **Silence this alert:** If you are aware of this alert and want to silence notifications for it, add the following to your site configuration and set a reminder to re-evaluate the alert:

```json
"observability.silenceAlerts": [
  "warning_precise-code-intel-worker_code_intel_codeintel_db_store_errors"
]
```

## precise-code-intel-worker: processing_uploads_reset

**Descriptions:**

- _precise-code-intel-worker: 20+ uploads reset to queued state every 5m_

**Possible solutions:**

- **Silence this alert:** If you are aware of this alert and want to silence notifications for it, add the following to your site configuration and set a reminder to re-evaluate the alert:

```json
"observability.silenceAlerts": [
  "warning_precise-code-intel-worker_processing_uploads_reset"
]
```

## precise-code-intel-worker: processing_uploads_reset_failures

**Descriptions:**

- _precise-code-intel-worker: 20+ uploads errored after repeated resets every 5m_

**Possible solutions:**

- **Silence this alert:** If you are aware of this alert and want to silence notifications for it, add the following to your site configuration and set a reminder to re-evaluate the alert:

```json
"observability.silenceAlerts": [
  "warning_precise-code-intel-worker_processing_uploads_reset_failures"
]
```

## precise-code-intel-worker: upload_resetter_errors

**Descriptions:**

- _precise-code-intel-worker: 20+ upload resetter errors every 5m_

**Possible solutions:**

- **Silence this alert:** If you are aware of this alert and want to silence notifications for it, add the following to your site configuration and set a reminder to re-evaluate the alert:

```json
"observability.silenceAlerts": [
  "warning_precise-code-intel-worker_upload_resetter_errors"
]
```

## precise-code-intel-worker: 99th_percentile_bundle_manager_transfer_duration

**Descriptions:**

- _precise-code-intel-worker: 300s+ 99th percentile successful bundle manager data transfer duration over 5m_

**Possible solutions:**

- **Silence this alert:** If you are aware of this alert and want to silence notifications for it, add the following to your site configuration and set a reminder to re-evaluate the alert:

```json
"observability.silenceAlerts": [
  "warning_precise-code-intel-worker_99th_percentile_bundle_manager_transfer_duration"
]
```

## precise-code-intel-worker: bundle_manager_error_responses

**Descriptions:**

- _precise-code-intel-worker: 5+ bundle manager error responses every 5m_

**Possible solutions:**

- **Silence this alert:** If you are aware of this alert and want to silence notifications for it, add the following to your site configuration and set a reminder to re-evaluate the alert:

```json
"observability.silenceAlerts": [
  "warning_precise-code-intel-worker_bundle_manager_error_responses"
]
```

## precise-code-intel-worker: 99th_percentile_gitserver_duration

**Descriptions:**

- _precise-code-intel-worker: 20s+ 99th percentile successful gitserver query duration over 5m_

**Possible solutions:**

- **Silence this alert:** If you are aware of this alert and want to silence notifications for it, add the following to your site configuration and set a reminder to re-evaluate the alert:

```json
"observability.silenceAlerts": [
  "warning_precise-code-intel-worker_99th_percentile_gitserver_duration"
]
```

## precise-code-intel-worker: gitserver_error_responses

**Descriptions:**

- _precise-code-intel-worker: 5%+ gitserver error responses every 5m for 15m0s_

**Possible solutions:**

- **Silence this alert:** If you are aware of this alert and want to silence notifications for it, add the following to your site configuration and set a reminder to re-evaluate the alert:

```json
"observability.silenceAlerts": [
  "warning_precise-code-intel-worker_gitserver_error_responses"
]
```

## precise-code-intel-worker: frontend_internal_api_error_responses

**Descriptions:**

- _precise-code-intel-worker: 2%+ frontend-internal API error responses every 5m by route for 5m0s_

**Possible solutions:**

- **Single-container deployments:** Check `docker logs $CONTAINER_ID` for logs starting with `repo-updater` that indicate requests to the frontend service are failing.
- **Kubernetes:**
	- Confirm that `kubectl get pods` shows the `frontend` pods are healthy.
	- Check `kubectl logs precise-code-intel-worker` for logs indicate request failures to `frontend` or `frontend-internal`.
- **Docker Compose:**
	- Confirm that `docker ps` shows the `frontend-internal` container is healthy.
	- Check `docker logs precise-code-intel-worker` for logs indicating request failures to `frontend` or `frontend-internal`.
- **Silence this alert:** If you are aware of this alert and want to silence notifications for it, add the following to your site configuration and set a reminder to re-evaluate the alert:

```json
"observability.silenceAlerts": [
  "warning_precise-code-intel-worker_frontend_internal_api_error_responses"
]
```

## precise-code-intel-worker: container_cpu_usage

**Descriptions:**

- _precise-code-intel-worker: 99%+ container cpu usage total (1m average) across all cores by instance_

**Possible solutions:**

- **Kubernetes:** Consider increasing CPU limits in the the relevant `Deployment.yaml`.
- **Docker Compose:** Consider increasing `cpus:` of the precise-code-intel-worker container in `docker-compose.yml`.
- **Silence this alert:** If you are aware of this alert and want to silence notifications for it, add the following to your site configuration and set a reminder to re-evaluate the alert:

```json
"observability.silenceAlerts": [
  "warning_precise-code-intel-worker_container_cpu_usage"
]
```

## precise-code-intel-worker: container_memory_usage

**Descriptions:**

- _precise-code-intel-worker: 99%+ container memory usage by instance_

**Possible solutions:**

- **Kubernetes:** Consider increasing memory limit in relevant `Deployment.yaml`.
- **Docker Compose:** Consider increasing `memory:` of precise-code-intel-worker container in `docker-compose.yml`.
- **Silence this alert:** If you are aware of this alert and want to silence notifications for it, add the following to your site configuration and set a reminder to re-evaluate the alert:

```json
"observability.silenceAlerts": [
  "warning_precise-code-intel-worker_container_memory_usage"
]
```

## precise-code-intel-worker: container_restarts

**Descriptions:**

- _precise-code-intel-worker: 1+ container restarts every 5m by instance_

**Possible solutions:**

- **Kubernetes:**
	- Determine if the pod was OOM killed using `kubectl describe pod precise-code-intel-worker` (look for `OOMKilled: true`) and, if so, consider increasing the memory limit in the relevant `Deployment.yaml`.
	- Check the logs before the container restarted to see if there are `panic:` messages or similar using `kubectl logs -p precise-code-intel-worker`.
- **Docker Compose:**
	- Determine if the pod was OOM killed using `docker inspect -f '{{json .State}}' precise-code-intel-worker` (look for `"OOMKilled":true`) and, if so, consider increasing the memory limit of the precise-code-intel-worker container in `docker-compose.yml`.
	- Check the logs before the container restarted to see if there are `panic:` messages or similar using `docker logs precise-code-intel-worker` (note this will include logs from the previous and currently running container).
- **Silence this alert:** If you are aware of this alert and want to silence notifications for it, add the following to your site configuration and set a reminder to re-evaluate the alert:

```json
"observability.silenceAlerts": [
  "warning_precise-code-intel-worker_container_restarts"
]
```

## precise-code-intel-worker: fs_inodes_used

**Descriptions:**

- _precise-code-intel-worker: 3e+06+ fs inodes in use by instance_

**Possible solutions:**

- 			- Refer to your OS or cloud provider`s documentation for how to increase inodes.
			- **Kubernetes:** consider provisioning more machines with less resources.
- **Silence this alert:** If you are aware of this alert and want to silence notifications for it, add the following to your site configuration and set a reminder to re-evaluate the alert:

```json
"observability.silenceAlerts": [
  "warning_precise-code-intel-worker_fs_inodes_used"
]
```

## precise-code-intel-worker: provisioning_container_cpu_usage_long_term

**Descriptions:**

- _precise-code-intel-worker: 80%+ or less than 30% container cpu usage total (90th percentile over 1d) across all cores by instance for 336h0m0s_

**Possible solutions:**

- If usage is high:
	- **Kubernetes:** Consider increasing CPU limits in the `Deployment.yaml` for the precise-code-intel-worker service.
	- **Docker Compose:** Consider increasing `cpus:` of the precise-code-intel-worker container in `docker-compose.yml`.
- If usage is low, consider decreasing the above values.
- **Silence this alert:** If you are aware of this alert and want to silence notifications for it, add the following to your site configuration and set a reminder to re-evaluate the alert:

```json
"observability.silenceAlerts": [
  "warning_precise-code-intel-worker_provisioning_container_cpu_usage_long_term"
]
```

## precise-code-intel-worker: provisioning_container_memory_usage_long_term

**Descriptions:**

- _precise-code-intel-worker: 80%+ or less than 30% container memory usage (1d maximum) by instance for 336h0m0s_

**Possible solutions:**

- If usage is high:
	- **Kubernetes:** Consider increasing memory limits in the `Deployment.yaml` for the precise-code-intel-worker service.
	- **Docker Compose:** Consider increasing `memory:` of the precise-code-intel-worker container in `docker-compose.yml`.
- If usage is low, consider decreasing the above values.
- **Silence this alert:** If you are aware of this alert and want to silence notifications for it, add the following to your site configuration and set a reminder to re-evaluate the alert:

```json
"observability.silenceAlerts": [
  "warning_precise-code-intel-worker_provisioning_container_memory_usage_long_term"
]
```

## precise-code-intel-worker: provisioning_container_cpu_usage_short_term

**Descriptions:**

- _precise-code-intel-worker: 90%+ container cpu usage total (5m maximum) across all cores by instance for 30m0s_

**Possible solutions:**

- **Kubernetes:** Consider increasing CPU limits in the the relevant `Deployment.yaml`.
- **Docker Compose:** Consider increasing `cpus:` of the precise-code-intel-worker container in `docker-compose.yml`.
- **Silence this alert:** If you are aware of this alert and want to silence notifications for it, add the following to your site configuration and set a reminder to re-evaluate the alert:

```json
"observability.silenceAlerts": [
  "warning_precise-code-intel-worker_provisioning_container_cpu_usage_short_term"
]
```

## precise-code-intel-worker: provisioning_container_memory_usage_short_term

**Descriptions:**

- _precise-code-intel-worker: 90%+ container memory usage (5m maximum) by instance_

**Possible solutions:**

- **Kubernetes:** Consider increasing memory limit in relevant `Deployment.yaml`.
- **Docker Compose:** Consider increasing `memory:` of precise-code-intel-worker container in `docker-compose.yml`.
- **Silence this alert:** If you are aware of this alert and want to silence notifications for it, add the following to your site configuration and set a reminder to re-evaluate the alert:

```json
"observability.silenceAlerts": [
  "warning_precise-code-intel-worker_provisioning_container_memory_usage_short_term"
]
```

## precise-code-intel-worker: go_goroutines

**Descriptions:**

- _precise-code-intel-worker: 10000+ maximum active goroutines for 10m0s_

**Possible solutions:**

- **Silence this alert:** If you are aware of this alert and want to silence notifications for it, add the following to your site configuration and set a reminder to re-evaluate the alert:

```json
"observability.silenceAlerts": [
  "warning_precise-code-intel-worker_go_goroutines"
]
```

## precise-code-intel-worker: go_gc_duration_seconds

**Descriptions:**

- _precise-code-intel-worker: 2s+ maximum go garbage collection duration_

**Possible solutions:**

- **Silence this alert:** If you are aware of this alert and want to silence notifications for it, add the following to your site configuration and set a reminder to re-evaluate the alert:

```json
"observability.silenceAlerts": [
  "warning_precise-code-intel-worker_go_gc_duration_seconds"
]
```

## precise-code-intel-worker: pods_available_percentage

**Descriptions:**

- _precise-code-intel-worker: less than 90% percentage pods available for 10m0s_

**Possible solutions:**

- **Silence this alert:** If you are aware of this alert and want to silence notifications for it, add the following to your site configuration and set a reminder to re-evaluate the alert:

```json
"observability.silenceAlerts": [
  "critical_precise-code-intel-worker_pods_available_percentage"
]
```

## precise-code-intel-indexer: index_queue_size

**Descriptions:**

- _precise-code-intel-indexer: 100+ index queue size_

**Possible solutions:**

- **Silence this alert:** If you are aware of this alert and want to silence notifications for it, add the following to your site configuration and set a reminder to re-evaluate the alert:

```json
"observability.silenceAlerts": [
  "warning_precise-code-intel-indexer_index_queue_size"
]
```

## precise-code-intel-indexer: index_queue_growth_rate

**Descriptions:**

- _precise-code-intel-indexer: 5+ index queue growth rate every 5m_

**Possible solutions:**

- **Silence this alert:** If you are aware of this alert and want to silence notifications for it, add the following to your site configuration and set a reminder to re-evaluate the alert:

```json
"observability.silenceAlerts": [
  "warning_precise-code-intel-indexer_index_queue_growth_rate"
]
```

## precise-code-intel-indexer: index_process_errors

**Descriptions:**

- _precise-code-intel-indexer: 20+ index process errors every 5m_

**Possible solutions:**

- **Silence this alert:** If you are aware of this alert and want to silence notifications for it, add the following to your site configuration and set a reminder to re-evaluate the alert:

```json
"observability.silenceAlerts": [
  "warning_precise-code-intel-indexer_index_process_errors"
]
```

## precise-code-intel-indexer: code_intel_frontend_db_store_99th_percentile_duration

**Descriptions:**

- _precise-code-intel-indexer: 20s+ 99th percentile successful frontend database query duration over 5m_

**Possible solutions:**

- **Silence this alert:** If you are aware of this alert and want to silence notifications for it, add the following to your site configuration and set a reminder to re-evaluate the alert:

```json
"observability.silenceAlerts": [
  "warning_precise-code-intel-indexer_code_intel_frontend_db_store_99th_percentile_duration"
]
```

## precise-code-intel-indexer: code_intel_frontend_db_store_errors

**Descriptions:**

- _precise-code-intel-indexer: 20+ frontend database errors every 5m_

**Possible solutions:**

- **Silence this alert:** If you are aware of this alert and want to silence notifications for it, add the following to your site configuration and set a reminder to re-evaluate the alert:

```json
"observability.silenceAlerts": [
  "warning_precise-code-intel-indexer_code_intel_frontend_db_store_errors"
]
```

## precise-code-intel-indexer: indexability_updater_errors

**Descriptions:**

- _precise-code-intel-indexer: 20+ indexability updater errors every 5m_

**Possible solutions:**

- **Silence this alert:** If you are aware of this alert and want to silence notifications for it, add the following to your site configuration and set a reminder to re-evaluate the alert:

```json
"observability.silenceAlerts": [
  "warning_precise-code-intel-indexer_indexability_updater_errors"
]
```

## precise-code-intel-indexer: index_scheduler_errors

**Descriptions:**

- _precise-code-intel-indexer: 20+ index scheduler errors every 5m_

**Possible solutions:**

- **Silence this alert:** If you are aware of this alert and want to silence notifications for it, add the following to your site configuration and set a reminder to re-evaluate the alert:

```json
"observability.silenceAlerts": [
  "warning_precise-code-intel-indexer_index_scheduler_errors"
]
```

## precise-code-intel-indexer: processing_indexes_reset

**Descriptions:**

- _precise-code-intel-indexer: 20+ indexes reset to queued state every 5m_

**Possible solutions:**

- **Silence this alert:** If you are aware of this alert and want to silence notifications for it, add the following to your site configuration and set a reminder to re-evaluate the alert:

```json
"observability.silenceAlerts": [
  "warning_precise-code-intel-indexer_processing_indexes_reset"
]
```

## precise-code-intel-indexer: processing_indexes_reset_failures

**Descriptions:**

- _precise-code-intel-indexer: 20+ indexes errored after repeated resets every 5m_

**Possible solutions:**

- **Silence this alert:** If you are aware of this alert and want to silence notifications for it, add the following to your site configuration and set a reminder to re-evaluate the alert:

```json
"observability.silenceAlerts": [
  "warning_precise-code-intel-indexer_processing_indexes_reset_failures"
]
```

## precise-code-intel-indexer: index_resetter_errors

**Descriptions:**

- _precise-code-intel-indexer: 20+ index resetter errors every 5m_

**Possible solutions:**

- **Silence this alert:** If you are aware of this alert and want to silence notifications for it, add the following to your site configuration and set a reminder to re-evaluate the alert:

```json
"observability.silenceAlerts": [
  "warning_precise-code-intel-indexer_index_resetter_errors"
]
```

## precise-code-intel-indexer: janitor_errors

**Descriptions:**

- _precise-code-intel-indexer: 20+ janitor errors every 5m_

**Possible solutions:**

- **Silence this alert:** If you are aware of this alert and want to silence notifications for it, add the following to your site configuration and set a reminder to re-evaluate the alert:

```json
"observability.silenceAlerts": [
  "warning_precise-code-intel-indexer_janitor_errors"
]
```

## precise-code-intel-indexer: janitor_indexes_removed

**Descriptions:**

- _precise-code-intel-indexer: 20+ index records removed every 5m_

**Possible solutions:**

- **Silence this alert:** If you are aware of this alert and want to silence notifications for it, add the following to your site configuration and set a reminder to re-evaluate the alert:

```json
"observability.silenceAlerts": [
  "warning_precise-code-intel-indexer_janitor_indexes_removed"
]
```

## precise-code-intel-indexer: 99th_percentile_gitserver_duration

**Descriptions:**

- _precise-code-intel-indexer: 20s+ 99th percentile successful gitserver query duration over 5m_

**Possible solutions:**

- **Silence this alert:** If you are aware of this alert and want to silence notifications for it, add the following to your site configuration and set a reminder to re-evaluate the alert:

```json
"observability.silenceAlerts": [
  "warning_precise-code-intel-indexer_99th_percentile_gitserver_duration"
]
```

## precise-code-intel-indexer: gitserver_error_responses

**Descriptions:**

- _precise-code-intel-indexer: 5%+ gitserver error responses every 5m for 15m0s_

**Possible solutions:**

- **Silence this alert:** If you are aware of this alert and want to silence notifications for it, add the following to your site configuration and set a reminder to re-evaluate the alert:

```json
"observability.silenceAlerts": [
  "warning_precise-code-intel-indexer_gitserver_error_responses"
]
```

## precise-code-intel-indexer: frontend_internal_api_error_responses

**Descriptions:**

- _precise-code-intel-indexer: 2%+ frontend-internal API error responses every 5m by route for 5m0s_

**Possible solutions:**

- **Single-container deployments:** Check `docker logs $CONTAINER_ID` for logs starting with `repo-updater` that indicate requests to the frontend service are failing.
- **Kubernetes:**
	- Confirm that `kubectl get pods` shows the `frontend` pods are healthy.
	- Check `kubectl logs precise-code-intel-indexer` for logs indicate request failures to `frontend` or `frontend-internal`.
- **Docker Compose:**
	- Confirm that `docker ps` shows the `frontend-internal` container is healthy.
	- Check `docker logs precise-code-intel-indexer` for logs indicating request failures to `frontend` or `frontend-internal`.
- **Silence this alert:** If you are aware of this alert and want to silence notifications for it, add the following to your site configuration and set a reminder to re-evaluate the alert:

```json
"observability.silenceAlerts": [
  "warning_precise-code-intel-indexer_frontend_internal_api_error_responses"
]
```

## precise-code-intel-indexer: container_cpu_usage

**Descriptions:**

- _precise-code-intel-indexer: 99%+ container cpu usage total (1m average) across all cores by instance_

**Possible solutions:**

- **Kubernetes:** Consider increasing CPU limits in the the relevant `Deployment.yaml`.
- **Docker Compose:** Consider increasing `cpus:` of the precise-code-intel-indexer container in `docker-compose.yml`.
- **Silence this alert:** If you are aware of this alert and want to silence notifications for it, add the following to your site configuration and set a reminder to re-evaluate the alert:

```json
"observability.silenceAlerts": [
  "warning_precise-code-intel-indexer_container_cpu_usage"
]
```

## precise-code-intel-indexer: container_memory_usage

**Descriptions:**

- _precise-code-intel-indexer: 99%+ container memory usage by instance_

**Possible solutions:**

- **Kubernetes:** Consider increasing memory limit in relevant `Deployment.yaml`.
- **Docker Compose:** Consider increasing `memory:` of precise-code-intel-indexer container in `docker-compose.yml`.
- **Silence this alert:** If you are aware of this alert and want to silence notifications for it, add the following to your site configuration and set a reminder to re-evaluate the alert:

```json
"observability.silenceAlerts": [
  "warning_precise-code-intel-indexer_container_memory_usage"
]
```

## precise-code-intel-indexer: container_restarts

**Descriptions:**

- _precise-code-intel-indexer: 1+ container restarts every 5m by instance_

**Possible solutions:**

- **Kubernetes:**
	- Determine if the pod was OOM killed using `kubectl describe pod precise-code-intel-indexer` (look for `OOMKilled: true`) and, if so, consider increasing the memory limit in the relevant `Deployment.yaml`.
	- Check the logs before the container restarted to see if there are `panic:` messages or similar using `kubectl logs -p precise-code-intel-indexer`.
- **Docker Compose:**
	- Determine if the pod was OOM killed using `docker inspect -f '{{json .State}}' precise-code-intel-indexer` (look for `"OOMKilled":true`) and, if so, consider increasing the memory limit of the precise-code-intel-indexer container in `docker-compose.yml`.
	- Check the logs before the container restarted to see if there are `panic:` messages or similar using `docker logs precise-code-intel-indexer` (note this will include logs from the previous and currently running container).
- **Silence this alert:** If you are aware of this alert and want to silence notifications for it, add the following to your site configuration and set a reminder to re-evaluate the alert:

```json
"observability.silenceAlerts": [
  "warning_precise-code-intel-indexer_container_restarts"
]
```

## precise-code-intel-indexer: fs_inodes_used

**Descriptions:**

- _precise-code-intel-indexer: 3e+06+ fs inodes in use by instance_

**Possible solutions:**

- 			- Refer to your OS or cloud provider`s documentation for how to increase inodes.
			- **Kubernetes:** consider provisioning more machines with less resources.
- **Silence this alert:** If you are aware of this alert and want to silence notifications for it, add the following to your site configuration and set a reminder to re-evaluate the alert:

```json
"observability.silenceAlerts": [
  "warning_precise-code-intel-indexer_fs_inodes_used"
]
```

## precise-code-intel-indexer: provisioning_container_cpu_usage_long_term

**Descriptions:**

- _precise-code-intel-indexer: 80%+ or less than 30% container cpu usage total (90th percentile over 1d) across all cores by instance for 336h0m0s_

**Possible solutions:**

- If usage is high:
	- **Kubernetes:** Consider increasing CPU limits in the `Deployment.yaml` for the precise-code-intel-indexer service.
	- **Docker Compose:** Consider increasing `cpus:` of the precise-code-intel-indexer container in `docker-compose.yml`.
- If usage is low, consider decreasing the above values.
- **Silence this alert:** If you are aware of this alert and want to silence notifications for it, add the following to your site configuration and set a reminder to re-evaluate the alert:

```json
"observability.silenceAlerts": [
  "warning_precise-code-intel-indexer_provisioning_container_cpu_usage_long_term"
]
```

## precise-code-intel-indexer: provisioning_container_memory_usage_long_term

**Descriptions:**

- _precise-code-intel-indexer: 80%+ or less than 30% container memory usage (1d maximum) by instance for 336h0m0s_

**Possible solutions:**

- If usage is high:
	- **Kubernetes:** Consider increasing memory limits in the `Deployment.yaml` for the precise-code-intel-indexer service.
	- **Docker Compose:** Consider increasing `memory:` of the precise-code-intel-indexer container in `docker-compose.yml`.
- If usage is low, consider decreasing the above values.
- **Silence this alert:** If you are aware of this alert and want to silence notifications for it, add the following to your site configuration and set a reminder to re-evaluate the alert:

```json
"observability.silenceAlerts": [
  "warning_precise-code-intel-indexer_provisioning_container_memory_usage_long_term"
]
```

## precise-code-intel-indexer: provisioning_container_cpu_usage_short_term

**Descriptions:**

- _precise-code-intel-indexer: 90%+ container cpu usage total (5m maximum) across all cores by instance for 30m0s_

**Possible solutions:**

- **Kubernetes:** Consider increasing CPU limits in the the relevant `Deployment.yaml`.
- **Docker Compose:** Consider increasing `cpus:` of the precise-code-intel-indexer container in `docker-compose.yml`.
- **Silence this alert:** If you are aware of this alert and want to silence notifications for it, add the following to your site configuration and set a reminder to re-evaluate the alert:

```json
"observability.silenceAlerts": [
  "warning_precise-code-intel-indexer_provisioning_container_cpu_usage_short_term"
]
```

## precise-code-intel-indexer: provisioning_container_memory_usage_short_term

**Descriptions:**

- _precise-code-intel-indexer: 90%+ container memory usage (5m maximum) by instance_

**Possible solutions:**

- **Kubernetes:** Consider increasing memory limit in relevant `Deployment.yaml`.
- **Docker Compose:** Consider increasing `memory:` of precise-code-intel-indexer container in `docker-compose.yml`.
- **Silence this alert:** If you are aware of this alert and want to silence notifications for it, add the following to your site configuration and set a reminder to re-evaluate the alert:

```json
"observability.silenceAlerts": [
  "warning_precise-code-intel-indexer_provisioning_container_memory_usage_short_term"
]
```

## precise-code-intel-indexer: go_goroutines

**Descriptions:**

- _precise-code-intel-indexer: 10000+ maximum active goroutines for 10m0s_

**Possible solutions:**

- **Silence this alert:** If you are aware of this alert and want to silence notifications for it, add the following to your site configuration and set a reminder to re-evaluate the alert:

```json
"observability.silenceAlerts": [
  "warning_precise-code-intel-indexer_go_goroutines"
]
```

## precise-code-intel-indexer: go_gc_duration_seconds

**Descriptions:**

- _precise-code-intel-indexer: 2s+ maximum go garbage collection duration_

**Possible solutions:**

- **Silence this alert:** If you are aware of this alert and want to silence notifications for it, add the following to your site configuration and set a reminder to re-evaluate the alert:

```json
"observability.silenceAlerts": [
  "warning_precise-code-intel-indexer_go_gc_duration_seconds"
]
```

## precise-code-intel-indexer: pods_available_percentage

**Descriptions:**

- _precise-code-intel-indexer: less than 90% percentage pods available for 10m0s_

**Possible solutions:**

- **Silence this alert:** If you are aware of this alert and want to silence notifications for it, add the following to your site configuration and set a reminder to re-evaluate the alert:

```json
"observability.silenceAlerts": [
  "critical_precise-code-intel-indexer_pods_available_percentage"
]
```

## query-runner: frontend_internal_api_error_responses

**Descriptions:**

- _query-runner: 2%+ frontend-internal API error responses every 5m by route for 5m0s_

**Possible solutions:**

- **Single-container deployments:** Check `docker logs $CONTAINER_ID` for logs starting with `repo-updater` that indicate requests to the frontend service are failing.
- **Kubernetes:**
	- Confirm that `kubectl get pods` shows the `frontend` pods are healthy.
	- Check `kubectl logs query-runner` for logs indicate request failures to `frontend` or `frontend-internal`.
- **Docker Compose:**
	- Confirm that `docker ps` shows the `frontend-internal` container is healthy.
	- Check `docker logs query-runner` for logs indicating request failures to `frontend` or `frontend-internal`.
- **Silence this alert:** If you are aware of this alert and want to silence notifications for it, add the following to your site configuration and set a reminder to re-evaluate the alert:

```json
"observability.silenceAlerts": [
  "warning_query-runner_frontend_internal_api_error_responses"
]
```

## query-runner: container_memory_usage

**Descriptions:**

- _query-runner: 99%+ container memory usage by instance_

**Possible solutions:**

- **Kubernetes:** Consider increasing memory limit in relevant `Deployment.yaml`.
- **Docker Compose:** Consider increasing `memory:` of query-runner container in `docker-compose.yml`.
- **Silence this alert:** If you are aware of this alert and want to silence notifications for it, add the following to your site configuration and set a reminder to re-evaluate the alert:

```json
"observability.silenceAlerts": [
  "warning_query-runner_container_memory_usage"
]
```

## query-runner: container_cpu_usage

**Descriptions:**

- _query-runner: 99%+ container cpu usage total (1m average) across all cores by instance_

**Possible solutions:**

- **Kubernetes:** Consider increasing CPU limits in the the relevant `Deployment.yaml`.
- **Docker Compose:** Consider increasing `cpus:` of the query-runner container in `docker-compose.yml`.
- **Silence this alert:** If you are aware of this alert and want to silence notifications for it, add the following to your site configuration and set a reminder to re-evaluate the alert:

```json
"observability.silenceAlerts": [
  "warning_query-runner_container_cpu_usage"
]
```

## query-runner: container_restarts

**Descriptions:**

- _query-runner: 1+ container restarts every 5m by instance_

**Possible solutions:**

- **Kubernetes:**
	- Determine if the pod was OOM killed using `kubectl describe pod query-runner` (look for `OOMKilled: true`) and, if so, consider increasing the memory limit in the relevant `Deployment.yaml`.
	- Check the logs before the container restarted to see if there are `panic:` messages or similar using `kubectl logs -p query-runner`.
- **Docker Compose:**
	- Determine if the pod was OOM killed using `docker inspect -f '{{json .State}}' query-runner` (look for `"OOMKilled":true`) and, if so, consider increasing the memory limit of the query-runner container in `docker-compose.yml`.
	- Check the logs before the container restarted to see if there are `panic:` messages or similar using `docker logs query-runner` (note this will include logs from the previous and currently running container).
- **Silence this alert:** If you are aware of this alert and want to silence notifications for it, add the following to your site configuration and set a reminder to re-evaluate the alert:

```json
"observability.silenceAlerts": [
  "warning_query-runner_container_restarts"
]
```

## query-runner: fs_inodes_used

**Descriptions:**

- _query-runner: 3e+06+ fs inodes in use by instance_

**Possible solutions:**

- 			- Refer to your OS or cloud provider`s documentation for how to increase inodes.
			- **Kubernetes:** consider provisioning more machines with less resources.
- **Silence this alert:** If you are aware of this alert and want to silence notifications for it, add the following to your site configuration and set a reminder to re-evaluate the alert:

```json
"observability.silenceAlerts": [
  "warning_query-runner_fs_inodes_used"
]
```

## query-runner: provisioning_container_cpu_usage_long_term

**Descriptions:**

- _query-runner: 80%+ or less than 30% container cpu usage total (90th percentile over 1d) across all cores by instance for 336h0m0s_

**Possible solutions:**

- If usage is high:
	- **Kubernetes:** Consider increasing CPU limits in the `Deployment.yaml` for the query-runner service.
	- **Docker Compose:** Consider increasing `cpus:` of the query-runner container in `docker-compose.yml`.
- If usage is low, consider decreasing the above values.
- **Silence this alert:** If you are aware of this alert and want to silence notifications for it, add the following to your site configuration and set a reminder to re-evaluate the alert:

```json
"observability.silenceAlerts": [
  "warning_query-runner_provisioning_container_cpu_usage_long_term"
]
```

## query-runner: provisioning_container_memory_usage_long_term

**Descriptions:**

- _query-runner: 80%+ or less than 30% container memory usage (1d maximum) by instance for 336h0m0s_

**Possible solutions:**

- If usage is high:
	- **Kubernetes:** Consider increasing memory limits in the `Deployment.yaml` for the query-runner service.
	- **Docker Compose:** Consider increasing `memory:` of the query-runner container in `docker-compose.yml`.
- If usage is low, consider decreasing the above values.
- **Silence this alert:** If you are aware of this alert and want to silence notifications for it, add the following to your site configuration and set a reminder to re-evaluate the alert:

```json
"observability.silenceAlerts": [
  "warning_query-runner_provisioning_container_memory_usage_long_term"
]
```

## query-runner: provisioning_container_cpu_usage_short_term

**Descriptions:**

- _query-runner: 90%+ container cpu usage total (5m maximum) across all cores by instance for 30m0s_

**Possible solutions:**

- **Kubernetes:** Consider increasing CPU limits in the the relevant `Deployment.yaml`.
- **Docker Compose:** Consider increasing `cpus:` of the query-runner container in `docker-compose.yml`.
- **Silence this alert:** If you are aware of this alert and want to silence notifications for it, add the following to your site configuration and set a reminder to re-evaluate the alert:

```json
"observability.silenceAlerts": [
  "warning_query-runner_provisioning_container_cpu_usage_short_term"
]
```

## query-runner: provisioning_container_memory_usage_short_term

**Descriptions:**

- _query-runner: 90%+ container memory usage (5m maximum) by instance_

**Possible solutions:**

- **Kubernetes:** Consider increasing memory limit in relevant `Deployment.yaml`.
- **Docker Compose:** Consider increasing `memory:` of query-runner container in `docker-compose.yml`.
- **Silence this alert:** If you are aware of this alert and want to silence notifications for it, add the following to your site configuration and set a reminder to re-evaluate the alert:

```json
"observability.silenceAlerts": [
  "warning_query-runner_provisioning_container_memory_usage_short_term"
]
```

## query-runner: go_goroutines

**Descriptions:**

- _query-runner: 10000+ maximum active goroutines for 10m0s_

**Possible solutions:**

- **Silence this alert:** If you are aware of this alert and want to silence notifications for it, add the following to your site configuration and set a reminder to re-evaluate the alert:

```json
"observability.silenceAlerts": [
  "warning_query-runner_go_goroutines"
]
```

## query-runner: go_gc_duration_seconds

**Descriptions:**

- _query-runner: 2s+ maximum go garbage collection duration_

**Possible solutions:**

- **Silence this alert:** If you are aware of this alert and want to silence notifications for it, add the following to your site configuration and set a reminder to re-evaluate the alert:

```json
"observability.silenceAlerts": [
  "warning_query-runner_go_gc_duration_seconds"
]
```

## query-runner: pods_available_percentage

**Descriptions:**

- _query-runner: less than 90% percentage pods available for 10m0s_

**Possible solutions:**

- **Silence this alert:** If you are aware of this alert and want to silence notifications for it, add the following to your site configuration and set a reminder to re-evaluate the alert:

```json
"observability.silenceAlerts": [
  "critical_query-runner_pods_available_percentage"
]
```

## repo-updater: frontend_internal_api_error_responses

**Descriptions:**

- _repo-updater: 2%+ frontend-internal API error responses every 5m by route for 5m0s_

**Possible solutions:**

- **Single-container deployments:** Check `docker logs $CONTAINER_ID` for logs starting with `repo-updater` that indicate requests to the frontend service are failing.
- **Kubernetes:**
	- Confirm that `kubectl get pods` shows the `frontend` pods are healthy.
	- Check `kubectl logs repo-updater` for logs indicate request failures to `frontend` or `frontend-internal`.
- **Docker Compose:**
	- Confirm that `docker ps` shows the `frontend-internal` container is healthy.
	- Check `docker logs repo-updater` for logs indicating request failures to `frontend` or `frontend-internal`.
- **Silence this alert:** If you are aware of this alert and want to silence notifications for it, add the following to your site configuration and set a reminder to re-evaluate the alert:

```json
"observability.silenceAlerts": [
  "warning_repo-updater_frontend_internal_api_error_responses"
]
```

## repo-updater: syncer_sync_last_time

**Descriptions:**

- _repo-updater: 3600s+ time since last sync for 5m0s_

**Possible solutions:**

- Make sure there are external services added with valid tokens
- **Silence this alert:** If you are aware of this alert and want to silence notifications for it, add the following to your site configuration and set a reminder to re-evaluate the alert:

```json
"observability.silenceAlerts": [
  "warning_repo-updater_syncer_sync_last_time"
]
```

## repo-updater: src_repoupdater_max_sync_backoff

**Descriptions:**

- _repo-updater: 28800s+ time since oldest sync for 10m0s_

**Possible solutions:**

- Make sure there are external services added with valid tokens
- **Silence this alert:** If you are aware of this alert and want to silence notifications for it, add the following to your site configuration and set a reminder to re-evaluate the alert:

```json
"observability.silenceAlerts": [
  "critical_repo-updater_src_repoupdater_max_sync_backoff"
]
```

## repo-updater: syncer_sync_start

**Descriptions:**

- _repo-updater: less than 0 sync was started for 8h0m0s_

**Possible solutions:**

- Check repo-updater logs for errors.
- **Silence this alert:** If you are aware of this alert and want to silence notifications for it, add the following to your site configuration and set a reminder to re-evaluate the alert:

```json
"observability.silenceAlerts": [
  "warning_repo-updater_syncer_sync_start"
]
```

## repo-updater: syncer_sync_duration

**Descriptions:**

- _repo-updater: 30s+ 95th repositories sync duration for 5m0s_

**Possible solutions:**

- Check the network latency is reasonable (<50ms) between the Sourcegraph and the code host
- **Silence this alert:** If you are aware of this alert and want to silence notifications for it, add the following to your site configuration and set a reminder to re-evaluate the alert:

```json
"observability.silenceAlerts": [
  "warning_repo-updater_syncer_sync_duration"
]
```

## repo-updater: source_duration

**Descriptions:**

- _repo-updater: 30s+ 95th repositories source duration for 5m0s_

**Possible solutions:**

- Check the network latency is reasonable (<50ms) between the Sourcegraph and the code host
- **Silence this alert:** If you are aware of this alert and want to silence notifications for it, add the following to your site configuration and set a reminder to re-evaluate the alert:

```json
"observability.silenceAlerts": [
  "warning_repo-updater_source_duration"
]
```

## repo-updater: syncer_synced_repos

**Descriptions:**

- _repo-updater: less than 0 repositories synced for 8h0m0s_

**Possible solutions:**

- Check network connectivity to code hosts
- **Silence this alert:** If you are aware of this alert and want to silence notifications for it, add the following to your site configuration and set a reminder to re-evaluate the alert:

```json
"observability.silenceAlerts": [
  "warning_repo-updater_syncer_synced_repos"
]
```

## repo-updater: sourced_repos

**Descriptions:**

- _repo-updater: less than 0 repositories sourced for 8h0m0s_

**Possible solutions:**

- Check network connectivity to code hosts
- **Silence this alert:** If you are aware of this alert and want to silence notifications for it, add the following to your site configuration and set a reminder to re-evaluate the alert:

```json
"observability.silenceAlerts": [
  "warning_repo-updater_sourced_repos"
]
```

## repo-updater: user_added_repos

**Descriptions:**

- _repo-updater: 180000+ total number of user added repos for 5m0s_

**Possible solutions:**

- Check for unusual spikes in user added repos. Each user is only allowed to add 2000
- **Silence this alert:** If you are aware of this alert and want to silence notifications for it, add the following to your site configuration and set a reminder to re-evaluate the alert:

```json
"observability.silenceAlerts": [
  "critical_repo-updater_user_added_repos"
]
```

## repo-updater: purge_failed

**Descriptions:**

- _repo-updater: 0+ repositories purge failed for 5m0s_

**Possible solutions:**

- Check repo-updater`s connectivity with gitserver and gitserver logs
- **Silence this alert:** If you are aware of this alert and want to silence notifications for it, add the following to your site configuration and set a reminder to re-evaluate the alert:

```json
"observability.silenceAlerts": [
  "warning_repo-updater_purge_failed"
]
```

## repo-updater: sched_auto_fetch

**Descriptions:**

- _repo-updater: less than 0 repositories scheduled due to hitting a deadline for 8h0m0s_

**Possible solutions:**

- Check repo-updater logs. This is expected to fire if there are no user added code hosts
- **Silence this alert:** If you are aware of this alert and want to silence notifications for it, add the following to your site configuration and set a reminder to re-evaluate the alert:

```json
"observability.silenceAlerts": [
  "warning_repo-updater_sched_auto_fetch"
]
```

## repo-updater: sched_manual_fetch

**Descriptions:**

- _repo-updater: less than 0 repositories scheduled due to user traffic for 8h0m0s_

**Possible solutions:**

- Check repo-updater logs. This is expected to fire if there are no user added code hosts
- **Silence this alert:** If you are aware of this alert and want to silence notifications for it, add the following to your site configuration and set a reminder to re-evaluate the alert:

```json
"observability.silenceAlerts": [
  "warning_repo-updater_sched_manual_fetch"
]
```

## repo-updater: sched_known_repos

**Descriptions:**

- _repo-updater: less than 0 repositories managed by the scheduler for 10m0s_

**Possible solutions:**

- Check repo-updater logs. This is expected to fire if there are no user added code hosts
- **Silence this alert:** If you are aware of this alert and want to silence notifications for it, add the following to your site configuration and set a reminder to re-evaluate the alert:

```json
"observability.silenceAlerts": [
  "warning_repo-updater_sched_known_repos"
]
```

## repo-updater: sched_update_queue_length

**Descriptions:**

- _repo-updater: 1000+ repositories queued for update for 5m0s_

**Possible solutions:**

- Check repo-updater logs. The queue should drop as items are sent to GitServer
- **Silence this alert:** If you are aware of this alert and want to silence notifications for it, add the following to your site configuration and set a reminder to re-evaluate the alert:

```json
"observability.silenceAlerts": [
  "critical_repo-updater_sched_update_queue_length"
]
```

## repo-updater: sched_loops

**Descriptions:**

- _repo-updater: less than 0 scheduler loops for 8h0m0s_

**Possible solutions:**

- Check repo-updater logs for errors. This is expected to fire if there are no user added code hosts
- **Silence this alert:** If you are aware of this alert and want to silence notifications for it, add the following to your site configuration and set a reminder to re-evaluate the alert:

```json
"observability.silenceAlerts": [
  "warning_repo-updater_sched_loops"
]
```

## repo-updater: sched_error

**Descriptions:**

- _repo-updater: 1+ repositories schedule error rate for 1m0s_

**Possible solutions:**

- Check repo-updater logs for errors
- **Silence this alert:** If you are aware of this alert and want to silence notifications for it, add the following to your site configuration and set a reminder to re-evaluate the alert:

```json
"observability.silenceAlerts": [
  "critical_repo-updater_sched_error"
]
```

## repo-updater: perms_syncer_perms

**Descriptions:**

- _repo-updater: 259200s+ time gap between least and most up to date permissions for 5m0s_

**Possible solutions:**

- Increase the API rate limit to [GitHub](https://docs.sourcegraph.com/admin/external_service/github#github-com-rate-limits), [GitLab](https://docs.sourcegraph.com/admin/external_service/gitlab#internal-rate-limits) or [Bitbucket Server](https://docs.sourcegraph.com/admin/external_service/bitbucket_server#internal-rate-limits).
- **Silence this alert:** If you are aware of this alert and want to silence notifications for it, add the following to your site configuration and set a reminder to re-evaluate the alert:

```json
"observability.silenceAlerts": [
  "warning_repo-updater_perms_syncer_perms"
]
```

## repo-updater: perms_syncer_stale_perms

**Descriptions:**

- _repo-updater: 100+ number of entities with stale permissions for 5m0s_

**Possible solutions:**

- Increase the API rate limit to [GitHub](https://docs.sourcegraph.com/admin/external_service/github#github-com-rate-limits), [GitLab](https://docs.sourcegraph.com/admin/external_service/gitlab#internal-rate-limits) or [Bitbucket Server](https://docs.sourcegraph.com/admin/external_service/bitbucket_server#internal-rate-limits).
- **Silence this alert:** If you are aware of this alert and want to silence notifications for it, add the following to your site configuration and set a reminder to re-evaluate the alert:

```json
"observability.silenceAlerts": [
  "warning_repo-updater_perms_syncer_stale_perms"
]
```

## repo-updater: perms_syncer_no_perms

**Descriptions:**

- _repo-updater: 100+ number of entities with no permissions for 5m0s_

**Possible solutions:**

- **Enabled permissions for the first time:** Wait for few minutes and see if the number goes down.
- **Otherwise:** Increase the API rate limit to [GitHub](https://docs.sourcegraph.com/admin/external_service/github#github-com-rate-limits), [GitLab](https://docs.sourcegraph.com/admin/external_service/gitlab#internal-rate-limits) or [Bitbucket Server](https://docs.sourcegraph.com/admin/external_service/bitbucket_server#internal-rate-limits).
- **Silence this alert:** If you are aware of this alert and want to silence notifications for it, add the following to your site configuration and set a reminder to re-evaluate the alert:

```json
"observability.silenceAlerts": [
  "warning_repo-updater_perms_syncer_no_perms"
]
```

## repo-updater: perms_syncer_sync_duration

**Descriptions:**

- _repo-updater: 30s+ 95th permissions sync duration for 5m0s_

**Possible solutions:**

- Check the network latency is reasonable (<50ms) between the Sourcegraph and the code host.
- **Silence this alert:** If you are aware of this alert and want to silence notifications for it, add the following to your site configuration and set a reminder to re-evaluate the alert:

```json
"observability.silenceAlerts": [
  "warning_repo-updater_perms_syncer_sync_duration"
]
```

## repo-updater: perms_syncer_queue_size

**Descriptions:**

- _repo-updater: 100+ permissions sync queued items for 5m0s_

**Possible solutions:**

- **Enabled permissions for the first time:** Wait for few minutes and see if the number goes down.
- **Otherwise:** Increase the API rate limit to [GitHub](https://docs.sourcegraph.com/admin/external_service/github#github-com-rate-limits), [GitLab](https://docs.sourcegraph.com/admin/external_service/gitlab#internal-rate-limits) or [Bitbucket Server](https://docs.sourcegraph.com/admin/external_service/bitbucket_server#internal-rate-limits).
- **Silence this alert:** If you are aware of this alert and want to silence notifications for it, add the following to your site configuration and set a reminder to re-evaluate the alert:

```json
"observability.silenceAlerts": [
  "warning_repo-updater_perms_syncer_queue_size"
]
```

## repo-updater: authz_filter_duration

**Descriptions:**

- _repo-updater: 1s+ 95th authorization duration for 1m0s_

**Possible solutions:**

- Check if database is overloaded.
- **Silence this alert:** If you are aware of this alert and want to silence notifications for it, add the following to your site configuration and set a reminder to re-evaluate the alert:

```json
"observability.silenceAlerts": [
  "critical_repo-updater_authz_filter_duration"
]
```

## repo-updater: perms_syncer_sync_errors

**Descriptions:**

- _repo-updater: 1+ permissions sync error rate for 1m0s_

**Possible solutions:**

- Check the network connectivity the Sourcegraph and the code host.
- Check if API rate limit quota is exhausted on the code host.
- **Silence this alert:** If you are aware of this alert and want to silence notifications for it, add the following to your site configuration and set a reminder to re-evaluate the alert:

```json
"observability.silenceAlerts": [
  "critical_repo-updater_perms_syncer_sync_errors"
]
```

## repo-updater: src_repoupdater_external_services_total

**Descriptions:**

- _repo-updater: 20000+ the total number of external services for 1h0m0s_

**Possible solutions:**

- Check for spikes in external services, could be abuse
- **Silence this alert:** If you are aware of this alert and want to silence notifications for it, add the following to your site configuration and set a reminder to re-evaluate the alert:

```json
"observability.silenceAlerts": [
  "critical_repo-updater_src_repoupdater_external_services_total"
]
```

## repo-updater: src_repoupdater_user_external_services_total

**Descriptions:**

- _repo-updater: 20000+ the total number of user added external services for 1h0m0s_

**Possible solutions:**

- Check for spikes in external services, could be abuse
- **Silence this alert:** If you are aware of this alert and want to silence notifications for it, add the following to your site configuration and set a reminder to re-evaluate the alert:

```json
"observability.silenceAlerts": [
  "warning_repo-updater_src_repoupdater_user_external_services_total"
]
```

## repo-updater: repoupdater_queued_sync_jobs_total

**Descriptions:**

- _repo-updater: 100+ the total number of queued sync jobs for 1h0m0s_

**Possible solutions:**

- **Check if jobs are failing to sync:** "SELECT * FROM external_service_sync_jobs WHERE state = `errored`";
- **Increase the number of workers** using the `repoConcurrentExternalServiceSyncers` site config.
- **Silence this alert:** If you are aware of this alert and want to silence notifications for it, add the following to your site configuration and set a reminder to re-evaluate the alert:

```json
"observability.silenceAlerts": [
  "warning_repo-updater_repoupdater_queued_sync_jobs_total"
]
```

## repo-updater: repoupdater_completed_sync_jobs_total

**Descriptions:**

- _repo-updater: 100000+ the total number of completed sync jobs for 1h0m0s_

**Possible solutions:**

- Check repo-updater logs. Jobs older than 1 day should have been removed.
- **Silence this alert:** If you are aware of this alert and want to silence notifications for it, add the following to your site configuration and set a reminder to re-evaluate the alert:

```json
"observability.silenceAlerts": [
  "warning_repo-updater_repoupdater_completed_sync_jobs_total"
]
```

## repo-updater: repoupdater_errored_sync_jobs_total

**Descriptions:**

- _repo-updater: 100+ the total number of errored sync jobs for 1h0m0s_

**Possible solutions:**

- Check repo-updater logs. Check code host connectivity
- **Silence this alert:** If you are aware of this alert and want to silence notifications for it, add the following to your site configuration and set a reminder to re-evaluate the alert:

```json
"observability.silenceAlerts": [
  "warning_repo-updater_repoupdater_errored_sync_jobs_total"
]
```

## repo-updater: container_cpu_usage

**Descriptions:**

- _repo-updater: 99%+ container cpu usage total (1m average) across all cores by instance_

**Possible solutions:**

- **Kubernetes:** Consider increasing CPU limits in the the relevant `Deployment.yaml`.
- **Docker Compose:** Consider increasing `cpus:` of the repo-updater container in `docker-compose.yml`.
- **Silence this alert:** If you are aware of this alert and want to silence notifications for it, add the following to your site configuration and set a reminder to re-evaluate the alert:

```json
"observability.silenceAlerts": [
  "warning_repo-updater_container_cpu_usage"
]
```

## repo-updater: container_memory_usage

**Descriptions:**

- _repo-updater: 99%+ container memory usage by instance_

**Possible solutions:**

- **Kubernetes:** Consider increasing memory limit in relevant `Deployment.yaml`.
- **Docker Compose:** Consider increasing `memory:` of repo-updater container in `docker-compose.yml`.
- **Silence this alert:** If you are aware of this alert and want to silence notifications for it, add the following to your site configuration and set a reminder to re-evaluate the alert:

```json
"observability.silenceAlerts": [
  "warning_repo-updater_container_memory_usage"
]
```

## repo-updater: container_restarts

**Descriptions:**

- _repo-updater: 1+ container restarts every 5m by instance_

**Possible solutions:**

- **Kubernetes:**
	- Determine if the pod was OOM killed using `kubectl describe pod repo-updater` (look for `OOMKilled: true`) and, if so, consider increasing the memory limit in the relevant `Deployment.yaml`.
	- Check the logs before the container restarted to see if there are `panic:` messages or similar using `kubectl logs -p repo-updater`.
- **Docker Compose:**
	- Determine if the pod was OOM killed using `docker inspect -f '{{json .State}}' repo-updater` (look for `"OOMKilled":true`) and, if so, consider increasing the memory limit of the repo-updater container in `docker-compose.yml`.
	- Check the logs before the container restarted to see if there are `panic:` messages or similar using `docker logs repo-updater` (note this will include logs from the previous and currently running container).
- **Silence this alert:** If you are aware of this alert and want to silence notifications for it, add the following to your site configuration and set a reminder to re-evaluate the alert:

```json
"observability.silenceAlerts": [
  "warning_repo-updater_container_restarts"
]
```

## repo-updater: fs_inodes_used

**Descriptions:**

- _repo-updater: 3e+06+ fs inodes in use by instance_

**Possible solutions:**

- 			- Refer to your OS or cloud provider`s documentation for how to increase inodes.
			- **Kubernetes:** consider provisioning more machines with less resources.
- **Silence this alert:** If you are aware of this alert and want to silence notifications for it, add the following to your site configuration and set a reminder to re-evaluate the alert:

```json
"observability.silenceAlerts": [
  "warning_repo-updater_fs_inodes_used"
]
```

## repo-updater: provisioning_container_cpu_usage_long_term

**Descriptions:**

- _repo-updater: 80%+ or less than 30% container cpu usage total (90th percentile over 1d) across all cores by instance for 336h0m0s_

**Possible solutions:**

- If usage is high:
	- **Kubernetes:** Consider increasing CPU limits in the `Deployment.yaml` for the repo-updater service.
	- **Docker Compose:** Consider increasing `cpus:` of the repo-updater container in `docker-compose.yml`.
- If usage is low, consider decreasing the above values.
- **Silence this alert:** If you are aware of this alert and want to silence notifications for it, add the following to your site configuration and set a reminder to re-evaluate the alert:

```json
"observability.silenceAlerts": [
  "warning_repo-updater_provisioning_container_cpu_usage_long_term"
]
```

## repo-updater: provisioning_container_memory_usage_long_term

**Descriptions:**

- _repo-updater: 80%+ or less than 30% container memory usage (1d maximum) by instance for 336h0m0s_

**Possible solutions:**

- If usage is high:
	- **Kubernetes:** Consider increasing memory limits in the `Deployment.yaml` for the repo-updater service.
	- **Docker Compose:** Consider increasing `memory:` of the repo-updater container in `docker-compose.yml`.
- If usage is low, consider decreasing the above values.
- **Silence this alert:** If you are aware of this alert and want to silence notifications for it, add the following to your site configuration and set a reminder to re-evaluate the alert:

```json
"observability.silenceAlerts": [
  "warning_repo-updater_provisioning_container_memory_usage_long_term"
]
```

## repo-updater: provisioning_container_cpu_usage_short_term

**Descriptions:**

- _repo-updater: 90%+ container cpu usage total (5m maximum) across all cores by instance for 30m0s_

**Possible solutions:**

- **Kubernetes:** Consider increasing CPU limits in the the relevant `Deployment.yaml`.
- **Docker Compose:** Consider increasing `cpus:` of the repo-updater container in `docker-compose.yml`.
- **Silence this alert:** If you are aware of this alert and want to silence notifications for it, add the following to your site configuration and set a reminder to re-evaluate the alert:

```json
"observability.silenceAlerts": [
  "warning_repo-updater_provisioning_container_cpu_usage_short_term"
]
```

## repo-updater: provisioning_container_memory_usage_short_term

**Descriptions:**

- _repo-updater: 90%+ container memory usage (5m maximum) by instance_

**Possible solutions:**

- **Kubernetes:** Consider increasing memory limit in relevant `Deployment.yaml`.
- **Docker Compose:** Consider increasing `memory:` of repo-updater container in `docker-compose.yml`.
- **Silence this alert:** If you are aware of this alert and want to silence notifications for it, add the following to your site configuration and set a reminder to re-evaluate the alert:

```json
"observability.silenceAlerts": [
  "warning_repo-updater_provisioning_container_memory_usage_short_term"
]
```

## repo-updater: go_goroutines

**Descriptions:**

- _repo-updater: 10000+ maximum active goroutines for 10m0s_

**Possible solutions:**

- **Silence this alert:** If you are aware of this alert and want to silence notifications for it, add the following to your site configuration and set a reminder to re-evaluate the alert:

```json
"observability.silenceAlerts": [
  "warning_repo-updater_go_goroutines"
]
```

## repo-updater: go_gc_duration_seconds

**Descriptions:**

- _repo-updater: 2s+ maximum go garbage collection duration_

**Possible solutions:**

- **Silence this alert:** If you are aware of this alert and want to silence notifications for it, add the following to your site configuration and set a reminder to re-evaluate the alert:

```json
"observability.silenceAlerts": [
  "warning_repo-updater_go_gc_duration_seconds"
]
```

## repo-updater: pods_available_percentage

**Descriptions:**

- _repo-updater: less than 90% percentage pods available for 10m0s_

**Possible solutions:**

- **Silence this alert:** If you are aware of this alert and want to silence notifications for it, add the following to your site configuration and set a reminder to re-evaluate the alert:

```json
"observability.silenceAlerts": [
  "critical_repo-updater_pods_available_percentage"
]
```

## searcher: unindexed_search_request_errors

**Descriptions:**

- _searcher: 5%+ unindexed search request errors every 5m by code for 5m0s_

**Possible solutions:**

- **Silence this alert:** If you are aware of this alert and want to silence notifications for it, add the following to your site configuration and set a reminder to re-evaluate the alert:

```json
"observability.silenceAlerts": [
  "warning_searcher_unindexed_search_request_errors"
]
```

## searcher: replica_traffic

**Descriptions:**

- _searcher: 5+ requests per second over 10m_

**Possible solutions:**

- **Silence this alert:** If you are aware of this alert and want to silence notifications for it, add the following to your site configuration and set a reminder to re-evaluate the alert:

```json
"observability.silenceAlerts": [
  "warning_searcher_replica_traffic"
]
```

## searcher: frontend_internal_api_error_responses

**Descriptions:**

- _searcher: 2%+ frontend-internal API error responses every 5m by route for 5m0s_

**Possible solutions:**

- **Single-container deployments:** Check `docker logs $CONTAINER_ID` for logs starting with `repo-updater` that indicate requests to the frontend service are failing.
- **Kubernetes:**
	- Confirm that `kubectl get pods` shows the `frontend` pods are healthy.
	- Check `kubectl logs searcher` for logs indicate request failures to `frontend` or `frontend-internal`.
- **Docker Compose:**
	- Confirm that `docker ps` shows the `frontend-internal` container is healthy.
	- Check `docker logs searcher` for logs indicating request failures to `frontend` or `frontend-internal`.
- **Silence this alert:** If you are aware of this alert and want to silence notifications for it, add the following to your site configuration and set a reminder to re-evaluate the alert:

```json
"observability.silenceAlerts": [
  "warning_searcher_frontend_internal_api_error_responses"
]
```

## searcher: container_cpu_usage

**Descriptions:**

- _searcher: 99%+ container cpu usage total (1m average) across all cores by instance_

**Possible solutions:**

- **Kubernetes:** Consider increasing CPU limits in the the relevant `Deployment.yaml`.
- **Docker Compose:** Consider increasing `cpus:` of the searcher container in `docker-compose.yml`.
- **Silence this alert:** If you are aware of this alert and want to silence notifications for it, add the following to your site configuration and set a reminder to re-evaluate the alert:

```json
"observability.silenceAlerts": [
  "warning_searcher_container_cpu_usage"
]
```

## searcher: container_memory_usage

**Descriptions:**

- _searcher: 99%+ container memory usage by instance_

**Possible solutions:**

- **Kubernetes:** Consider increasing memory limit in relevant `Deployment.yaml`.
- **Docker Compose:** Consider increasing `memory:` of searcher container in `docker-compose.yml`.
- **Silence this alert:** If you are aware of this alert and want to silence notifications for it, add the following to your site configuration and set a reminder to re-evaluate the alert:

```json
"observability.silenceAlerts": [
  "warning_searcher_container_memory_usage"
]
```

## searcher: container_restarts

**Descriptions:**

- _searcher: 1+ container restarts every 5m by instance_

**Possible solutions:**

- **Kubernetes:**
	- Determine if the pod was OOM killed using `kubectl describe pod searcher` (look for `OOMKilled: true`) and, if so, consider increasing the memory limit in the relevant `Deployment.yaml`.
	- Check the logs before the container restarted to see if there are `panic:` messages or similar using `kubectl logs -p searcher`.
- **Docker Compose:**
	- Determine if the pod was OOM killed using `docker inspect -f '{{json .State}}' searcher` (look for `"OOMKilled":true`) and, if so, consider increasing the memory limit of the searcher container in `docker-compose.yml`.
	- Check the logs before the container restarted to see if there are `panic:` messages or similar using `docker logs searcher` (note this will include logs from the previous and currently running container).
- **Silence this alert:** If you are aware of this alert and want to silence notifications for it, add the following to your site configuration and set a reminder to re-evaluate the alert:

```json
"observability.silenceAlerts": [
  "warning_searcher_container_restarts"
]
```

## searcher: fs_inodes_used

**Descriptions:**

- _searcher: 3e+06+ fs inodes in use by instance_

**Possible solutions:**

- 			- Refer to your OS or cloud provider`s documentation for how to increase inodes.
			- **Kubernetes:** consider provisioning more machines with less resources.
- **Silence this alert:** If you are aware of this alert and want to silence notifications for it, add the following to your site configuration and set a reminder to re-evaluate the alert:

```json
"observability.silenceAlerts": [
  "warning_searcher_fs_inodes_used"
]
```

## searcher: provisioning_container_cpu_usage_long_term

**Descriptions:**

- _searcher: 80%+ or less than 30% container cpu usage total (90th percentile over 1d) across all cores by instance for 336h0m0s_

**Possible solutions:**

- If usage is high:
	- **Kubernetes:** Consider increasing CPU limits in the `Deployment.yaml` for the searcher service.
	- **Docker Compose:** Consider increasing `cpus:` of the searcher container in `docker-compose.yml`.
- If usage is low, consider decreasing the above values.
- **Silence this alert:** If you are aware of this alert and want to silence notifications for it, add the following to your site configuration and set a reminder to re-evaluate the alert:

```json
"observability.silenceAlerts": [
  "warning_searcher_provisioning_container_cpu_usage_long_term"
]
```

## searcher: provisioning_container_memory_usage_long_term

**Descriptions:**

- _searcher: 80%+ or less than 30% container memory usage (1d maximum) by instance for 336h0m0s_

**Possible solutions:**

- If usage is high:
	- **Kubernetes:** Consider increasing memory limits in the `Deployment.yaml` for the searcher service.
	- **Docker Compose:** Consider increasing `memory:` of the searcher container in `docker-compose.yml`.
- If usage is low, consider decreasing the above values.
- **Silence this alert:** If you are aware of this alert and want to silence notifications for it, add the following to your site configuration and set a reminder to re-evaluate the alert:

```json
"observability.silenceAlerts": [
  "warning_searcher_provisioning_container_memory_usage_long_term"
]
```

## searcher: provisioning_container_cpu_usage_short_term

**Descriptions:**

- _searcher: 90%+ container cpu usage total (5m maximum) across all cores by instance for 30m0s_

**Possible solutions:**

- **Kubernetes:** Consider increasing CPU limits in the the relevant `Deployment.yaml`.
- **Docker Compose:** Consider increasing `cpus:` of the searcher container in `docker-compose.yml`.
- **Silence this alert:** If you are aware of this alert and want to silence notifications for it, add the following to your site configuration and set a reminder to re-evaluate the alert:

```json
"observability.silenceAlerts": [
  "warning_searcher_provisioning_container_cpu_usage_short_term"
]
```

## searcher: provisioning_container_memory_usage_short_term

**Descriptions:**

- _searcher: 90%+ container memory usage (5m maximum) by instance_

**Possible solutions:**

- **Kubernetes:** Consider increasing memory limit in relevant `Deployment.yaml`.
- **Docker Compose:** Consider increasing `memory:` of searcher container in `docker-compose.yml`.
- **Silence this alert:** If you are aware of this alert and want to silence notifications for it, add the following to your site configuration and set a reminder to re-evaluate the alert:

```json
"observability.silenceAlerts": [
  "warning_searcher_provisioning_container_memory_usage_short_term"
]
```

## searcher: go_goroutines

**Descriptions:**

- _searcher: 10000+ maximum active goroutines for 10m0s_

**Possible solutions:**

- **Silence this alert:** If you are aware of this alert and want to silence notifications for it, add the following to your site configuration and set a reminder to re-evaluate the alert:

```json
"observability.silenceAlerts": [
  "warning_searcher_go_goroutines"
]
```

## searcher: go_gc_duration_seconds

**Descriptions:**

- _searcher: 2s+ maximum go garbage collection duration_

**Possible solutions:**

- **Silence this alert:** If you are aware of this alert and want to silence notifications for it, add the following to your site configuration and set a reminder to re-evaluate the alert:

```json
"observability.silenceAlerts": [
  "warning_searcher_go_gc_duration_seconds"
]
```

## searcher: pods_available_percentage

**Descriptions:**

- _searcher: less than 90% percentage pods available for 10m0s_

**Possible solutions:**

- **Silence this alert:** If you are aware of this alert and want to silence notifications for it, add the following to your site configuration and set a reminder to re-evaluate the alert:

```json
"observability.silenceAlerts": [
  "critical_searcher_pods_available_percentage"
]
```

## symbols: store_fetch_failures

**Descriptions:**

- _symbols: 5+ store fetch failures every 5m_

**Possible solutions:**

- **Silence this alert:** If you are aware of this alert and want to silence notifications for it, add the following to your site configuration and set a reminder to re-evaluate the alert:

```json
"observability.silenceAlerts": [
  "warning_symbols_store_fetch_failures"
]
```

## symbols: current_fetch_queue_size

**Descriptions:**

- _symbols: 25+ current fetch queue size_

**Possible solutions:**

- **Silence this alert:** If you are aware of this alert and want to silence notifications for it, add the following to your site configuration and set a reminder to re-evaluate the alert:

```json
"observability.silenceAlerts": [
  "warning_symbols_current_fetch_queue_size"
]
```

## symbols: frontend_internal_api_error_responses

**Descriptions:**

- _symbols: 2%+ frontend-internal API error responses every 5m by route for 5m0s_

**Possible solutions:**

- **Single-container deployments:** Check `docker logs $CONTAINER_ID` for logs starting with `repo-updater` that indicate requests to the frontend service are failing.
- **Kubernetes:**
	- Confirm that `kubectl get pods` shows the `frontend` pods are healthy.
	- Check `kubectl logs symbols` for logs indicate request failures to `frontend` or `frontend-internal`.
- **Docker Compose:**
	- Confirm that `docker ps` shows the `frontend-internal` container is healthy.
	- Check `docker logs symbols` for logs indicating request failures to `frontend` or `frontend-internal`.
- **Silence this alert:** If you are aware of this alert and want to silence notifications for it, add the following to your site configuration and set a reminder to re-evaluate the alert:

```json
"observability.silenceAlerts": [
  "warning_symbols_frontend_internal_api_error_responses"
]
```

## symbols: container_cpu_usage

**Descriptions:**

- _symbols: 99%+ container cpu usage total (1m average) across all cores by instance_

**Possible solutions:**

- **Kubernetes:** Consider increasing CPU limits in the the relevant `Deployment.yaml`.
- **Docker Compose:** Consider increasing `cpus:` of the symbols container in `docker-compose.yml`.
- **Silence this alert:** If you are aware of this alert and want to silence notifications for it, add the following to your site configuration and set a reminder to re-evaluate the alert:

```json
"observability.silenceAlerts": [
  "warning_symbols_container_cpu_usage"
]
```

## symbols: container_memory_usage

**Descriptions:**

- _symbols: 99%+ container memory usage by instance_

**Possible solutions:**

- **Kubernetes:** Consider increasing memory limit in relevant `Deployment.yaml`.
- **Docker Compose:** Consider increasing `memory:` of symbols container in `docker-compose.yml`.
- **Silence this alert:** If you are aware of this alert and want to silence notifications for it, add the following to your site configuration and set a reminder to re-evaluate the alert:

```json
"observability.silenceAlerts": [
  "warning_symbols_container_memory_usage"
]
```

## symbols: container_restarts

**Descriptions:**

- _symbols: 1+ container restarts every 5m by instance_

**Possible solutions:**

- **Kubernetes:**
	- Determine if the pod was OOM killed using `kubectl describe pod symbols` (look for `OOMKilled: true`) and, if so, consider increasing the memory limit in the relevant `Deployment.yaml`.
	- Check the logs before the container restarted to see if there are `panic:` messages or similar using `kubectl logs -p symbols`.
- **Docker Compose:**
	- Determine if the pod was OOM killed using `docker inspect -f '{{json .State}}' symbols` (look for `"OOMKilled":true`) and, if so, consider increasing the memory limit of the symbols container in `docker-compose.yml`.
	- Check the logs before the container restarted to see if there are `panic:` messages or similar using `docker logs symbols` (note this will include logs from the previous and currently running container).
- **Silence this alert:** If you are aware of this alert and want to silence notifications for it, add the following to your site configuration and set a reminder to re-evaluate the alert:

```json
"observability.silenceAlerts": [
  "warning_symbols_container_restarts"
]
```

## symbols: fs_inodes_used

**Descriptions:**

- _symbols: 3e+06+ fs inodes in use by instance_

**Possible solutions:**

- 			- Refer to your OS or cloud provider`s documentation for how to increase inodes.
			- **Kubernetes:** consider provisioning more machines with less resources.
- **Silence this alert:** If you are aware of this alert and want to silence notifications for it, add the following to your site configuration and set a reminder to re-evaluate the alert:

```json
"observability.silenceAlerts": [
  "warning_symbols_fs_inodes_used"
]
```

## symbols: provisioning_container_cpu_usage_long_term

**Descriptions:**

- _symbols: 80%+ or less than 30% container cpu usage total (90th percentile over 1d) across all cores by instance for 336h0m0s_

**Possible solutions:**

- If usage is high:
	- **Kubernetes:** Consider increasing CPU limits in the `Deployment.yaml` for the symbols service.
	- **Docker Compose:** Consider increasing `cpus:` of the symbols container in `docker-compose.yml`.
- If usage is low, consider decreasing the above values.
- **Silence this alert:** If you are aware of this alert and want to silence notifications for it, add the following to your site configuration and set a reminder to re-evaluate the alert:

```json
"observability.silenceAlerts": [
  "warning_symbols_provisioning_container_cpu_usage_long_term"
]
```

## symbols: provisioning_container_memory_usage_long_term

**Descriptions:**

- _symbols: 80%+ or less than 30% container memory usage (1d maximum) by instance for 336h0m0s_

**Possible solutions:**

- If usage is high:
	- **Kubernetes:** Consider increasing memory limits in the `Deployment.yaml` for the symbols service.
	- **Docker Compose:** Consider increasing `memory:` of the symbols container in `docker-compose.yml`.
- If usage is low, consider decreasing the above values.
- **Silence this alert:** If you are aware of this alert and want to silence notifications for it, add the following to your site configuration and set a reminder to re-evaluate the alert:

```json
"observability.silenceAlerts": [
  "warning_symbols_provisioning_container_memory_usage_long_term"
]
```

## symbols: provisioning_container_cpu_usage_short_term

**Descriptions:**

- _symbols: 90%+ container cpu usage total (5m maximum) across all cores by instance for 30m0s_

**Possible solutions:**

- **Kubernetes:** Consider increasing CPU limits in the the relevant `Deployment.yaml`.
- **Docker Compose:** Consider increasing `cpus:` of the symbols container in `docker-compose.yml`.
- **Silence this alert:** If you are aware of this alert and want to silence notifications for it, add the following to your site configuration and set a reminder to re-evaluate the alert:

```json
"observability.silenceAlerts": [
  "warning_symbols_provisioning_container_cpu_usage_short_term"
]
```

## symbols: provisioning_container_memory_usage_short_term

**Descriptions:**

- _symbols: 90%+ container memory usage (5m maximum) by instance_

**Possible solutions:**

- **Kubernetes:** Consider increasing memory limit in relevant `Deployment.yaml`.
- **Docker Compose:** Consider increasing `memory:` of symbols container in `docker-compose.yml`.
- **Silence this alert:** If you are aware of this alert and want to silence notifications for it, add the following to your site configuration and set a reminder to re-evaluate the alert:

```json
"observability.silenceAlerts": [
  "warning_symbols_provisioning_container_memory_usage_short_term"
]
```

## symbols: go_goroutines

**Descriptions:**

- _symbols: 10000+ maximum active goroutines for 10m0s_

**Possible solutions:**

- **Silence this alert:** If you are aware of this alert and want to silence notifications for it, add the following to your site configuration and set a reminder to re-evaluate the alert:

```json
"observability.silenceAlerts": [
  "warning_symbols_go_goroutines"
]
```

## symbols: go_gc_duration_seconds

**Descriptions:**

- _symbols: 2s+ maximum go garbage collection duration_

**Possible solutions:**

- **Silence this alert:** If you are aware of this alert and want to silence notifications for it, add the following to your site configuration and set a reminder to re-evaluate the alert:

```json
"observability.silenceAlerts": [
  "warning_symbols_go_gc_duration_seconds"
]
```

## symbols: pods_available_percentage

**Descriptions:**

- _symbols: less than 90% percentage pods available for 10m0s_

**Possible solutions:**

- **Silence this alert:** If you are aware of this alert and want to silence notifications for it, add the following to your site configuration and set a reminder to re-evaluate the alert:

```json
"observability.silenceAlerts": [
  "critical_symbols_pods_available_percentage"
]
```

## syntect-server: syntax_highlighting_errors

**Descriptions:**

- _syntect-server: 5%+ syntax highlighting errors every 5m for 5m0s_

**Possible solutions:**

- **Silence this alert:** If you are aware of this alert and want to silence notifications for it, add the following to your site configuration and set a reminder to re-evaluate the alert:

```json
"observability.silenceAlerts": [
  "warning_syntect-server_syntax_highlighting_errors"
]
```

## syntect-server: syntax_highlighting_timeouts

**Descriptions:**

- _syntect-server: 5%+ syntax highlighting timeouts every 5m for 5m0s_

**Possible solutions:**

- **Silence this alert:** If you are aware of this alert and want to silence notifications for it, add the following to your site configuration and set a reminder to re-evaluate the alert:

```json
"observability.silenceAlerts": [
  "warning_syntect-server_syntax_highlighting_timeouts"
]
```

## syntect-server: syntax_highlighting_panics

**Descriptions:**

- _syntect-server: 5+ syntax highlighting panics every 5m_

**Possible solutions:**

- **Silence this alert:** If you are aware of this alert and want to silence notifications for it, add the following to your site configuration and set a reminder to re-evaluate the alert:

```json
"observability.silenceAlerts": [
  "warning_syntect-server_syntax_highlighting_panics"
]
```

## syntect-server: syntax_highlighting_worker_deaths

**Descriptions:**

- _syntect-server: 1+ syntax highlighter worker deaths every 5m_

**Possible solutions:**

- **Silence this alert:** If you are aware of this alert and want to silence notifications for it, add the following to your site configuration and set a reminder to re-evaluate the alert:

```json
"observability.silenceAlerts": [
  "warning_syntect-server_syntax_highlighting_worker_deaths"
]
```

## syntect-server: container_cpu_usage

**Descriptions:**

- _syntect-server: 99%+ container cpu usage total (1m average) across all cores by instance_

**Possible solutions:**

- **Kubernetes:** Consider increasing CPU limits in the the relevant `Deployment.yaml`.
- **Docker Compose:** Consider increasing `cpus:` of the syntect-server container in `docker-compose.yml`.
- **Silence this alert:** If you are aware of this alert and want to silence notifications for it, add the following to your site configuration and set a reminder to re-evaluate the alert:

```json
"observability.silenceAlerts": [
  "warning_syntect-server_container_cpu_usage"
]
```

## syntect-server: container_memory_usage

**Descriptions:**

- _syntect-server: 99%+ container memory usage by instance_

**Possible solutions:**

- **Kubernetes:** Consider increasing memory limit in relevant `Deployment.yaml`.
- **Docker Compose:** Consider increasing `memory:` of syntect-server container in `docker-compose.yml`.
- **Silence this alert:** If you are aware of this alert and want to silence notifications for it, add the following to your site configuration and set a reminder to re-evaluate the alert:

```json
"observability.silenceAlerts": [
  "warning_syntect-server_container_memory_usage"
]
```

## syntect-server: container_restarts

**Descriptions:**

- _syntect-server: 1+ container restarts every 5m by instance_

**Possible solutions:**

- **Kubernetes:**
	- Determine if the pod was OOM killed using `kubectl describe pod syntect-server` (look for `OOMKilled: true`) and, if so, consider increasing the memory limit in the relevant `Deployment.yaml`.
	- Check the logs before the container restarted to see if there are `panic:` messages or similar using `kubectl logs -p syntect-server`.
- **Docker Compose:**
	- Determine if the pod was OOM killed using `docker inspect -f '{{json .State}}' syntect-server` (look for `"OOMKilled":true`) and, if so, consider increasing the memory limit of the syntect-server container in `docker-compose.yml`.
	- Check the logs before the container restarted to see if there are `panic:` messages or similar using `docker logs syntect-server` (note this will include logs from the previous and currently running container).
- **Silence this alert:** If you are aware of this alert and want to silence notifications for it, add the following to your site configuration and set a reminder to re-evaluate the alert:

```json
"observability.silenceAlerts": [
  "warning_syntect-server_container_restarts"
]
```

## syntect-server: fs_inodes_used

**Descriptions:**

- _syntect-server: 3e+06+ fs inodes in use by instance_

**Possible solutions:**

- 			- Refer to your OS or cloud provider`s documentation for how to increase inodes.
			- **Kubernetes:** consider provisioning more machines with less resources.
- **Silence this alert:** If you are aware of this alert and want to silence notifications for it, add the following to your site configuration and set a reminder to re-evaluate the alert:

```json
"observability.silenceAlerts": [
  "warning_syntect-server_fs_inodes_used"
]
```

## syntect-server: provisioning_container_cpu_usage_long_term

**Descriptions:**

- _syntect-server: 80%+ or less than 30% container cpu usage total (90th percentile over 1d) across all cores by instance for 336h0m0s_

**Possible solutions:**

- If usage is high:
	- **Kubernetes:** Consider increasing CPU limits in the `Deployment.yaml` for the syntect-server service.
	- **Docker Compose:** Consider increasing `cpus:` of the syntect-server container in `docker-compose.yml`.
- If usage is low, consider decreasing the above values.
- **Silence this alert:** If you are aware of this alert and want to silence notifications for it, add the following to your site configuration and set a reminder to re-evaluate the alert:

```json
"observability.silenceAlerts": [
  "warning_syntect-server_provisioning_container_cpu_usage_long_term"
]
```

## syntect-server: provisioning_container_memory_usage_long_term

**Descriptions:**

- _syntect-server: 80%+ or less than 30% container memory usage (1d maximum) by instance for 336h0m0s_

**Possible solutions:**

- If usage is high:
	- **Kubernetes:** Consider increasing memory limits in the `Deployment.yaml` for the syntect-server service.
	- **Docker Compose:** Consider increasing `memory:` of the syntect-server container in `docker-compose.yml`.
- If usage is low, consider decreasing the above values.
- **Silence this alert:** If you are aware of this alert and want to silence notifications for it, add the following to your site configuration and set a reminder to re-evaluate the alert:

```json
"observability.silenceAlerts": [
  "warning_syntect-server_provisioning_container_memory_usage_long_term"
]
```

## syntect-server: provisioning_container_cpu_usage_short_term

**Descriptions:**

- _syntect-server: 90%+ container cpu usage total (5m maximum) across all cores by instance for 30m0s_

**Possible solutions:**

- **Kubernetes:** Consider increasing CPU limits in the the relevant `Deployment.yaml`.
- **Docker Compose:** Consider increasing `cpus:` of the syntect-server container in `docker-compose.yml`.
- **Silence this alert:** If you are aware of this alert and want to silence notifications for it, add the following to your site configuration and set a reminder to re-evaluate the alert:

```json
"observability.silenceAlerts": [
  "warning_syntect-server_provisioning_container_cpu_usage_short_term"
]
```

## syntect-server: provisioning_container_memory_usage_short_term

**Descriptions:**

- _syntect-server: 90%+ container memory usage (5m maximum) by instance_

**Possible solutions:**

- **Kubernetes:** Consider increasing memory limit in relevant `Deployment.yaml`.
- **Docker Compose:** Consider increasing `memory:` of syntect-server container in `docker-compose.yml`.
- **Silence this alert:** If you are aware of this alert and want to silence notifications for it, add the following to your site configuration and set a reminder to re-evaluate the alert:

```json
"observability.silenceAlerts": [
  "warning_syntect-server_provisioning_container_memory_usage_short_term"
]
```

## syntect-server: pods_available_percentage

**Descriptions:**

- _syntect-server: less than 90% percentage pods available for 10m0s_

**Possible solutions:**

- **Silence this alert:** If you are aware of this alert and want to silence notifications for it, add the following to your site configuration and set a reminder to re-evaluate the alert:

```json
"observability.silenceAlerts": [
  "critical_syntect-server_pods_available_percentage"
]
```

## zoekt-indexserver: average_resolve_revision_duration

**Descriptions:**

- _zoekt-indexserver: 15s+ average resolve revision duration over 5m_

- _zoekt-indexserver: 30s+ average resolve revision duration over 5m_

**Possible solutions:**

- **Silence this alert:** If you are aware of this alert and want to silence notifications for it, add the following to your site configuration and set a reminder to re-evaluate the alert:

```json
"observability.silenceAlerts": [
  "warning_zoekt-indexserver_average_resolve_revision_duration",
  "critical_zoekt-indexserver_average_resolve_revision_duration"
]
```

## zoekt-indexserver: container_cpu_usage

**Descriptions:**

- _zoekt-indexserver: 99%+ container cpu usage total (1m average) across all cores by instance_

**Possible solutions:**

- **Kubernetes:** Consider increasing CPU limits in the the relevant `Deployment.yaml`.
- **Docker Compose:** Consider increasing `cpus:` of the zoekt-indexserver container in `docker-compose.yml`.
- **Silence this alert:** If you are aware of this alert and want to silence notifications for it, add the following to your site configuration and set a reminder to re-evaluate the alert:

```json
"observability.silenceAlerts": [
  "warning_zoekt-indexserver_container_cpu_usage"
]
```

## zoekt-indexserver: container_memory_usage

**Descriptions:**

- _zoekt-indexserver: 99%+ container memory usage by instance_

**Possible solutions:**

- **Kubernetes:** Consider increasing memory limit in relevant `Deployment.yaml`.
- **Docker Compose:** Consider increasing `memory:` of zoekt-indexserver container in `docker-compose.yml`.
- **Silence this alert:** If you are aware of this alert and want to silence notifications for it, add the following to your site configuration and set a reminder to re-evaluate the alert:

```json
"observability.silenceAlerts": [
  "warning_zoekt-indexserver_container_memory_usage"
]
```

## zoekt-indexserver: container_restarts

**Descriptions:**

- _zoekt-indexserver: 1+ container restarts every 5m by instance_

**Possible solutions:**

- **Kubernetes:**
	- Determine if the pod was OOM killed using `kubectl describe pod zoekt-indexserver` (look for `OOMKilled: true`) and, if so, consider increasing the memory limit in the relevant `Deployment.yaml`.
	- Check the logs before the container restarted to see if there are `panic:` messages or similar using `kubectl logs -p zoekt-indexserver`.
- **Docker Compose:**
	- Determine if the pod was OOM killed using `docker inspect -f '{{json .State}}' zoekt-indexserver` (look for `"OOMKilled":true`) and, if so, consider increasing the memory limit of the zoekt-indexserver container in `docker-compose.yml`.
	- Check the logs before the container restarted to see if there are `panic:` messages or similar using `docker logs zoekt-indexserver` (note this will include logs from the previous and currently running container).
- **Silence this alert:** If you are aware of this alert and want to silence notifications for it, add the following to your site configuration and set a reminder to re-evaluate the alert:

```json
"observability.silenceAlerts": [
  "warning_zoekt-indexserver_container_restarts"
]
```

## zoekt-indexserver: fs_inodes_used

**Descriptions:**

- _zoekt-indexserver: 3e+06+ fs inodes in use by instance_

**Possible solutions:**

- 			- Refer to your OS or cloud provider`s documentation for how to increase inodes.
			- **Kubernetes:** consider provisioning more machines with less resources.
- **Silence this alert:** If you are aware of this alert and want to silence notifications for it, add the following to your site configuration and set a reminder to re-evaluate the alert:

```json
"observability.silenceAlerts": [
  "warning_zoekt-indexserver_fs_inodes_used"
]
```

## zoekt-indexserver: fs_io_operations

**Descriptions:**

- _zoekt-indexserver: 5000+ filesystem reads and writes rate by instance over 1h_

**Possible solutions:**

- **Silence this alert:** If you are aware of this alert and want to silence notifications for it, add the following to your site configuration and set a reminder to re-evaluate the alert:

```json
"observability.silenceAlerts": [
  "warning_zoekt-indexserver_fs_io_operations"
]
```

## zoekt-indexserver: provisioning_container_cpu_usage_long_term

**Descriptions:**

- _zoekt-indexserver: 80%+ or less than 30% container cpu usage total (90th percentile over 1d) across all cores by instance for 336h0m0s_

**Possible solutions:**

- If usage is high:
	- **Kubernetes:** Consider increasing CPU limits in the `Deployment.yaml` for the zoekt-indexserver service.
	- **Docker Compose:** Consider increasing `cpus:` of the zoekt-indexserver container in `docker-compose.yml`.
- If usage is low, consider decreasing the above values.
- **Silence this alert:** If you are aware of this alert and want to silence notifications for it, add the following to your site configuration and set a reminder to re-evaluate the alert:

```json
"observability.silenceAlerts": [
  "warning_zoekt-indexserver_provisioning_container_cpu_usage_long_term"
]
```

## zoekt-indexserver: provisioning_container_memory_usage_long_term

**Descriptions:**

- _zoekt-indexserver: 80%+ or less than 30% container memory usage (1d maximum) by instance for 336h0m0s_

**Possible solutions:**

- If usage is high:
	- **Kubernetes:** Consider increasing memory limits in the `Deployment.yaml` for the zoekt-indexserver service.
	- **Docker Compose:** Consider increasing `memory:` of the zoekt-indexserver container in `docker-compose.yml`.
- If usage is low, consider decreasing the above values.
- **Silence this alert:** If you are aware of this alert and want to silence notifications for it, add the following to your site configuration and set a reminder to re-evaluate the alert:

```json
"observability.silenceAlerts": [
  "warning_zoekt-indexserver_provisioning_container_memory_usage_long_term"
]
```

## zoekt-indexserver: provisioning_container_cpu_usage_short_term

**Descriptions:**

- _zoekt-indexserver: 90%+ container cpu usage total (5m maximum) across all cores by instance for 30m0s_

**Possible solutions:**

- **Kubernetes:** Consider increasing CPU limits in the the relevant `Deployment.yaml`.
- **Docker Compose:** Consider increasing `cpus:` of the zoekt-indexserver container in `docker-compose.yml`.
- **Silence this alert:** If you are aware of this alert and want to silence notifications for it, add the following to your site configuration and set a reminder to re-evaluate the alert:

```json
"observability.silenceAlerts": [
  "warning_zoekt-indexserver_provisioning_container_cpu_usage_short_term"
]
```

## zoekt-indexserver: provisioning_container_memory_usage_short_term

**Descriptions:**

- _zoekt-indexserver: 90%+ container memory usage (5m maximum) by instance_

**Possible solutions:**

- **Kubernetes:** Consider increasing memory limit in relevant `Deployment.yaml`.
- **Docker Compose:** Consider increasing `memory:` of zoekt-indexserver container in `docker-compose.yml`.
- **Silence this alert:** If you are aware of this alert and want to silence notifications for it, add the following to your site configuration and set a reminder to re-evaluate the alert:

```json
"observability.silenceAlerts": [
  "warning_zoekt-indexserver_provisioning_container_memory_usage_short_term"
]
```

## zoekt-indexserver: pods_available_percentage

**Descriptions:**

- _zoekt-indexserver: less than 90% percentage pods available for 10m0s_

**Possible solutions:**

- **Silence this alert:** If you are aware of this alert and want to silence notifications for it, add the following to your site configuration and set a reminder to re-evaluate the alert:

```json
"observability.silenceAlerts": [
  "critical_zoekt-indexserver_pods_available_percentage"
]
```

## zoekt-webserver: indexed_search_request_errors

**Descriptions:**

- _zoekt-webserver: 5%+ indexed search request errors every 5m by code for 5m0s_

**Possible solutions:**

- **Silence this alert:** If you are aware of this alert and want to silence notifications for it, add the following to your site configuration and set a reminder to re-evaluate the alert:

```json
"observability.silenceAlerts": [
  "warning_zoekt-webserver_indexed_search_request_errors"
]
```

## zoekt-webserver: container_cpu_usage

**Descriptions:**

- _zoekt-webserver: 99%+ container cpu usage total (1m average) across all cores by instance_

**Possible solutions:**

- **Kubernetes:** Consider increasing CPU limits in the the relevant `Deployment.yaml`.
- **Docker Compose:** Consider increasing `cpus:` of the zoekt-webserver container in `docker-compose.yml`.
- **Silence this alert:** If you are aware of this alert and want to silence notifications for it, add the following to your site configuration and set a reminder to re-evaluate the alert:

```json
"observability.silenceAlerts": [
  "warning_zoekt-webserver_container_cpu_usage"
]
```

## zoekt-webserver: container_memory_usage

**Descriptions:**

- _zoekt-webserver: 99%+ container memory usage by instance_

**Possible solutions:**

- **Kubernetes:** Consider increasing memory limit in relevant `Deployment.yaml`.
- **Docker Compose:** Consider increasing `memory:` of zoekt-webserver container in `docker-compose.yml`.
- **Silence this alert:** If you are aware of this alert and want to silence notifications for it, add the following to your site configuration and set a reminder to re-evaluate the alert:

```json
"observability.silenceAlerts": [
  "warning_zoekt-webserver_container_memory_usage"
]
```

## zoekt-webserver: container_restarts

**Descriptions:**

- _zoekt-webserver: 1+ container restarts every 5m by instance_

**Possible solutions:**

- **Kubernetes:**
	- Determine if the pod was OOM killed using `kubectl describe pod zoekt-webserver` (look for `OOMKilled: true`) and, if so, consider increasing the memory limit in the relevant `Deployment.yaml`.
	- Check the logs before the container restarted to see if there are `panic:` messages or similar using `kubectl logs -p zoekt-webserver`.
- **Docker Compose:**
	- Determine if the pod was OOM killed using `docker inspect -f '{{json .State}}' zoekt-webserver` (look for `"OOMKilled":true`) and, if so, consider increasing the memory limit of the zoekt-webserver container in `docker-compose.yml`.
	- Check the logs before the container restarted to see if there are `panic:` messages or similar using `docker logs zoekt-webserver` (note this will include logs from the previous and currently running container).
- **Silence this alert:** If you are aware of this alert and want to silence notifications for it, add the following to your site configuration and set a reminder to re-evaluate the alert:

```json
"observability.silenceAlerts": [
  "warning_zoekt-webserver_container_restarts"
]
```

## zoekt-webserver: fs_inodes_used

**Descriptions:**

- _zoekt-webserver: 3e+06+ fs inodes in use by instance_

**Possible solutions:**

- 			- Refer to your OS or cloud provider`s documentation for how to increase inodes.
			- **Kubernetes:** consider provisioning more machines with less resources.
- **Silence this alert:** If you are aware of this alert and want to silence notifications for it, add the following to your site configuration and set a reminder to re-evaluate the alert:

```json
"observability.silenceAlerts": [
  "warning_zoekt-webserver_fs_inodes_used"
]
```

## zoekt-webserver: fs_io_operations

**Descriptions:**

- _zoekt-webserver: 5000+ filesystem reads and writes by instance rate over 1h_

**Possible solutions:**

- **Silence this alert:** If you are aware of this alert and want to silence notifications for it, add the following to your site configuration and set a reminder to re-evaluate the alert:

```json
"observability.silenceAlerts": [
  "warning_zoekt-webserver_fs_io_operations"
]
```

## zoekt-webserver: provisioning_container_cpu_usage_long_term

**Descriptions:**

- _zoekt-webserver: 80%+ or less than 30% container cpu usage total (90th percentile over 1d) across all cores by instance for 336h0m0s_

**Possible solutions:**

- If usage is high:
	- **Kubernetes:** Consider increasing CPU limits in the `Deployment.yaml` for the zoekt-webserver service.
	- **Docker Compose:** Consider increasing `cpus:` of the zoekt-webserver container in `docker-compose.yml`.
- If usage is low, consider decreasing the above values.
- **Silence this alert:** If you are aware of this alert and want to silence notifications for it, add the following to your site configuration and set a reminder to re-evaluate the alert:

```json
"observability.silenceAlerts": [
  "warning_zoekt-webserver_provisioning_container_cpu_usage_long_term"
]
```

## zoekt-webserver: provisioning_container_memory_usage_long_term

**Descriptions:**

- _zoekt-webserver: 80%+ or less than 30% container memory usage (1d maximum) by instance for 336h0m0s_

**Possible solutions:**

- If usage is high:
	- **Kubernetes:** Consider increasing memory limits in the `Deployment.yaml` for the zoekt-webserver service.
	- **Docker Compose:** Consider increasing `memory:` of the zoekt-webserver container in `docker-compose.yml`.
- If usage is low, consider decreasing the above values.
- **Silence this alert:** If you are aware of this alert and want to silence notifications for it, add the following to your site configuration and set a reminder to re-evaluate the alert:

```json
"observability.silenceAlerts": [
  "warning_zoekt-webserver_provisioning_container_memory_usage_long_term"
]
```

## zoekt-webserver: provisioning_container_cpu_usage_short_term

**Descriptions:**

- _zoekt-webserver: 90%+ container cpu usage total (5m maximum) across all cores by instance for 30m0s_

**Possible solutions:**

- **Kubernetes:** Consider increasing CPU limits in the the relevant `Deployment.yaml`.
- **Docker Compose:** Consider increasing `cpus:` of the zoekt-webserver container in `docker-compose.yml`.
- **Silence this alert:** If you are aware of this alert and want to silence notifications for it, add the following to your site configuration and set a reminder to re-evaluate the alert:

```json
"observability.silenceAlerts": [
  "warning_zoekt-webserver_provisioning_container_cpu_usage_short_term"
]
```

## zoekt-webserver: provisioning_container_memory_usage_short_term

**Descriptions:**

- _zoekt-webserver: 90%+ container memory usage (5m maximum) by instance_

**Possible solutions:**

- **Kubernetes:** Consider increasing memory limit in relevant `Deployment.yaml`.
- **Docker Compose:** Consider increasing `memory:` of zoekt-webserver container in `docker-compose.yml`.
- **Silence this alert:** If you are aware of this alert and want to silence notifications for it, add the following to your site configuration and set a reminder to re-evaluate the alert:

```json
"observability.silenceAlerts": [
  "warning_zoekt-webserver_provisioning_container_memory_usage_short_term"
]
```

## prometheus: prometheus_metrics_bloat

**Descriptions:**

- _prometheus: 20000B+ prometheus metrics payload size_

**Possible solutions:**

- **Silence this alert:** If you are aware of this alert and want to silence notifications for it, add the following to your site configuration and set a reminder to re-evaluate the alert:

```json
"observability.silenceAlerts": [
  "warning_prometheus_prometheus_metrics_bloat"
]
```

## prometheus: alertmanager_notifications_failed_total

**Descriptions:**

- _prometheus: 1+ failed alertmanager notifications over 1m_

**Possible solutions:**

- Ensure that your [`observability.alerts` configuration](https://docs.sourcegraph.com/admin/observability/alerting#setting-up-alerting) (in site configuration) is valid.
- **Silence this alert:** If you are aware of this alert and want to silence notifications for it, add the following to your site configuration and set a reminder to re-evaluate the alert:

```json
"observability.silenceAlerts": [
  "warning_prometheus_alertmanager_notifications_failed_total"
]
```

## prometheus: container_cpu_usage

**Descriptions:**

- _prometheus: 99%+ container cpu usage total (1m average) across all cores by instance_

**Possible solutions:**

- **Kubernetes:** Consider increasing CPU limits in the the relevant `Deployment.yaml`.
- **Docker Compose:** Consider increasing `cpus:` of the prometheus container in `docker-compose.yml`.
- **Silence this alert:** If you are aware of this alert and want to silence notifications for it, add the following to your site configuration and set a reminder to re-evaluate the alert:

```json
"observability.silenceAlerts": [
  "warning_prometheus_container_cpu_usage"
]
```

## prometheus: container_memory_usage

**Descriptions:**

- _prometheus: 99%+ container memory usage by instance_

**Possible solutions:**

- **Kubernetes:** Consider increasing memory limit in relevant `Deployment.yaml`.
- **Docker Compose:** Consider increasing `memory:` of prometheus container in `docker-compose.yml`.
- **Silence this alert:** If you are aware of this alert and want to silence notifications for it, add the following to your site configuration and set a reminder to re-evaluate the alert:

```json
"observability.silenceAlerts": [
  "warning_prometheus_container_memory_usage"
]
```

## prometheus: container_restarts

**Descriptions:**

- _prometheus: 1+ container restarts every 5m by instance_

**Possible solutions:**

- **Kubernetes:**
	- Determine if the pod was OOM killed using `kubectl describe pod prometheus` (look for `OOMKilled: true`) and, if so, consider increasing the memory limit in the relevant `Deployment.yaml`.
	- Check the logs before the container restarted to see if there are `panic:` messages or similar using `kubectl logs -p prometheus`.
- **Docker Compose:**
	- Determine if the pod was OOM killed using `docker inspect -f '{{json .State}}' prometheus` (look for `"OOMKilled":true`) and, if so, consider increasing the memory limit of the prometheus container in `docker-compose.yml`.
	- Check the logs before the container restarted to see if there are `panic:` messages or similar using `docker logs prometheus` (note this will include logs from the previous and currently running container).
- **Silence this alert:** If you are aware of this alert and want to silence notifications for it, add the following to your site configuration and set a reminder to re-evaluate the alert:

```json
"observability.silenceAlerts": [
  "warning_prometheus_container_restarts"
]
```

## prometheus: fs_inodes_used

**Descriptions:**

- _prometheus: 3e+06+ fs inodes in use by instance_

**Possible solutions:**

- 			- Refer to your OS or cloud provider`s documentation for how to increase inodes.
			- **Kubernetes:** consider provisioning more machines with less resources.
- **Silence this alert:** If you are aware of this alert and want to silence notifications for it, add the following to your site configuration and set a reminder to re-evaluate the alert:

```json
"observability.silenceAlerts": [
  "warning_prometheus_fs_inodes_used"
]
```

## prometheus: provisioning_container_cpu_usage_long_term

**Descriptions:**

- _prometheus: 80%+ or less than 30% container cpu usage total (90th percentile over 1d) across all cores by instance for 336h0m0s_

**Possible solutions:**

- If usage is high:
	- **Kubernetes:** Consider increasing CPU limits in the `Deployment.yaml` for the prometheus service.
	- **Docker Compose:** Consider increasing `cpus:` of the prometheus container in `docker-compose.yml`.
- If usage is low, consider decreasing the above values.
- **Silence this alert:** If you are aware of this alert and want to silence notifications for it, add the following to your site configuration and set a reminder to re-evaluate the alert:

```json
"observability.silenceAlerts": [
  "warning_prometheus_provisioning_container_cpu_usage_long_term"
]
```

## prometheus: provisioning_container_memory_usage_long_term

**Descriptions:**

- _prometheus: 80%+ or less than 30% container memory usage (1d maximum) by instance for 336h0m0s_

**Possible solutions:**

- If usage is high:
	- **Kubernetes:** Consider increasing memory limits in the `Deployment.yaml` for the prometheus service.
	- **Docker Compose:** Consider increasing `memory:` of the prometheus container in `docker-compose.yml`.
- If usage is low, consider decreasing the above values.
- **Silence this alert:** If you are aware of this alert and want to silence notifications for it, add the following to your site configuration and set a reminder to re-evaluate the alert:

```json
"observability.silenceAlerts": [
  "warning_prometheus_provisioning_container_memory_usage_long_term"
]
```

## prometheus: provisioning_container_cpu_usage_short_term

**Descriptions:**

- _prometheus: 90%+ container cpu usage total (5m maximum) across all cores by instance for 30m0s_

**Possible solutions:**

- **Kubernetes:** Consider increasing CPU limits in the the relevant `Deployment.yaml`.
- **Docker Compose:** Consider increasing `cpus:` of the prometheus container in `docker-compose.yml`.
- **Silence this alert:** If you are aware of this alert and want to silence notifications for it, add the following to your site configuration and set a reminder to re-evaluate the alert:

```json
"observability.silenceAlerts": [
  "warning_prometheus_provisioning_container_cpu_usage_short_term"
]
```

## prometheus: provisioning_container_memory_usage_short_term

**Descriptions:**

- _prometheus: 90%+ container memory usage (5m maximum) by instance_

**Possible solutions:**

- **Kubernetes:** Consider increasing memory limit in relevant `Deployment.yaml`.
- **Docker Compose:** Consider increasing `memory:` of prometheus container in `docker-compose.yml`.
- **Silence this alert:** If you are aware of this alert and want to silence notifications for it, add the following to your site configuration and set a reminder to re-evaluate the alert:

```json
"observability.silenceAlerts": [
  "warning_prometheus_provisioning_container_memory_usage_short_term"
]
```

## prometheus: pods_available_percentage

**Descriptions:**

- _prometheus: less than 90% percentage pods available for 10m0s_

**Possible solutions:**

- **Silence this alert:** If you are aware of this alert and want to silence notifications for it, add the following to your site configuration and set a reminder to re-evaluate the alert:

```json
"observability.silenceAlerts": [
  "critical_prometheus_pods_available_percentage"
]
```
<|MERGE_RESOLUTION|>--- conflicted
+++ resolved
@@ -1524,11 +1524,7 @@
 ]
 ```
 
-<<<<<<< HEAD
 ## precise-code-intel-bundle-manager: disk_space_remaining
-=======
-## precise-code-intel-bundle-manager: janitor_upload_files_removed
->>>>>>> 00eea660
 
 **Descriptions:**
 
@@ -1543,7 +1539,6 @@
 
 ```json
 "observability.silenceAlerts": [
-<<<<<<< HEAD
   "warning_precise-code-intel-bundle-manager_disk_space_remaining",
   "critical_precise-code-intel-bundle-manager_disk_space_remaining"
 ]
@@ -1554,7 +1549,29 @@
 **Descriptions:**
 
 - _precise-code-intel-bundle-manager: 20+ janitor errors every 5m_
-=======
+
+**Possible solutions:**
+
+- **Silence this alert:** If you are aware of this alert and want to silence notifications for it, add the following to your site configuration and set a reminder to re-evaluate the alert:
+
+```json
+"observability.silenceAlerts": [
+  "warning_precise-code-intel-bundle-manager_janitor_errors"
+]
+```
+
+## precise-code-intel-bundle-manager: janitor_upload_files_removed
+
+**Descriptions:**
+
+- _precise-code-intel-bundle-manager: 20+ upload files removed (due to age) every 5m_
+
+**Possible solutions:**
+
+- **Silence this alert:** If you are aware of this alert and want to silence notifications for it, add the following to your site configuration and set a reminder to re-evaluate the alert:
+
+```json
+"observability.silenceAlerts": [
   "warning_precise-code-intel-bundle-manager_janitor_upload_files_removed"
 ]
 ```
@@ -1564,41 +1581,13 @@
 **Descriptions:**
 
 - _precise-code-intel-bundle-manager: 20+ upload part files removed (due to age) every 5m_
->>>>>>> 00eea660
-
-**Possible solutions:**
-
-- **Silence this alert:** If you are aware of this alert and want to silence notifications for it, add the following to your site configuration and set a reminder to re-evaluate the alert:
-
-```json
-"observability.silenceAlerts": [
-<<<<<<< HEAD
-  "warning_precise-code-intel-bundle-manager_janitor_errors"
-]
-```
-
-## precise-code-intel-bundle-manager: janitor_upload_files_removed
-
-**Descriptions:**
-
-- _precise-code-intel-bundle-manager: 20+ upload files removed (due to age) every 5m_
-
-**Possible solutions:**
-
-- **Silence this alert:** If you are aware of this alert and want to silence notifications for it, add the following to your site configuration and set a reminder to re-evaluate the alert:
-
-```json
-"observability.silenceAlerts": [
-  "warning_precise-code-intel-bundle-manager_janitor_upload_files_removed"
-]
-```
-
-## precise-code-intel-bundle-manager: janitor_upload_part_files_removed
-
-**Descriptions:**
-
-- _precise-code-intel-bundle-manager: 20+ upload part files removed (due to age) every 5m_
-=======
+
+**Possible solutions:**
+
+- **Silence this alert:** If you are aware of this alert and want to silence notifications for it, add the following to your site configuration and set a reminder to re-evaluate the alert:
+
+```json
+"observability.silenceAlerts": [
   "warning_precise-code-intel-bundle-manager_janitor_upload_part_files_removed"
 ]
 ```
@@ -1608,27 +1597,18 @@
 **Descriptions:**
 
 - _precise-code-intel-bundle-manager: 20+ upload records removed every 5m_
->>>>>>> 00eea660
-
-**Possible solutions:**
-
-- **Silence this alert:** If you are aware of this alert and want to silence notifications for it, add the following to your site configuration and set a reminder to re-evaluate the alert:
-
-```json
-"observability.silenceAlerts": [
-<<<<<<< HEAD
-  "warning_precise-code-intel-bundle-manager_janitor_upload_part_files_removed"
-]
-```
-
-## precise-code-intel-bundle-manager: janitor_upload_records_removed
-=======
+
+**Possible solutions:**
+
+- **Silence this alert:** If you are aware of this alert and want to silence notifications for it, add the following to your site configuration and set a reminder to re-evaluate the alert:
+
+```json
+"observability.silenceAlerts": [
   "warning_precise-code-intel-bundle-manager_janitor_upload_records_removed"
 ]
 ```
 
 ## precise-code-intel-bundle-manager: janitor_data_rows_removed
->>>>>>> 00eea660
 
 **Descriptions:**
 
@@ -1640,25 +1620,6 @@
 
 ```json
 "observability.silenceAlerts": [
-<<<<<<< HEAD
-  "warning_precise-code-intel-bundle-manager_janitor_upload_records_removed"
-]
-```
-
-## precise-code-intel-bundle-manager: janitor_data_rows_removed
-
-**Descriptions:**
-
-- _precise-code-intel-bundle-manager: 20+ codeintel database rows removed (due to deleted upload) every 5m_
-
-**Possible solutions:**
-
-- **Silence this alert:** If you are aware of this alert and want to silence notifications for it, add the following to your site configuration and set a reminder to re-evaluate the alert:
-
-```json
-"observability.silenceAlerts": [
-=======
->>>>>>> 00eea660
   "warning_precise-code-intel-bundle-manager_janitor_data_rows_removed"
 ]
 ```
