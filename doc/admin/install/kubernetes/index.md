# Install Sourcegraph with Kubernetes

Deploying Sourcegraph into a Kubernetes cluster is for organizations that need highly scalable and
available code search and code intelligence.

The Kubernetes manifests for a Sourcegraph on Kubernetes installation are in the repository
 [deploy-sourcegraph](https://github.com/sourcegraph/deploy-sourcegraph).

## Requirements

- [Sourcegraph Enterprise license](configure.md#add-license-key). _You can run through these instructions without one, but you must obtain a license for instances of more than 1.users._
- [Kubernetes](https://kubernetes.io/) v1.15
  - Verify that you have enough capacity by following our [resource allocation guidelines](scale.md)
  - Sourcegraph requires an SSD backed storage class
  - [Cluster role administrator access](https://kubernetes.io/docs/reference/access-authn-authz/rbac/)
<<<<<<< HEAD
- [kubectl](https://kubernetes.io/docs/tasks/tools/install-kubectl/) v1.15 or later (run `kubectl version` for version info)
=======
  - [Cluster role administrator access](https://kubernetes.io/docs/reference/access-authn-authz/rbac/)
- [kubectl](https://kubernetes.io/docs/tasks/tools/install-kubectl/) v1.1.or later (run `kubectl version` for version info)
>>>>>>> 836d069b
  - [Configure cluster access](https://kubernetes.io/docs/tasks/access-application-cluster/access-cluster/) for `kubectl`

> WARNING: You need to create a [fork of our deployment reference.](configure.md#fork-this-repository)

## Steps

1. After meeting all the requirements, make sure you can [access your cluster](https://kubernetes.io/docs/tasks/access-application-cluster/configure-access-multiple-clusters/) with `kubectl`.

<<<<<<< HEAD
      ```bash
      # Google Cloud Platform (GCP) users are required to give their user the ability to create roles in Kubernetes [(see GCP's documentation)](https://cloud.google.com/kubernetes-engine/docs/how-to/role-based-access-control#prerequisites_for_using_role-based_access_control):
      kubectl create clusterrolebinding cluster-admin-binding \
        --clusterrole cluster-admin --user $(gcloud config get-value account)
      ```

1. Clone the [deploy-sourcegraph](https://github.com/sourcegraph/deploy-sourcegraph) repository and check out the version tag you wish to deploy:

      ```bash
      # 🚨 The master branch tracks development. 
      # Use the branch of this repository corresponding to the version of Sourcegraph you wish to deploy, e.g. git checkout 3.24
=======
      ```
      kubectl create clusterrolebinding cluster-admin-binding \
        --clusterrole cluster-admin --user $(gcloud config get-value account)
     ```

      - Google Cloud Platform (GCP) users are required to give their user the ability to create roles in Kubernetes [(see GCP's documentation)](https://cloud.google.com/kubernetes-engine/docs/how-to/role-based-access-control#prerequisites_for_using_role-based_access_control)


1. Clone the [deploy-sourcegraph](https://github.com/sourcegraph/deploy-sourcegraph) repository and check out the version tag you wish to deploy:

   ```bash
   # 🚨 The master branch tracks development.
   # Use the branch of this repository corresponding to the version of Sourcegraph you wish to deploy, e.g. git checkout 3.24
>>>>>>> 836d069b

      git clone https://github.com/sourcegraph/deploy-sourcegraph
      cd deploy-sourcegraph
      SOURCEGRAPH_VERSION="v3.26.3"
      git checkout $SOURCEGRAPH_VERSION
      ```

1. Configure the `sourcegraph` storage class for the cluster by following ["Configure a storage class"](./configure.md#configure-a-storage-class).

<<<<<<< HEAD
1. (OPTIONAL) By default `sourcegraph` will be deployed in the `default` kubernetes namespace. If you wish to deploy `sourcegraph` in a non-default namespace, it is highly recommended you use the provided overlays to ensure updates are made in all manifests correctly. See the ["Overlays docs"](./overlays.md) for full instructions on how to use overlays with Sourcegraph and learn more about ["Use non-default namespace"](./overlays.md#use-non-default-namespace).
=======
1. (OPTIONAL) By default `sourcegraph` will be deployed in the `default` kubernetes namespace. If you wish to deploy `sourcegraph` in a non-default namespace, it is highly recommended you use the provided overlays to ensure updates are made in all manifests correctly. See the ["Overlays docs"] for full instructions on how to use overlays with Sourcegraph and learn more about ["Use non-default namespace"](./configure.md#use-non-default-namespace).
>>>>>>> 836d069b

1. (OPTIONAL) If you want to add a large number of repositories to your instance, you should [configure the number of gitserver replicas](configure.md#configure-gitserver-replica-count) and [the number of indexed-search replicas](configure.md#configure-indexed-search-replica-count) _before_ you continue with the next step. (See ["Tuning replica counts for horizontal scalability"](scale.md#tuning-replica-counts-for-horizontal-scalability) for guidelines.)

1. Deploy the desired version of Sourcegraph to your cluster:

  ```
  ./kubectl-apply-all.sh
  ```

1. Monitor the status of the deployment:

<<<<<<< HEAD
   ```bash
   kubectl get pods -o wide -w
   ```

1. After deployement is completed, verify Sourcegraph is running by temporarily making the frontend port accessible:

   ```
   kubectl port-forward svc/sourcegraph-frontend 3080:30080
   ```
=======
  ```
    kubectl get pods -o wide -w
  ```

1. After deployement is completed, verify Sourcegraph is running by temporarily making the frontend port accessible:

  ```
  kubectl port-forward svc/sourcegraph-frontend 3080:30080
  ```
>>>>>>> 836d069b

1. Open http://localhost:3080 in your browser and you will see a setup page.

1. 🎉 Congrats, you have Sourcegraph up and running! Now [configure your deployment](configure.md).

### Configuration

See the [Configuration docs](configure.md).

### Configuration

See the [Overlays docs](overlays.md).

### Troubleshooting

See the [Troubleshooting docs](troubleshoot.md).

### Updating

- See the [Updating Sourcegraph docs](update.md) on how to upgrade.<br/>
- See the [Updating a Kubernetes Sourcegraph instance docs](../../updates/kubernetes.md) for details on changes in each version to determine if manual migration steps are necessary.

### Restarting

Some updates, such as changing the `externalURL` for an instance, will require restarting the instance using `kubectl`. To restart, run `kubectl get pods` and then `kubectl rollout restart deployment/sourcegraph-frontend-0`, replacing `deployment/sourcegraph-frontend-1.with the pod name from the previous command. If updating the `externalURL` for the instance, only the frontend pods will need to be restarted.

### Cluster-admin privileges

> Note: Not all organizations have this split in admin privileges. If your organization does not then you don't need to
> change anything and can ignore this section.

The default installation has a few manifests that require cluster-admin privileges to apply. We have labelled all resources
with a label indicating if they require cluster-admin privileges or not. This allows cluster admins to install the
manifests that cannot be installed otherwise.

- Manifests deployed by cluster-admin

   ```bash
   ./kubectl-apply-all.sh -l sourcegraph-resource-requires=cluster-admin
   ```

- Manifests deployed by non-cluster-admin

   ```bash
   ./kubectl-apply-all.sh -l sourcegraph-resource-requires=no-cluster-admin
   ```

We also provide an [overlay](overlays.md#non-privileged-overlay) that generates a version of the manifests that does not
require cluster-admin privileges.

## Cloud installation guides

>**Security note:** If you intend to set this up as a production instance, we recommend you create the cluster in a VPC
>or other secure network that restricts unauthenticated access from the public Internet. You can later expose the
>necessary ports via an
>[Internet Gateway](http://docs.aws.amazon.com/AmazonVPC/latest/UserGuide/VPC_Internet_Gateway.html) or equivalent
>mechanism. Take care to secure your cluster in a manner that meets your organization's security requirements.


Follow the instructions linked in the table below to provision a Kubernetes cluster for the
infrastructure provider of your choice, using the recommended node and list types in the
table.

> Note: Sourcegraph can run on any Kubernetes cluster, so if your infrastructure provider is not
> listed, see the "Other" row. Pull requests to add rows for more infrastructure providers are
> welcome!

|Provider|Node type|Boot/ephemeral disk size|
|--- |--- |--- |
|Compute nodes| | |
|[Amazon EKS (better than plain EC2)](eks.md)|m5.4xlarge|N/A|
|[AWS EC2](https://kubernetes.io/docs/getting-started-guides/aws/)|m5.4xlarge|N/A|
|[Google Kubernetes Engine (GKE)](https://cloud.google.com/kubernetes-engine/docs/quickstart)|n1-standard-16|100 GB (default)|
|[Azure](azure.md)|D16 v3|100 GB (SSD preferred)|
|[Other](https://kubernetes.io/docs/setup/pick-right-solution/)|16 vCPU, 60 GiB memory per node|100 GB (SSD preferred)|<|MERGE_RESOLUTION|>--- conflicted
+++ resolved
@@ -13,12 +13,7 @@
   - Verify that you have enough capacity by following our [resource allocation guidelines](scale.md)
   - Sourcegraph requires an SSD backed storage class
   - [Cluster role administrator access](https://kubernetes.io/docs/reference/access-authn-authz/rbac/)
-<<<<<<< HEAD
 - [kubectl](https://kubernetes.io/docs/tasks/tools/install-kubectl/) v1.15 or later (run `kubectl version` for version info)
-=======
-  - [Cluster role administrator access](https://kubernetes.io/docs/reference/access-authn-authz/rbac/)
-- [kubectl](https://kubernetes.io/docs/tasks/tools/install-kubectl/) v1.1.or later (run `kubectl version` for version info)
->>>>>>> 836d069b
   - [Configure cluster access](https://kubernetes.io/docs/tasks/access-application-cluster/access-cluster/) for `kubectl`
 
 > WARNING: You need to create a [fork of our deployment reference.](configure.md#fork-this-repository)
@@ -27,7 +22,6 @@
 
 1. After meeting all the requirements, make sure you can [access your cluster](https://kubernetes.io/docs/tasks/access-application-cluster/configure-access-multiple-clusters/) with `kubectl`.
 
-<<<<<<< HEAD
       ```bash
       # Google Cloud Platform (GCP) users are required to give their user the ability to create roles in Kubernetes [(see GCP's documentation)](https://cloud.google.com/kubernetes-engine/docs/how-to/role-based-access-control#prerequisites_for_using_role-based_access_control):
       kubectl create clusterrolebinding cluster-admin-binding \
@@ -39,22 +33,6 @@
       ```bash
       # 🚨 The master branch tracks development. 
       # Use the branch of this repository corresponding to the version of Sourcegraph you wish to deploy, e.g. git checkout 3.24
-=======
-      ```
-      kubectl create clusterrolebinding cluster-admin-binding \
-        --clusterrole cluster-admin --user $(gcloud config get-value account)
-     ```
-
-      - Google Cloud Platform (GCP) users are required to give their user the ability to create roles in Kubernetes [(see GCP's documentation)](https://cloud.google.com/kubernetes-engine/docs/how-to/role-based-access-control#prerequisites_for_using_role-based_access_control)
-
-
-1. Clone the [deploy-sourcegraph](https://github.com/sourcegraph/deploy-sourcegraph) repository and check out the version tag you wish to deploy:
-
-   ```bash
-   # 🚨 The master branch tracks development.
-   # Use the branch of this repository corresponding to the version of Sourcegraph you wish to deploy, e.g. git checkout 3.24
->>>>>>> 836d069b
-
       git clone https://github.com/sourcegraph/deploy-sourcegraph
       cd deploy-sourcegraph
       SOURCEGRAPH_VERSION="v3.26.3"
@@ -63,11 +41,7 @@
 
 1. Configure the `sourcegraph` storage class for the cluster by following ["Configure a storage class"](./configure.md#configure-a-storage-class).
 
-<<<<<<< HEAD
 1. (OPTIONAL) By default `sourcegraph` will be deployed in the `default` kubernetes namespace. If you wish to deploy `sourcegraph` in a non-default namespace, it is highly recommended you use the provided overlays to ensure updates are made in all manifests correctly. See the ["Overlays docs"](./overlays.md) for full instructions on how to use overlays with Sourcegraph and learn more about ["Use non-default namespace"](./overlays.md#use-non-default-namespace).
-=======
-1. (OPTIONAL) By default `sourcegraph` will be deployed in the `default` kubernetes namespace. If you wish to deploy `sourcegraph` in a non-default namespace, it is highly recommended you use the provided overlays to ensure updates are made in all manifests correctly. See the ["Overlays docs"] for full instructions on how to use overlays with Sourcegraph and learn more about ["Use non-default namespace"](./configure.md#use-non-default-namespace).
->>>>>>> 836d069b
 
 1. (OPTIONAL) If you want to add a large number of repositories to your instance, you should [configure the number of gitserver replicas](configure.md#configure-gitserver-replica-count) and [the number of indexed-search replicas](configure.md#configure-indexed-search-replica-count) _before_ you continue with the next step. (See ["Tuning replica counts for horizontal scalability"](scale.md#tuning-replica-counts-for-horizontal-scalability) for guidelines.)
 
@@ -79,8 +53,7 @@
 
 1. Monitor the status of the deployment:
 
-<<<<<<< HEAD
-   ```bash
+   ```
    kubectl get pods -o wide -w
    ```
 
@@ -89,17 +62,6 @@
    ```
    kubectl port-forward svc/sourcegraph-frontend 3080:30080
    ```
-=======
-  ```
-    kubectl get pods -o wide -w
-  ```
-
-1. After deployement is completed, verify Sourcegraph is running by temporarily making the frontend port accessible:
-
-  ```
-  kubectl port-forward svc/sourcegraph-frontend 3080:30080
-  ```
->>>>>>> 836d069b
 
 1. Open http://localhost:3080 in your browser and you will see a setup page.
 
