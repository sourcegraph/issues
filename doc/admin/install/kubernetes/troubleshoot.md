--- conflicted
+++ resolved
@@ -87,6 +87,7 @@
 
 
 ### Error: `error retrieving RESTMappings to prune: invalid resource networking.k8s.io/v1, Kind=Ingress, Namespaced=true: no matches for kind "Ingress" in version "networking.k8s.io/v1"`
+
 - Make sure the client version of your kubectl matches the one used by the server. Run `kubectl version` to check.
 - See the ["Configure network access"](configure.md#security-configure-network-access)
 - Check for duplicate `sourcegraph-frontend` using `kubectl get ingresses -A`
@@ -94,14 +95,11 @@
 
 
 ### Error: `error when creating "base/cadvisor/cadvisor.ClusterRoleBinding.yaml": subjects[0].namespace: Required value`
+
 Add `namespace: default` to the [base/cadvisor/cadvisor.ClusterRoleBinding.yaml](https://github.com/sourcegraph/deploy-sourcegraph/blob/master/base/cadvisor/cadvisor.ClusterRoleBinding.yaml) file under `subjects`.
 
 
-<<<<<<< HEAD
 ### Many pods are stuck in Pending status. 
-=======
-#### Many pods are stuck in Pending status.
->>>>>>> fbbf25d8
 
 One thing to check for is insufficient resources. To obtain a dump of the logs: `kubectl cluster-info dump > dump.txt`
 
@@ -117,24 +115,24 @@
 
 
 ### `ImagePullBackOff` / `429 Too Many Requests`
+
 This indicates the instance is getting rate-limited by Docker Hub([link](https://www.docker.com/increase-rate-limits)), where our images are stored, as unauthenticated users are limited to 100 image pulls within a 6 hour period. Possible solutions included:
 - Create a Docker Hub account with a higher rate limit > configure an `ImagePullSecrets` K8S object with your Docker Hub service that contains your docker credentials ([link to tutorial](https://kubernetes.io/docs/tasks/configure-pod-container/pull-image-private-registry/)) > add these credentials to the default service account that's running the same namespace that Sourcegraph is running in ([link to tutorial](https://kubernetes.io/docs/tasks/configure-pod-container/configure-service-account/#add-imagepullsecrets-to-a-service-account))
 - Wait until the rate limits are reset
 - [**OPTIONAL**] Upgrade your account to a Docker Pro or Team subscription ([See Docker Hub for more information](https://www.docker.com/increase-rate-limits))
 
 
-<<<<<<< HEAD
+
 ### Prometheus Pod is constantly down when using the `namespace` overlays
+
 This is most likely due to cadvisor picking up other metrics from the cluster. 
 You can confirm this theory by checking your [prometheus.ConfigMap.yaml](https://sourcegraph.com/github.com/sourcegraph/deploy-sourcegraph@3.27/-/blob/base/prometheus/prometheus.ConfigMap.yaml#L248-250) file and see if the `source_labels: [container_label_io_kubernetes_pod_namespace]` fields under `metric_relabel_configs` are commented out and if the `regex` field is updated with your namespace.
 
 
 ### You can't access Sourcegraph.
+
 See the [Troubleshooting ingress-nginx docs](https://kubernetes.github.io/ingress-nginx/troubleshooting/). 
-=======
-#### You can't access Sourcegraph.
-See the [Troubleshooting ingress-nginx docs](https://kubernetes.github.io/ingress-nginx/troubleshooting/).
->>>>>>> fbbf25d8
+
 If you followed our instructions, the namespace of the ingress-controller is `ingress-nginx`.
 
 
