--- conflicted
+++ resolved
@@ -35,11 +35,7 @@
 1. In Sourcegraph, go to **Site admin > Manage repositories** and edit the Bitbucket Server configuration.
 1. Add the `"webhooks"` property to `"plugin"` (you can generate a secret with `openssl rand -hex 32`):<br /> `"plugin": {"webhooks": {"secret": "verylongrandomsecret"}}`
 1. Click **Update repositories**.
-<<<<<<< HEAD
-1. Sourcegraph now automatically creates a webhook on your Bitbucket Server instance with the name `sourcegraph-campaigns` triggered for the `pr` and `repo` event types.
-=======
-1. Sourcegraph now automatically creates a webhook on your Bitbucket Server instance with the name `sourcegraph-`, followed by the unique ID of your Sourcegraph instance.
->>>>>>> 368a4f5c
+1. Sourcegraph now automatically creates a webhook on your Bitbucket Server instance with the name `sourcegraph-`, followed by the unique ID of your Sourcegraph instance. The webhook is configured for the `pr` and `repo` event types.
 1. On your Bitbucket Server instance, go to **Administration > Add-ons > Sourcegraph** and make sure that the new `sourcegraph-campaigns` webhook is listed under **All webhooks** with a timestamp in the **Last successful** column.
 
 Done! Sourcegraph will now receive webhook events from Bitbucket Server and use them to sync pull request events, used by [Campaigns](../../user/campaigns.md), fast and more efficiently.
