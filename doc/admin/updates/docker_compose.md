# Updating a Docker Compose Sourcegraph instance

This document describes the exact changes needed to update a Docker Compose Sourcegraph instance.

Each section comprehensively describes the steps needed to upgrade, and any manual migration steps you must perform.

<<<<<<< HEAD
## 3.20.x -> 3.21.0

A new database instance `codeintel-db` has been introduced. If you have previously configured Sourcegraph to connect to an external database and would like to do the same for thsi new instance, then update the `CODEINTEL_PG*` environment variables as described in the [external database documentation](../external_database.md). Otherwise, no manual steps are necessary.
=======
## 3.19.2 -> 3.20.1

No manual migration required.

Please upgrade to the [`v3.20.1` tag of deploy-sourcegraph-docker](https://github.com/sourcegraph/deploy-sourcegraph-docker/tree/v3.20.1/docker-compose) by following the [standard upgrade procedure](#standard-upgrade-procedure).
>>>>>>> 9263b310

## 3.19.1 -> 3.19.2

No manual migration required.

Please upgrade to the [`v3.19.2` tag of deploy-sourcegraph-docker](https://github.com/sourcegraph/deploy-sourcegraph-docker/tree/v3.19.2/docker-compose) by following the [standard upgrade procedure](#standard-upgrade-procedure).

## 3.18.0-1 -> 3.19.1

No manual migration required.

Please upgrade to the [`v3.19.1` tag of deploy-sourcegraph-docker](https://github.com/sourcegraph/deploy-sourcegraph-docker/tree/v3.19.1/docker-compose) by following the [standard upgrade procedure](#standard-upgrade-procedure).

## 3.18.0 -> 3.18.0-1

This release fixes `observability.alerts` in the site configuration. No manual migration required.

Please upgrade to the [`v3.18.0-1` tag of deploy-sourcegraph-docker](https://github.com/sourcegraph/deploy-sourcegraph-docker/tree/3.18/docker-compose) by following the [standard upgrade procedure](#standard-upgrade-procedure).

## v3.17.2 -> 3.18.0

No manual migration required.

Please upgrade to the [`v3.18.0` tag of deploy-sourcegraph-docker](https://github.com/sourcegraph/deploy-sourcegraph-docker/tree/3.18/docker-compose) by following the [standard upgrade procedure](#standard-upgrade-procedure).

## v3.16.0 -> v3.17.2

No manual migration is required. 

Please upgrade to the [`v3.17.2` tag of deploy-sourcegraph-docker](https://github.com/sourcegraph/deploy-sourcegraph-docker/tree/v3.16.0/docker-compose) by following the [standard upgrade procedure](#standard-upgrade-procedure).

## v3.15.1 -> v3.16.0

No manual migration is required. 

Please upgrade to the [`v3.16.0` tag of deploy-sourcegraph-docker](https://github.com/sourcegraph/deploy-sourcegraph-docker/tree/v3.16.0/docker-compose) by following the [standard upgrade procedure](#standard-upgrade-procedure).

## (v3.14.2, v3.14.4) -> v3.15.1

No manual migration is required. 

Please upgrade to the [`v3.15.1` tag of deploy-sourcegraph-docker](https://github.com/sourcegraph/deploy-sourcegraph-docker/tree/v3.15.1/docker-compose) by following the [standard upgrade procedure](#standard-upgrade-procedure).

### (Optional) Keeping LSIF data

If your users have uploaded LSIF precise code intelligence data, you may keep it by running the following command after you have ran `docker-compose up` with the new v3.15.1 version:

```
docker run --rm -it -v /var/lib/docker:/docker alpine:latest sh -c 'cp -R /docker/volumes/docker-compose_lsif-server/_data/* /docker/volumes/docker-compose_precise-code-intel-bundle-manager/_data/'
```

Followed by:

```sh
docker run --rm -it -v /var/lib/docker:/docker alpine:latest sh -c 'chown -R 100:101 /docker/volumes/docker-compose_precise-code-intel-bundle-manager'
docker restart precise-code-intel-bundle-manager
```

## v3.14.2 -> v3.14.4

No manual migration is required. 

Please upgrade to the [`v3.14.4` tag of deploy-sourcegraph-docker](https://github.com/sourcegraph/deploy-sourcegraph-docker/tree/v3.14.4/docker-compose) by following the [standard upgrade procedure](#standard-upgrade-procedure).

## v3.14.0 -> v3.14.2

No manual migration is required. 

Please upgrade to the [`v3.14.2` tag of deploy-sourcegraph-docker](https://github.com/sourcegraph/deploy-sourcegraph-docker/tree/v3.14.2/docker-compose) by following the [standard upgrade procedure](#standard-upgrade-procedure).

## v3.13 -> 3.14

No manual migration is required.

Please be sure to upgrade to the [`v3.14.0-1` tag of deploy-sourcegraph-docker](https://github.com/sourcegraph/deploy-sourcegraph-docker/tree/v3.14.0-1/docker-compose) by following the [standard upgrade procedure](#standard-upgrade-procedure).

If you have upgrade to `v3.14.0` already (not the `v3.14.0-1` version) and are experiencing restarts of lsif-server, please run the following on the host machine to correct it:

```sh
docker run --rm -it -v /var/lib/docker:/docker alpine:latest sh -c 'chown -R 100:101 /docker/volumes/docker-compose_lsif-server'
docker restart lsif-server
```

## v3.12 -> v3.13

A manual migration is required. Please follow the [standard upgrade procedure](#standard-upgrade-procedure) to take down the current deployment, perform the manual migration, and then upgrade using the [`v3.13.2` tag of deploy-sourcegraph-docker](https://github.com/sourcegraph/deploy-sourcegraph-docker/tree/v3.13.2/docker-compose).

### Manual migration step: adjust file permissions

Please adjust the redis-store and redis-cache volume permissions by running the following on the host machine:

```
docker run --rm -it -v /var/lib/docker:/docker alpine:latest sh -c 'chown -R 999:1000 /docker/volumes/docker-compose_redis-store /docker/volumes/docker-compose_redis-cache'
```

### Standard upgrade procedure

In your fork of [the deploy-sourcegraph-docker](https://github.com/sourcegraph/deploy-sourcegraph-docker) repository, merge the new version into the `release` branch if you maintain any changes (see: [storing customizations in a fork](../install/docker-compose.md#optional-recommended-store-customizations-in-a-fork)):

```sh
cd docker-compose/
git fetch upstream
git merge upstream $NEW_VERSION
# Address any merge conflicts you may have.
```

Then on your server:

```sh
cd deploy-sourcegraph-docker/docker-compose/
docker-compose down
git pull
docker-compose up -d
```<|MERGE_RESOLUTION|>--- conflicted
+++ resolved
@@ -4,17 +4,15 @@
 
 Each section comprehensively describes the steps needed to upgrade, and any manual migration steps you must perform.
 
-<<<<<<< HEAD
-## 3.20.x -> 3.21.0
+## 3.20.1 -> 3.21.0
 
 A new database instance `codeintel-db` has been introduced. If you have previously configured Sourcegraph to connect to an external database and would like to do the same for thsi new instance, then update the `CODEINTEL_PG*` environment variables as described in the [external database documentation](../external_database.md). Otherwise, no manual steps are necessary.
-=======
+
 ## 3.19.2 -> 3.20.1
 
 No manual migration required.
 
 Please upgrade to the [`v3.20.1` tag of deploy-sourcegraph-docker](https://github.com/sourcegraph/deploy-sourcegraph-docker/tree/v3.20.1/docker-compose) by following the [standard upgrade procedure](#standard-upgrade-procedure).
->>>>>>> 9263b310
 
 ## 3.19.1 -> 3.19.2
 
