--- conflicted
+++ resolved
@@ -64,11 +64,8 @@
 - Homepage panel engagement
   - Percentage of panel clicks (out of total views)
   - Total count of unique users engaging with the panels
-<<<<<<< HEAD
 - Weekly retention rates for user cohorts created in the last 12 weeks
-=======
 - Search onboarding engagement
   - Total number of views of the onboarding tour
   - Total number of views of each step in the onboarding tour
-  - Total number of tours closed
->>>>>>> 4f78b025
+  - Total number of tours closed