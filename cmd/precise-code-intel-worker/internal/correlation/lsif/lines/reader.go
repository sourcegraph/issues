--- conflicted
+++ resolved
@@ -36,17 +36,14 @@
 
 		for scanner.Scan() {
 			if line := scanner.Bytes(); len(line) != 0 {
-<<<<<<< HEAD
 				buf := make([]byte, len(line))
 				copy(buf, line)
-				lineCh <- buf
-=======
+        
 				select {
-				case lineCh <- line:
+				case lineCh <- buf:
 				case <-ctx.Done():
 					return
 				}
->>>>>>> 5ce7e155
 			}
 		}
 	}()
