package repos

import (
	"context"
	"database/sql"
	"encoding/json"
	"io"
	"strings"
	"time"

	"github.com/keegancsmith/sqlf"
	"github.com/pkg/errors"

	"github.com/sourcegraph/sourcegraph/internal/api"
	"github.com/sourcegraph/sourcegraph/internal/db/dbutil"
	"github.com/sourcegraph/sourcegraph/internal/extsvc"
	"github.com/sourcegraph/sourcegraph/internal/extsvc/awscodecommit"
	"github.com/sourcegraph/sourcegraph/internal/extsvc/bitbucketcloud"
	"github.com/sourcegraph/sourcegraph/internal/extsvc/bitbucketserver"
	"github.com/sourcegraph/sourcegraph/internal/extsvc/github"
	"github.com/sourcegraph/sourcegraph/internal/extsvc/gitlab"
	"github.com/sourcegraph/sourcegraph/internal/extsvc/gitolite"
	"github.com/sourcegraph/sourcegraph/internal/secret"
)

// A Store exposes methods to read and write repos and external services.
type Store interface {
	ListExternalServices(context.Context, StoreListExternalServicesArgs) ([]*ExternalService, error)
	UpsertExternalServices(ctx context.Context, svcs ...*ExternalService) error

	ListRepos(context.Context, StoreListReposArgs) ([]*Repo, error)
	UpsertRepos(ctx context.Context, repos ...*Repo) error
	ListExternalRepoSpecs(context.Context) (map[api.ExternalRepoSpec]struct{}, error)
	UpsertSources(ctx context.Context, inserts, updates, deletes map[api.RepoID][]SourceInfo) error
	SetClonedRepos(ctx context.Context, repoNames ...string) error
	CountNotClonedRepos(ctx context.Context) (uint64, error)

	// EnqueueSyncJobs enqueues sync jobs per external service where their next_sync_at is due.
	// If ignoreSiteAdmin is true then we only sync user added external services.
	EnqueueSyncJobs(ctx context.Context, ignoreSiteAdmin bool) error

	// TODO: These two methods should not be used in production, move them to
	// an extension interface that's explicitly for testing.
	InsertRepos(context.Context, ...*Repo) error
	DeleteRepos(ctx context.Context, ids ...api.RepoID) error
}

// StoreListReposArgs is a query arguments type used by
// the ListRepos method of Store implementations.
type StoreListReposArgs struct {
	// Names of repos to list. When zero-valued, this is omitted from the predicate set.
	Names []string
	// IDs of repos to list. When zero-valued, this is omitted from the predicate set.
	IDs []api.RepoID
	// Kinds of repos to list. When zero-valued, this is omitted from the predicate set.
	Kinds []string
	// ExternalRepos of repos to list. When zero-valued, this is omitted from the predicate set.
	ExternalRepos []api.ExternalRepoSpec
	// ExternalServiceID, if non zero, will only return repos added by the given external service.
	// The id is that of the external_services table NOT the external_service_id in the repo table
	ExternalServiceID int64
	// Limit the total number of repos returned. Zero means no limit
	Limit int64
	// PerPage determines the number of repos returned on each page. Zero means it defaults to 10000.
	PerPage int64
	// Only include private repositories.
	PrivateOnly bool
	// Only include cloned repositories.
	ClonedOnly bool

	// UseOr decides between ANDing or ORing the predicates together.
	UseOr bool
}

const DefaultListExternalServicesPerPage = 500

// StoreListExternalServicesArgs is a query arguments type used by
// the ListExternalServices method of Store implementations.
//
// Each defined argument must map to a disjunct (i.e. AND) filter predicate.
type StoreListExternalServicesArgs struct {
	// IDs of external services to list. When zero-valued, this is omitted from the predicate set.
	IDs []int64
	// RepoIDs that the listed external services own.
	RepoIDs []api.RepoID
	// Kinds of external services to list. When zero-valued, this is omitted from the predicate set.
	Kinds []string

	// NamespaceUserID limits to only fetch external service owned by the given user. When zero-valued
	// this is omitted from the predicate set.
	// The special value -1 should be passed to return only service owned by NO user. ie, owned by site admin.
	NamespaceUserID int32

	// Limit is the total number of items to list. The zero value means no limit.
	Limit int64
	// Cursor will limit the query to external services that have an id greater than Cursor.
	Cursor int64

	// PerPage defines how many external services to fetch per page when listing all services. If zero-valued
	// DefaultListExternalServicePageSize will be used.
	PerPage int64
}

// ErrNoResults is returned by Store method invocations that yield no result set.
var ErrNoResults = errors.New("store: no results")

// A Transactor can initialize and return a TxStore which operates
// within the context of a transaction.
type Transactor interface {
	Transact(context.Context) (TxStore, error)
}

// A TxStore is a Store that operates within the context of a transaction.
// Done should be called to terminate the underlying transaction. Once a TxStore
// is done, it can't be used further. Initiate a new one from its original
// Transactor.
type TxStore interface {
	Store
	Done(...*error)
}

// repoRecord is the json representation of a repository as used in this package
// Postgres CTEs.
type repoRecord struct {
	ID                  api.RepoID      `json:"id"`
	Name                string          `json:"name"`
	URI                 *string         `json:"uri,omitempty"`
	Description         string          `json:"description"`
	Language            string          `json:"language"`
	CreatedAt           time.Time       `json:"created_at"`
	UpdatedAt           *time.Time      `json:"updated_at,omitempty"`
	DeletedAt           *time.Time      `json:"deleted_at,omitempty"`
	ExternalServiceType *string         `json:"external_service_type,omitempty"`
	ExternalServiceID   *string         `json:"external_service_id,omitempty"`
	ExternalID          *string         `json:"external_id,omitempty"`
	Archived            bool            `json:"archived"`
	Fork                bool            `json:"fork"`
	Private             bool            `json:"private"`
	Metadata            json.RawMessage `json:"metadata"`
	Sources             json.RawMessage `json:"sources,omitempty"`
}

func newRepoRecord(r *Repo) (*repoRecord, error) {
	metadata, err := metadataColumn(r.Metadata)
	if err != nil {
		return nil, errors.Wrapf(err, "newRecord: metadata marshalling failed")
	}

	sources, err := sourcesColumn(r.ID, r.Sources)
	if err != nil {
		return nil, errors.Wrapf(err, "newRecord: sources marshalling failed")
	}

	return &repoRecord{
		ID:                  r.ID,
		Name:                r.Name,
		URI:                 nullStringColumn(r.URI),
		Description:         r.Description,
		Language:            r.Language,
		CreatedAt:           r.CreatedAt.UTC(),
		UpdatedAt:           nullTimeColumn(r.UpdatedAt.UTC()),
		DeletedAt:           nullTimeColumn(r.DeletedAt.UTC()),
		ExternalServiceType: nullStringColumn(r.ExternalRepo.ServiceType),
		ExternalServiceID:   nullStringColumn(r.ExternalRepo.ServiceID),
		ExternalID:          nullStringColumn(r.ExternalRepo.ID),
		Archived:            r.Archived,
		Fork:                r.Fork,
		Private:             r.Private,
		Metadata:            metadata,
		Sources:             sources,
	}, nil
}

// DBStore implements the Store interface for reading and writing repos directly
// from the Postgres database.
type DBStore struct {
	db     dbutil.DB
	txOpts sql.TxOptions
}

// NewDBStore instantiates and returns a new DBStore with prepared statements.
func NewDBStore(db dbutil.DB, txOpts sql.TxOptions) *DBStore {
	return &DBStore{db: db, txOpts: txOpts}
}

// Transact returns a TxStore whose methods operate within the context of a transaction.
// This method will return an error if the underlying DB cannot be interface upgraded
// to a TxBeginner.
func (s *DBStore) Transact(ctx context.Context) (TxStore, error) {
	if _, ok := s.db.(dbutil.Tx); ok { // Already in a Tx.
		return nil, errors.New("dbstore: already in a transaction")
	}

	tb, ok := s.db.(dbutil.TxBeginner)
	if !ok { // Not a Tx nor a TxBeginner, error.
		return nil, errors.New("dbstore: not transactable")
	}

	tx, err := tb.BeginTx(ctx, &s.txOpts)
	if err != nil {
		return nil, errors.Wrap(err, "dbstore: BeginTx")
	}

	return &DBStore{
		db:     tx,
		txOpts: s.txOpts,
	}, nil
}

// WithStore is a store that can take a db handle and return
// a new Store implementation that uses it.
type WithStore interface {
	With(dbutil.DB) Store
}

// With returns a new store using the given db handle.
// It implements the WithStore interface.
func (s *DBStore) With(db dbutil.DB) Store {
	return &DBStore{
		db: db,
	}
}

// Done terminates the underlying Tx in a DBStore either by committing or rolling
// back based on the value pointed to by the first given error pointer.
// It's a no-op if the `DBStore` is not operating within a transaction,
// which can only be done via `BeginTxStore`.
//
// When the error value pointed to by the first given `err` is nil, or when no error
// pointer is given, the transaction is committed. Otherwise, it's rolled-back.
func (s *DBStore) Done(errs ...*error) {
	switch tx, ok := s.db.(dbutil.Tx); {
	case !ok:
		return
	case len(errs) == 0:
		_ = tx.Commit()
	case errs[0] != nil && *errs[0] != nil:
		_ = tx.Rollback()
	default:
		_ = tx.Commit()
	}
}

// ListExternalServices lists all stored external services matching the given args.
func (s DBStore) ListExternalServices(ctx context.Context, args StoreListExternalServicesArgs) (svcs []*ExternalService, _ error) {
	if args.PerPage <= 0 {
		args.PerPage = DefaultListExternalServicesPerPage
	}
	return svcs, s.paginate(ctx, args.Limit, args.PerPage, args.Cursor, listExternalServicesQuery(args),
		func(sc scanner) (last, count int64, err error) {
			var svc ExternalService
			err = scanExternalService(&svc, sc)
			if err != nil {
				return 0, 0, err
			}
			svcs = append(svcs, &svc)
			return svc.ID, 1, nil
		},
	)
}

const listExternalServicesQueryFmtstr = `
-- source: cmd/repo-updater/repos/store.go:DBStore.ListExternalServices
SELECT
  id,
  kind,
  display_name,
  config,
  created_at,
  updated_at,
  deleted_at,
  last_sync_at,
  next_sync_at,
  namespace_user_id
FROM external_services
WHERE id > %s
AND %s
ORDER BY id ASC LIMIT %s
`

const listRepoExternalServiceIDsSubquery = `
SELECT DISTINCT(external_service_id) repo_external_service_ids
FROM external_service_repos
WHERE repo_id IN (%s)
`

func listExternalServicesQuery(args StoreListExternalServicesArgs) paginatedQuery {
	var preds []*sqlf.Query

	if len(args.IDs) > 0 {
		ids := make([]*sqlf.Query, 0, len(args.IDs))
		for _, id := range args.IDs {
			if id != 0 {
				ids = append(ids, sqlf.Sprintf("%d", id))
			}
		}
		preds = append(preds, sqlf.Sprintf("id IN (%s)", sqlf.Join(ids, ",")))
	} else if len(args.RepoIDs) > 0 {
		ids := make([]*sqlf.Query, 0, len(args.RepoIDs))
		for _, id := range args.RepoIDs {
			if id != 0 {
				ids = append(ids, sqlf.Sprintf("%d", id))
			}
		}
		preds = append(preds, sqlf.Sprintf(
			"id IN ("+listRepoExternalServiceIDsSubquery+")",
			sqlf.Join(ids, ","),
		))
	}

	if len(args.Kinds) > 0 {
		ks := make([]*sqlf.Query, 0, len(args.Kinds))
		for _, kind := range args.Kinds {
			ks = append(ks, sqlf.Sprintf("%s", strings.ToLower(kind)))
		}
		preds = append(preds,
			sqlf.Sprintf("LOWER(kind) IN (%s)", sqlf.Join(ks, ",")))
	} else {
		// HACK(tsenart): The syncer and all other places that load all external
		// services do not want phabricator instances. These are handled separately
		// by RunPhabricatorRepositorySyncWorker.
		preds = append(preds,
			sqlf.Sprintf("LOWER(kind) != 'phabricator'"))
	}

	switch {
	case args.NamespaceUserID > 0:
		preds = append(preds, sqlf.Sprintf("namespace_user_id = %d", args.NamespaceUserID))
	case args.NamespaceUserID == -1:
		preds = append(preds, sqlf.Sprintf("namespace_user_id IS NULL"))
	}

	preds = append(preds, sqlf.Sprintf("deleted_at IS NULL"))

	return func(cursor, limit int64) *sqlf.Query {
		return sqlf.Sprintf(
			listExternalServicesQueryFmtstr,
			cursor,
			sqlf.Join(preds, "\n AND "),
			limit,
		)
	}
}

// UpsertExternalServices updates or inserts the given ExternalServices.
func (s DBStore) UpsertExternalServices(ctx context.Context, svcs ...*ExternalService) error {
	if len(svcs) == 0 {
		return nil
	}

	q := upsertExternalServicesQuery(svcs)
	rows, err := s.db.QueryContext(ctx, q.Query(sqlf.PostgresBindVar), q.Args()...)
	if err != nil {
		return err
	}

	i := -1
	_, _, err = scanAll(rows, func(sc scanner) (last, count int64, err error) {
		i++
		err = scanExternalService(svcs[i], sc)
		return svcs[i].ID, 1, err
	})

	return err
}

func upsertExternalServicesQuery(svcs []*ExternalService) *sqlf.Query {
	vals := make([]*sqlf.Query, 0, len(svcs))
	for _, s := range svcs {
		vals = append(vals, sqlf.Sprintf(
			upsertExternalServicesQueryValueFmtstr,
			s.ID,
			s.Kind,
			s.DisplayName,
			s.Config,
			s.CreatedAt.UTC(),
			s.UpdatedAt.UTC(),
			nullTimeColumn(s.DeletedAt.UTC()),
			nullTimeColumn(s.LastSyncAt.UTC()),
			nullTimeColumn(s.NextSyncAt.UTC()),
			nullInt32Column(s.NamespaceUserID),
		))
	}

	return sqlf.Sprintf(
		upsertExternalServicesQueryFmtstr,
		sqlf.Join(vals, ",\n"),
	)
}

const upsertExternalServicesQueryValueFmtstr = `
  (COALESCE(NULLIF(%s, 0), (SELECT nextval('external_services_id_seq'))), UPPER(%s), %s, %s, %s, %s, %s, %s, %s, %s)
`

const upsertExternalServicesQueryFmtstr = `
-- source: cmd/repo-updater/repos/store.go:DBStore.UpsertExternalServices
INSERT INTO external_services (
  id,
  kind,
  display_name,
  config,
  created_at,
  updated_at,
  deleted_at,
  last_sync_at,
  next_sync_at,
  namespace_user_id
)
VALUES %s
ON CONFLICT(id) DO UPDATE
SET
  kind         = UPPER(excluded.kind),
  display_name = excluded.display_name,
  config       = excluded.config,
  created_at   = excluded.created_at,
  updated_at   = excluded.updated_at,
  deleted_at   = excluded.deleted_at,
  last_sync_at = excluded.last_sync_at,
  next_sync_at = excluded.next_sync_at,
  namespace_user_id = excluded.namespace_user_id
RETURNING *
`

// InsertRepos inserts the given repos and their associated sources.
// It sets the ID field of each given repo to the value of its corresponding row.
func (s DBStore) InsertRepos(ctx context.Context, repos ...*Repo) error {
	records := make([]*repoRecord, 0, len(repos))

	for _, r := range repos {
		repoRec, err := newRepoRecord(r)
		if err != nil {
			return err
		}

		records = append(records, repoRec)
	}

	encodedRepos, err := json.Marshal(records)
	if err != nil {
		return err
	}

	q := sqlf.Sprintf(insertReposQuery, string(encodedRepos))

	rows, err := s.db.QueryContext(ctx, q.Query(sqlf.PostgresBindVar), q.Args()...)
	if err != nil {
		return errors.Wrap(err, "insert")
	}
	defer rows.Close()
	if err := rows.Err(); err != nil {
		return err
	}

	for i := 0; rows.Next(); i++ {
		if err := rows.Scan(&repos[i].ID); err != nil {
			return err
		}
	}

	return nil
}

var insertReposQuery = `
WITH repos_list AS (
  SELECT * FROM ROWS FROM (
	json_to_recordset(%s)
	AS (
		name                  citext,
		uri                   citext,
		description           text,
		language              text,
		created_at            timestamptz,
		updated_at            timestamptz,
		deleted_at            timestamptz,
		external_service_type text,
		external_service_id   text,
		external_id           text,
		archived              boolean,
		fork                  boolean,
		private               boolean,
		metadata              jsonb,
		sources               jsonb
	  )
	)
	WITH ORDINALITY
),
inserted_repos AS (
  INSERT INTO repo (
	name,
	uri,
	description,
	language,
	created_at,
	updated_at,
	deleted_at,
	external_service_type,
	external_service_id,
	external_id,
	archived,
	fork,
	private,
	metadata
  )
  SELECT
	name,
	NULLIF(BTRIM(uri), ''),
	description,
	language,
	created_at,
	updated_at,
	deleted_at,
	external_service_type,
	external_service_id,
	external_id,
	archived,
	fork,
	private,
	metadata
  FROM repos_list
  RETURNING id
),
inserted_repos_rows AS (
  SELECT id, ROW_NUMBER() OVER () AS rn FROM inserted_repos
),
repos_list_rows AS (
  SELECT *, ROW_NUMBER() OVER () AS rn FROM repos_list
),
inserted_repos_with_ids AS (
  SELECT
	inserted_repos_rows.id,
	repos_list_rows.*
  FROM repos_list_rows
  JOIN inserted_repos_rows USING (rn)
),
sources_list AS (
  SELECT
    inserted_repos_with_ids.id AS repo_id,
	sources.external_service_id AS external_service_id,
	sources.clone_url AS clone_url
  FROM
    inserted_repos_with_ids,
	jsonb_to_recordset(inserted_repos_with_ids.sources)
	  AS sources(
		external_service_id bigint,
		repo_id             integer,
		clone_url           text
	  )
),
insert_sources AS (
  INSERT INTO external_service_repos (
    external_service_id,
    repo_id,
    clone_url
  )
  SELECT
    external_service_id,
    repo_id,
    clone_url
  FROM sources_list
)
SELECT id FROM inserted_repos_with_ids;
`

// DeleteRepos deletes repos associated with the given ids and their associated sources.
func (s DBStore) DeleteRepos(ctx context.Context, ids ...api.RepoID) error {
	if len(ids) == 0 {
		return nil
	}

	// The number of deleted repos can potentially be higher
	// than the maximum number of arguments we can pass to postgres.
	// We pass them as a json array instead to overcome this limitation.
	encodedIds, err := json.Marshal(ids)
	if err != nil {
		return err
	}

	q := sqlf.Sprintf(deleteReposQuery, string(encodedIds))

	_, err = s.db.ExecContext(ctx, q.Query(sqlf.PostgresBindVar), q.Args()...)
	if err != nil {
		return errors.Wrap(err, "delete")
	}

	return nil
}

const deleteReposQuery = `
WITH repo_ids AS (
  SELECT jsonb_array_elements_text(%s) AS id
)
UPDATE repo
SET
  name = soft_deleted_repository_name(name),
  deleted_at = transaction_timestamp()
FROM repo_ids
WHERE deleted_at IS NULL
AND repo.id = repo_ids.id::int
`

// ListRepos lists all stored repos that match the given arguments.
func (s DBStore) ListRepos(ctx context.Context, args StoreListReposArgs) (repos []*Repo, _ error) {
	listQuery, err := listReposQuery(args)
	if err != nil {
		return nil, errors.Wrap(err, "creating list repos query function")
	}
	return repos, s.paginate(ctx, args.Limit, args.PerPage, 0, listQuery,
		func(sc scanner) (last, count int64, err error) {
			var r Repo
			if err := scanRepo(&r, sc); err != nil {
				return 0, 0, err
			}
			repos = append(repos, &r)
			return int64(r.ID), 1, nil
		},
	)
}

const listReposQueryFmtstr = `
-- source: cmd/repo-updater/repos/store.go:DBStore.ListRepos
SELECT
  id,
  name,
  uri,
  description,
  language,
  created_at,
  updated_at,
  deleted_at,
  external_service_type,
  repo.external_service_id,
  external_id,
  archived,
  cloned,
  fork,
  private,
  (
	SELECT
	  json_agg(
	    json_build_object(
          'CloneURL', esr.clone_url,
          'ID', esr.external_service_id,
          'Kind', LOWER(svcs.kind)
	    )
	  )
	FROM external_service_repos AS esr
	JOIN external_services AS svcs ON esr.external_service_id = svcs.id
	WHERE
	    esr.repo_id = repo.id
	  AND
	    svcs.deleted_at IS NULL
  ),
  metadata
-- repo or repo joined with external_service_repos
FROM %s
WHERE id > %s
-- preds
AND %s
AND deleted_at IS NULL
-- join filters
AND %s
ORDER BY id ASC LIMIT %s
`

func listReposQuery(args StoreListReposArgs) (paginatedQuery, error) {
	var preds []*sqlf.Query

	if len(args.Names) > 0 {
		encodedNames, err := json.Marshal(args.Names)
		if err != nil {
			return nil, errors.Wrap(err, "marshalling name args")
		}
		preds = append(preds, sqlf.Sprintf("name = ANY(ARRAY(SELECT jsonb_array_elements_text(%s))::citext[])", encodedNames))
	}

	if len(args.IDs) > 0 {
		ids := make([]*sqlf.Query, 0, len(args.IDs))
		for _, id := range args.IDs {
			if id != 0 {
				ids = append(ids, sqlf.Sprintf("%d", id))
			}
		}
		preds = append(preds, sqlf.Sprintf("id IN (%s)", sqlf.Join(ids, ",")))
	}

	if len(args.Kinds) > 0 {
		ks := make([]*sqlf.Query, 0, len(args.Kinds))
		for _, kind := range args.Kinds {
			ks = append(ks, sqlf.Sprintf("%s", strings.ToLower(kind)))
		}
		preds = append(preds,
			sqlf.Sprintf("LOWER(external_service_type) IN (%s)", sqlf.Join(ks, ",")))
	}

	if len(args.ExternalRepos) > 0 {
		er := make([]*sqlf.Query, 0, len(args.ExternalRepos))
		for _, spec := range args.ExternalRepos {
			er = append(er, sqlf.Sprintf("(external_id = %s AND external_service_type = %s AND external_service_id = %s)", spec.ID, spec.ServiceType, spec.ServiceID))
		}
		preds = append(preds, sqlf.Sprintf("(%s)", sqlf.Join(er, "\n OR ")))
	}

	fromClause := sqlf.Sprintf("repo")
	joinFilter := sqlf.Sprintf("TRUE")
	if args.ExternalServiceID != 0 {
		fromClause = sqlf.Sprintf("repo JOIN external_service_repos e ON repo.id = e.repo_id")
		joinFilter = sqlf.Sprintf("e.external_service_id = %d", args.ExternalServiceID)
	}

	if args.PrivateOnly {
		preds = append(preds, sqlf.Sprintf("private = TRUE"))
	}

	if args.ClonedOnly {
		preds = append(preds, sqlf.Sprintf("cloned = TRUE"))
	}

	if len(preds) == 0 {
		preds = append(preds, sqlf.Sprintf("TRUE"))
	}

	var predQ *sqlf.Query
	if args.UseOr {
		predQ = sqlf.Join(preds, "\n OR ")
	} else {
		predQ = sqlf.Join(preds, "\n AND ")
	}

	return func(cursor, limit int64) *sqlf.Query {
		return sqlf.Sprintf(
			listReposQueryFmtstr,
			fromClause,
			cursor,
			sqlf.Sprintf("(%s)", predQ),
			joinFilter,
			limit,
		)
	}, nil
}

func (s DBStore) ListExternalRepoSpecs(ctx context.Context) (map[api.ExternalRepoSpec]struct{}, error) {
	const ListExternalRepoSpecsQueryFmtstr = `
-- source: cmd/repo-updater/repos/store.go:DBStore.ListExternalRepoSpecs
SELECT
	id,
	external_id,
	external_service_type,
	external_service_id
FROM repo
WHERE
	deleted_at IS NULL
AND	external_id IS NOT NULL
AND	external_service_type IS NOT NULL
AND	external_service_id IS NOT NULL
AND	id > %s
ORDER BY id ASC LIMIT %s
`
	paginatedQuery := func(cursor, limit int64) *sqlf.Query {
		return sqlf.Sprintf(
			ListExternalRepoSpecsQueryFmtstr,
			cursor,
			limit,
		)
	}
	ids := make(map[api.ExternalRepoSpec]struct{})
	return ids, s.paginate(ctx, 0, 0, 0, paginatedQuery,
		func(sc scanner) (last, count int64, err error) {
			var id int64
			var spec api.ExternalRepoSpec
			if err := sc.Scan(&id, &spec.ID, &spec.ServiceType, &spec.ServiceID); err != nil {
				return 0, 0, err
			}

			ids[spec] = struct{}{}
			return id, 1, nil
		},
	)
}

<<<<<<< HEAD
func (s DBStore) UpsertSources(ctx context.Context, inserts, updates, deletes map[api.RepoID][]SourceInfo) error {
	if len(inserts)+len(updates)+len(deletes) == 0 {
		return nil
	}

	type source struct {
		ExternalServiceID int64  `json:"external_service_id"`
		RepoID            int64  `json:"repo_id"`
		CloneURL          string `json:"clone_url"`
	}
=======
type externalServiceRepo struct {
	ExternalServiceID int64              `json:"external_service_id"`
	RepoID            int64              `json:"repo_id"`
	CloneURL          secret.StringValue `json:"clone_url"`
}
>>>>>>> b0fa84aa

func (s DBStore) UpsertSources(ctx context.Context, inserts, updates, deletes map[api.RepoID][]SourceInfo) error {
	marshalSourceList := func(sources map[api.RepoID][]SourceInfo) ([]byte, error) {
		srcs := make([]externalServiceRepo, 0, len(sources))
		for rid, infoList := range sources {
			for _, info := range infoList {
				srcs = append(srcs, externalServiceRepo{
					ExternalServiceID: info.ExternalServiceID(),
					RepoID:            int64(rid),
					CloneURL:          secret.StringValue{S: &info.CloneURL},
				})
			}
		}
		return json.Marshal(srcs)
	}

	insertedSources, err := marshalSourceList(inserts)
	if err != nil {
		return err
	}

	updatedSources, err := marshalSourceList(updates)
	if err != nil {
		return err
	}

	deletedSources, err := marshalSourceList(deletes)
	if err != nil {
		return err
	}

	q := sqlf.Sprintf(upsertSourcesQueryFmtstr,
		string(deletedSources),
		string(updatedSources),
		string(insertedSources),
	)

	_, err = s.db.ExecContext(ctx, q.Query(sqlf.PostgresBindVar), q.Args()...)
	return err
}

const upsertSourcesQueryFmtstr = `
-- source: cmd/repo-updater/repos/store.go:DBStore.UpsertSources
WITH deleted_sources_list AS (
  SELECT * FROM ROWS FROM (
	json_to_recordset(%s)
	AS (
		external_service_id bigint,
		repo_id             integer,
		clone_url           text
	)
  )
  WITH ORDINALITY
),
updated_sources_list AS (
  SELECT * FROM ROWS FROM (
    json_to_recordset(%s)
    AS (
      external_service_id bigint,
      repo_id             integer,
      clone_url           text
    )
  )
  WITH ORDINALITY
),
inserted_sources_list AS (
  SELECT * FROM ROWS FROM (
    json_to_recordset(%s)
    AS (
        external_service_id bigint,
        repo_id             integer,
        clone_url           text
    )
  )
  WITH ORDINALITY
),
delete_sources AS (
  DELETE FROM external_service_repos AS e
  USING deleted_sources_list AS d
  WHERE
	  e.external_service_id = d.external_service_id
	AND
      e.repo_id = d.repo_id
),
update_sources AS (
  UPDATE external_service_repos AS e
  SET
	clone_url = u.clone_url
  FROM updated_sources_list AS u
  WHERE
      e.repo_id = u.repo_id
	AND
	  e.external_service_id = u.external_service_id
)
INSERT INTO external_service_repos (
  external_service_id,
  repo_id,
  clone_url
) SELECT
  external_service_id,
  repo_id,
  clone_url
FROM inserted_sources_list
`

// SetClonedRepos updates cloned status for all repositories.
// All repositories whose name is in repoNames will have their cloned column set to true
// and every other repository will have it set to false.
func (s DBStore) SetClonedRepos(ctx context.Context, repoNames ...string) error {
	if len(repoNames) == 0 {
		return nil
	}

	names, err := json.Marshal(repoNames)
	if err != nil {
		return nil
	}

	q := sqlf.Sprintf(setClonedReposQueryFmtstr, sqlf.Sprintf("%s", string(names)))

	_, err = s.db.ExecContext(ctx, q.Query(sqlf.PostgresBindVar), q.Args()...)
	return err
}

const setClonedReposQueryFmtstr = `
-- source: cmd/repo-updater/repos/store.go:DBStore.SetClonedRepos
--
-- This query generates a diff by selecting only
-- the repos that need to be updated.
-- Selected repos will have their cloned column reversed if
-- their cloned column is true but they are not in cloned_repos
-- or they are in cloned_repos but their cloned column is false.
--
WITH cloned_repos AS (
  SELECT jsonb_array_elements_text(%s) AS name
),
diff AS (
  SELECT id,
    cloned
  FROM repo
  WHERE
    NOT cloned
      AND name IN (SELECT name::citext FROM cloned_repos)
    OR cloned
      AND name NOT IN (SELECT name::citext FROM cloned_repos)
)
UPDATE repo
SET cloned = NOT diff.cloned
FROM diff
WHERE repo.id = diff.id;
`

// CountNotClonedRepos returns the number of repos whose cloned column is true.
func (s DBStore) CountNotClonedRepos(ctx context.Context) (uint64, error) {
	q := sqlf.Sprintf(CountNotClonedReposQueryFmtstr)

	var count uint64
	err := s.db.QueryRowContext(ctx, q.Query(sqlf.PostgresBindVar), q.Args()...).Scan(&count)
	return count, err
}

const CountNotClonedReposQueryFmtstr = `
-- source: cmd/repo-updater/repos/store.go:DBStore.CountNotClonedRepos
SELECT COUNT(*) FROM repo WHERE deleted_at IS NULL AND NOT cloned
`

// a paginatedQuery returns a query with the given pagination
// parameters
type paginatedQuery func(cursor, limit int64) *sqlf.Query

func (s DBStore) paginate(ctx context.Context, limit, perPage int64, cursor int64, q paginatedQuery, scan scanFunc) (err error) {
	const defaultPerPageLimit = 10000

	if perPage <= 0 {
		perPage = defaultPerPageLimit
	}

	if limit > 0 && perPage > limit {
		perPage = limit
	}

	var (
		remaining   = limit
		next, count int64
	)

	// We need this so that we enter the loop below for the first iteration
	// since cursor will be < next
	next = cursor
	cursor--

	for cursor < next && err == nil && (limit <= 0 || remaining > 0) {
		cursor = next
		next, count, err = s.list(ctx, q(cursor, perPage), scan)
		if limit > 0 {
			if remaining -= count; perPage > remaining {
				perPage = remaining
			}
		}
	}

	return err
}

func (s DBStore) list(ctx context.Context, q *sqlf.Query, scan scanFunc) (last, count int64, err error) {
	rows, err := s.db.QueryContext(ctx, q.Query(sqlf.PostgresBindVar), q.Args()...)
	if err != nil {
		return 0, 0, err
	}
	return scanAll(rows, scan)
}

// UpsertRepos updates or inserts the given repos in the Sourcegraph repository store.
// The ID field is used to distinguish between Repos that need to be updated and Repos
// that need to be inserted. On inserts, the _ID field of each given Repo is set on inserts.
// The cloned column is not updated by this function.
// This method does NOT update sources in the external_services_repo table.
// Use UpsertSources for that purpose.
func (s *DBStore) UpsertRepos(ctx context.Context, repos ...*Repo) (err error) {
	if len(repos) == 0 {
		return nil
	}

	var deletes, updates, inserts []*Repo
	for _, r := range repos {
		switch {
		case r.IsDeleted():
			deletes = append(deletes, r)
		case r.ID != 0:
			updates = append(updates, r)
		default:
			// We also update to un-delete soft-deleted repositories. The
			// insert statement has an on conflict do nothing.
			updates = append(updates, r)
			inserts = append(inserts, r)
		}
	}

	for _, op := range []struct {
		name  string
		query string
		repos []*Repo
	}{
		{"delete", batchDeleteReposQuery, deletes},
		{"update", batchUpdateReposQuery, updates},
		{"insert", batchInsertReposQuery, inserts},
		{"list", listRepoIDsQuery, inserts}, // list must run last to pick up inserted IDs
	} {
		if len(op.repos) == 0 {
			continue
		}

		q, err := batchReposQuery(op.query, op.repos)
		if err != nil {
			return errors.Wrap(err, op.name)
		}

		rows, err := s.db.QueryContext(ctx, q.Query(sqlf.PostgresBindVar), q.Args()...)
		if err != nil {
			return errors.Wrap(err, op.name)
		}

		if op.name != "list" {
			if err = rows.Close(); err != nil {
				return errors.Wrap(err, op.name)
			}
			// Nothing to scan
			continue
		}

		_, _, err = scanAll(rows, func(sc scanner) (last, count int64, err error) {
			var (
				i  int
				id api.RepoID
			)

			err = sc.Scan(&i, &id)
			if err != nil {
				return 0, 0, err
			}
			op.repos[i-1].ID = id
			return int64(id), 1, nil
		})

		if err != nil {
			return errors.Wrap(err, op.name)
		}
	}

	// Assert we have set ID for all repos.
	for _, r := range repos {
		if r.ID == 0 && !r.IsDeleted() {
			return errors.Errorf("DBStore.UpsertRepos did not set ID for %v", r)
		}
	}

	return nil
}

func (s *DBStore) EnqueueSyncJobs(ctx context.Context, ignoreSiteAdmin bool) error {
	filter := "TRUE"
	if ignoreSiteAdmin {
		filter = "namespace_user_id IS NOT NULL"
	}
	q := sqlf.Sprintf(enqueueSyncJobsQueryFmtstr, sqlf.Sprintf(filter))
	_, err := s.db.ExecContext(ctx, q.Query(sqlf.PostgresBindVar), q.Args()...)
	return err
}

// We ignore Phabricator repos here as they are currently synced using
// RunPhabricatorRepositorySyncWorker
const enqueueSyncJobsQueryFmtstr = `
WITH due AS (
    SELECT id
    FROM external_services
    WHERE (next_sync_at <= clock_timestamp() OR next_sync_at IS NULL)
    AND deleted_at IS NULL
    AND LOWER(kind) != 'phabricator'
    AND %s
),
busy AS (
    SELECT DISTINCT external_service_id id FROM external_service_sync_jobs
    WHERE state = 'queued'
    OR state = 'processing'
)
INSERT INTO external_service_sync_jobs (external_service_id)
SELECT id from due EXCEPT SELECT id from busy
`

// ListSyncJobs returns all sync jobs.
func (s *DBStore) ListSyncJobs(ctx context.Context) ([]SyncJob, error) {
	rows, err := s.db.QueryContext(ctx, "SELECT * FROM external_service_sync_jobs_with_next_sync_at")
	if err != nil {
		return nil, err
	}
	defer rows.Close()
	return scanJobs(rows)
}

func scanJobs(rows *sql.Rows) ([]SyncJob, error) {
	var jobs []SyncJob

	for rows.Next() {
		var job SyncJob
		if err := rows.Scan(
			&job.ID,
			&job.State,
			&job.FailureMessage,
			&job.StartedAt,
			&job.FinishedAt,
			&job.ProcessAfter,
			&job.NumResets,
			&job.NumFailures,
			&job.ExternalServiceID,
			&job.NextSyncAt,
		); err != nil {
			return nil, err
		}

		jobs = append(jobs, job)
	}
	if err := rows.Err(); err != nil {
		return nil, err
	}

	return jobs, nil
}

func batchReposQuery(fmtstr string, repos []*Repo) (_ *sqlf.Query, err error) {
	records := make([]*repoRecord, 0, len(repos))
	for _, r := range repos {
		rec, err := newRepoRecord(r)
		if err != nil {
			return nil, err
		}

		records = append(records, rec)
	}

	batch, err := json.MarshalIndent(records, "    ", "    ")
	if err != nil {
		return nil, err
	}

	return sqlf.Sprintf(fmtstr, string(batch)), nil
}

const batchReposQueryFmtstr = `
--
-- The "batch" Common Table Expression (CTE) produces the records to be upserted,
-- leveraging the "json_to_recordset" Postgres function to parse the JSON
-- serialised repos array being passed from the application code.
--
-- This is done for two reasons:
--
--     1. To circumvent Postgres' limit of 32767 bind parameters per statement.
--     2. To use the WITH ORDINALITY table function feature which gives us
--        an auto-generated ordering column we rely on to maintain the order of
--        the final result set produced (see the last SELECT statement).
--
WITH batch AS (
  SELECT * FROM ROWS FROM (
  json_to_recordset(%s)
  AS (
      id                    integer,
      name                  citext,
      uri                   citext,
      description           text,
      language              text,
      created_at            timestamptz,
      updated_at            timestamptz,
      deleted_at            timestamptz,
      external_service_type text,
      external_service_id   text,
      external_id           text,
      archived              boolean,
      fork                  boolean,
      private               boolean,
      metadata              jsonb
    )
  )
  WITH ORDINALITY
)`

var batchUpdateReposQuery = batchReposQueryFmtstr + `
UPDATE repo
SET
  name                  = batch.name,
  uri                   = batch.uri,
  description           = batch.description,
  language              = batch.language,
  created_at            = batch.created_at,
  updated_at            = batch.updated_at,
  deleted_at            = batch.deleted_at,
  external_service_type = batch.external_service_type,
  external_service_id   = batch.external_service_id,
  external_id           = batch.external_id,
  archived              = batch.archived,
  fork                  = batch.fork,
  private               = batch.private,
  metadata              = batch.metadata
FROM batch
WHERE repo.external_service_type = batch.external_service_type
AND repo.external_service_id = batch.external_service_id
AND repo.external_id = batch.external_id
`

// delete is a soft-delete. name is unique and the syncer ensures we respect
// that constraint. However, the syncer is unaware of soft-deleted
// repositories. So we update the name to something unique to prevent
// violating this constraint between active and soft-deleted names.
var batchDeleteReposQuery = batchReposQueryFmtstr + `
UPDATE repo
SET
  name = soft_deleted_repository_name(batch.name),
  deleted_at = batch.deleted_at
FROM batch
WHERE batch.deleted_at IS NOT NULL
AND repo.id = batch.id
`

var batchInsertReposQuery = batchReposQueryFmtstr + `
INSERT INTO repo (
  name,
  uri,
  description,
  language,
  created_at,
  updated_at,
  deleted_at,
  external_service_type,
  external_service_id,
  external_id,
  archived,
  fork,
  private,
  metadata
)
SELECT
  name,
  NULLIF(BTRIM(uri), ''),
  description,
  language,
  created_at,
  updated_at,
  deleted_at,
  external_service_type,
  external_service_id,
  external_id,
  archived,
  fork,
  private,
  metadata
FROM batch
ON CONFLICT (external_service_type, external_service_id, external_id) DO NOTHING
`

var listRepoIDsQuery = batchReposQueryFmtstr + `
SELECT batch.ordinality, repo.id
FROM batch
JOIN repo USING (external_service_type, external_service_id, external_id)
`

func nullTimeColumn(t time.Time) *time.Time {
	if t.IsZero() {
		return nil
	}
	return &t
}

func nullStringColumn(s string) *string {
	if s == "" {
		return nil
	}
	return &s
}

func nullInt32Column(i int32) *int32 {
	if i == 0 {
		return nil
	}
	return &i
}

func metadataColumn(metadata interface{}) (msg json.RawMessage, err error) {
	switch m := metadata.(type) {
	case nil:
		msg = json.RawMessage("{}")
	case string:
		msg = json.RawMessage(m)
	case []byte:
		msg = m
	case json.RawMessage:
		msg = m
	default:
		msg, err = json.MarshalIndent(m, "        ", "    ")
	}
	return
}

func sourcesColumn(repoID api.RepoID, sources map[string]*SourceInfo) (json.RawMessage, error) {
	var records []externalServiceRepo
	for _, src := range sources {
		records = append(records, externalServiceRepo{
			ExternalServiceID: src.ExternalServiceID(),
			RepoID:            int64(repoID),
			CloneURL:          secret.StringValue{S: &src.CloneURL},
		})
	}

	return json.MarshalIndent(records, "        ", "    ")
}

// scanner captures the Scan method of sql.Rows and sql.Row
type scanner interface {
	Scan(dst ...interface{}) error
}

// a scanFunc scans one or more rows from a scanner, returning
// the last id column scanned and the count of scanned rows.
type scanFunc func(scanner) (last, count int64, err error)

func scanAll(rows *sql.Rows, scan scanFunc) (last, count int64, err error) {
	defer closeErr(rows, &err)

	last = -1
	for rows.Next() {
		var n int64
		if last, n, err = scan(rows); err != nil {
			return last, count, err
		}
		count += n
	}

	return last, count, rows.Err()
}

func closeErr(c io.Closer, err *error) {
	if e := c.Close(); err != nil && *err == nil {
		*err = e
	}
}

func scanExternalService(svc *ExternalService, s scanner) error {
	return s.Scan(
		&svc.ID,
		&svc.Kind,
		&svc.DisplayName,
		&svc.Config,
		&svc.CreatedAt,
		&dbutil.NullTime{Time: &svc.UpdatedAt},
		&dbutil.NullTime{Time: &svc.DeletedAt},
		&dbutil.NullTime{Time: &svc.LastSyncAt},
		&dbutil.NullTime{Time: &svc.NextSyncAt},
		&dbutil.NullInt32{N: &svc.NamespaceUserID},
	)
}

func scanRepo(r *Repo, s scanner) error {
	var sources dbutil.NullJSONRawMessage
	var metadata json.RawMessage
	err := s.Scan(
		&r.ID,
		&r.Name,
		&dbutil.NullString{S: &r.URI},
		&r.Description,
		&r.Language,
		&r.CreatedAt,
		&dbutil.NullTime{Time: &r.UpdatedAt},
		&dbutil.NullTime{Time: &r.DeletedAt},
		&dbutil.NullString{S: &r.ExternalRepo.ServiceType},
		&dbutil.NullString{S: &r.ExternalRepo.ServiceID},
		&dbutil.NullString{S: &r.ExternalRepo.ID},
		&r.Archived,
		&r.Cloned,
		&r.Fork,
		&r.Private,
		&sources,
		&metadata,
	)
	if err != nil {
		return err
	}

	type sourceInfo struct {
		ID       int64
		CloneURL secret.StringValue
		Kind     string
	}
	r.Sources = make(map[string]*SourceInfo)

	if sources.Raw != nil {
		var srcs []sourceInfo
		if err = json.Unmarshal(sources.Raw, &srcs); err != nil {
			return errors.Wrap(err, "scanRepo: failed to unmarshal sources")
		}
		for _, src := range srcs {
			urn := extsvc.URN(src.Kind, src.ID)
			r.Sources[urn] = &SourceInfo{
				ID:       urn,
				CloneURL: *src.CloneURL.S,
			}
		}
	}

	typ, ok := extsvc.ParseServiceType(r.ExternalRepo.ServiceType)
	if !ok {
		return nil
	}
	switch typ {
	case extsvc.TypeGitHub:
		r.Metadata = new(github.Repository)
	case extsvc.TypeGitLab:
		r.Metadata = new(gitlab.Project)
	case extsvc.TypeBitbucketServer:
		r.Metadata = new(bitbucketserver.Repo)
	case extsvc.TypeBitbucketCloud:
		r.Metadata = new(bitbucketcloud.Repo)
	case extsvc.TypeAWSCodeCommit:
		r.Metadata = new(awscodecommit.Repository)
	case extsvc.TypeGitolite:
		r.Metadata = new(gitolite.Repo)
	default:
		return nil
	}

	if err = json.Unmarshal(metadata, r.Metadata); err != nil {
		return errors.Wrapf(err, "scanRepo: failed to unmarshal %q metadata", typ)
	}

	return nil
}<|MERGE_RESOLUTION|>--- conflicted
+++ resolved
@@ -777,26 +777,17 @@
 	)
 }
 
-<<<<<<< HEAD
-func (s DBStore) UpsertSources(ctx context.Context, inserts, updates, deletes map[api.RepoID][]SourceInfo) error {
-	if len(inserts)+len(updates)+len(deletes) == 0 {
-		return nil
-	}
-
-	type source struct {
-		ExternalServiceID int64  `json:"external_service_id"`
-		RepoID            int64  `json:"repo_id"`
-		CloneURL          string `json:"clone_url"`
-	}
-=======
 type externalServiceRepo struct {
 	ExternalServiceID int64              `json:"external_service_id"`
 	RepoID            int64              `json:"repo_id"`
 	CloneURL          secret.StringValue `json:"clone_url"`
 }
->>>>>>> b0fa84aa
 
 func (s DBStore) UpsertSources(ctx context.Context, inserts, updates, deletes map[api.RepoID][]SourceInfo) error {
+	if len(inserts)+len(updates)+len(deletes) == 0 {
+		return nil
+	}
+
 	marshalSourceList := func(sources map[api.RepoID][]SourceInfo) ([]byte, error) {
 		srcs := make([]externalServiceRepo, 0, len(sources))
 		for rid, infoList := range sources {
