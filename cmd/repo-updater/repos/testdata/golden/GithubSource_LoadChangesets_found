--- conflicted
+++ resolved
@@ -32,7 +32,6 @@
       "Login": "felixfbecker",
       "URL": "https://github.com/felixfbecker"
      }
-<<<<<<< HEAD
     ],
     "TimelineItems": [
      {
@@ -55,64 +54,6 @@
       "Type": "ReviewRequestedEvent",
       "Item": {
        "Actor": {
-=======
-    },
-    {
-     "Type": "PullRequestReview",
-     "Item": {
-      "DatabaseID": 287537086,
-      "Author": {
-       "AvatarURL": "https://avatars3.githubusercontent.com/u/2946214?v=4",
-       "Login": "unknwon",
-       "URL": "https://github.com/unknwon"
-      },
-      "AuthorAssociation": "MEMBER",
-      "Body": "Thanks for the fix! The chaining logic looks brilliant to me (as a non-FE dev).",
-      "State": "APPROVED",
-      "URL": "https://github.com/sourcegraph/sourcegraph/pull/5550#pullrequestreview-287537086",
-      "CreatedAt": "2019-09-12T15:57:28Z",
-      "UpdatedAt": "2019-09-12T15:57:28Z",
-      "Commit": {
-       "OID": "36734225c6bf58fb5c499b1489def2a7b65af45d",
-       "Message": "Fix disableExtension flag for native integrations\n\nThis flag should only be observed in the browser extension. Calling `observeStorageKey()` breaks native integrations.",
-       "URL": "https://github.com/sourcegraph/sourcegraph/commit/36734225c6bf58fb5c499b1489def2a7b65af45d",
-       "Committer": {
-        "AvatarURL": "https://avatars1.githubusercontent.com/u/1741180?v=4",
-        "Email": "loic@sourcegraph.com",
-        "Name": "Loïc Guychard",
-        "User": {
-         "AvatarURL": "https://avatars1.githubusercontent.com/u/1741180?v=4",
-         "Login": "lguychard",
-         "URL": "https://github.com/lguychard"
-        }
-       },
-       "CommittedDate": "2019-09-12T10:05:39Z",
-       "PushedDate": "2019-09-12T10:05:45Z"
-      },
-      "IncludesCreatedEdit": false
-     }
-    },
-    {
-     "Type": "PullRequestReview",
-     "Item": {
-      "DatabaseID": 287549355,
-      "Author": {
-       "AvatarURL": "https://avatars0.githubusercontent.com/u/10532611?v=4",
-       "Login": "felixfbecker",
-       "URL": "https://github.com/felixfbecker"
-      },
-      "AuthorAssociation": "MEMBER",
-      "Body": "",
-      "State": "COMMENTED",
-      "URL": "https://github.com/sourcegraph/sourcegraph/pull/5550#pullrequestreview-287549355",
-      "CreatedAt": "2019-09-12T16:18:08Z",
-      "UpdatedAt": "2019-09-12T16:18:58Z",
-      "Commit": {
-       "OID": "36734225c6bf58fb5c499b1489def2a7b65af45d",
-       "Message": "Fix disableExtension flag for native integrations\n\nThis flag should only be observed in the browser extension. Calling `observeStorageKey()` breaks native integrations.",
-       "URL": "https://github.com/sourcegraph/sourcegraph/commit/36734225c6bf58fb5c499b1489def2a7b65af45d",
-       "Committer": {
->>>>>>> eb76bb77
         "AvatarURL": "https://avatars1.githubusercontent.com/u/1741180?v=4",
         "Login": "lguychard",
         "URL": "https://github.com/lguychard"
@@ -146,7 +87,6 @@
         "URL": "https://github.com/sourcegraph/sourcegraph/commit/36734225c6bf58fb5c499b1489def2a7b65af45d",
         "Committer": {
          "AvatarURL": "https://avatars1.githubusercontent.com/u/1741180?v=4",
-<<<<<<< HEAD
          "Email": "loic@sourcegraph.com",
          "Name": "Loïc Guychard",
          "User": {
@@ -250,71 +190,6 @@
        "CreatedAt": "2019-09-13T09:44:38Z",
        "URL": "https://github.com/sourcegraph/sourcegraph/pull/5550#event-2631781475"
       }
-=======
-         "Login": "lguychard",
-         "URL": "https://github.com/lguychard"
-        }
-       },
-       "CommittedDate": "2019-09-12T10:05:39Z",
-       "PushedDate": "2019-09-12T10:05:45Z"
-      },
-      "IncludesCreatedEdit": false
-     }
-    },
-    {
-     "Type": "IssueComment",
-     "Item": {
-      "DatabaseID": 531172813,
-      "Author": {
-       "AvatarURL": "https://avatars2.githubusercontent.com/in/254?v=4",
-       "Login": "codecov",
-       "URL": "https://github.com/apps/codecov"
-      },
-      "Editor": null,
-      "AuthorAssociation": "NONE",
-      "Body": "# [Codecov](https://codecov.io/gh/sourcegraph/sourcegraph/pull/5550?src=pr\u0026el=h1) Report\n\u003e Merging [#5550](https://codecov.io/gh/sourcegraph/sourcegraph/pull/5550?src=pr\u0026el=desc) into [master](https://codecov.io/gh/sourcegraph/sourcegraph/commit/f7097fe19816d0a9d637dc759722f6f43fd057ea?src=pr\u0026el=desc) will **decrease** coverage by `\u003c.01%`.\n\u003e The diff coverage is `0%`.\n\n```diff\n@@            Coverage Diff             @@\n##           master    #5550      +/-   ##\n==========================================\n- Coverage   46.57%   46.56%   -0.01%     \n==========================================\n  Files         741      741              \n  Lines       44953    44954       +1     \n  Branches     2628     2630       +2     \n==========================================\n  Hits        20935    20935              \n- Misses      21963    21964       +1     \n  Partials     2055     2055\n```\n\n| [Impacted Files](https://codecov.io/gh/sourcegraph/sourcegraph/pull/5550?src=pr\u0026el=tree) | Coverage Δ | |\n|---|---|---|\n| [...r/src/libs/code\\_intelligence/code\\_intelligence.tsx](https://codecov.io/gh/sourcegraph/sourcegraph/pull/5550/diff?src=pr\u0026el=tree#diff-YnJvd3Nlci9zcmMvbGlicy9jb2RlX2ludGVsbGlnZW5jZS9jb2RlX2ludGVsbGlnZW5jZS50c3g=) | `67.46% \u003c0%\u003e (-0.33%)` | :arrow_down: |\n",
-      "URL": "https://github.com/sourcegraph/sourcegraph/pull/5550#issuecomment-531172813",
-      "CreatedAt": "2019-09-13T09:41:29Z",
-      "UpdatedAt": "2019-09-13T09:41:29Z",
-      "IncludesCreatedEdit": false
-     }
-    },
-    {
-     "Type": "MergedEvent",
-     "Item": {
-      "Actor": {
-       "AvatarURL": "https://avatars1.githubusercontent.com/u/1741180?v=4",
-       "Login": "lguychard",
-       "URL": "https://github.com/lguychard"
-      },
-      "MergeRefName": "master",
-      "URL": "https://github.com/sourcegraph/sourcegraph/pull/5550#event-2631781468",
-      "Commit": {
-       "OID": "f66b0addcbeb51d29350f3abc2af7ffb238af48a",
-       "Message": "Fix disableExtension flag for native integrations (#5550)\n\nThis flag should only be observed in the browser extension. Calling `observeStorageKey()` breaks native integrations.",
-       "URL": "https://github.com/sourcegraph/sourcegraph/commit/f66b0addcbeb51d29350f3abc2af7ffb238af48a",
-       "Committer": {
-        "AvatarURL": "https://avatars3.githubusercontent.com/u/19864447?v=4",
-        "Email": "noreply@github.com",
-        "Name": "GitHub"
-       },
-       "CommittedDate": "2019-09-13T09:44:37Z",
-       "PushedDate": "2019-09-13T09:44:39Z"
-      },
-      "CreatedAt": "2019-09-13T09:44:38Z"
-     }
-    },
-    {
-     "Type": "ClosedEvent",
-     "Item": {
-      "Actor": {
-       "AvatarURL": "https://avatars1.githubusercontent.com/u/1741180?v=4",
-       "Login": "lguychard",
-       "URL": "https://github.com/lguychard"
-      },
-      "CreatedAt": "2019-09-13T09:44:38Z",
-      "URL": "https://github.com/sourcegraph/sourcegraph/pull/5550#event-2631781475"
->>>>>>> eb76bb77
      }
     ],
     "CreatedAt": "2019-09-12T10:06:09Z",
@@ -341,7 +216,6 @@
      "Login": "hpbuniat",
      "URL": "https://github.com/hpbuniat"
     },
-<<<<<<< HEAD
     "Participants": [
      {
       "AvatarURL": "https://avatars2.githubusercontent.com/u/214626?v=4",
@@ -352,67 +226,6 @@
       "AvatarURL": "https://avatars2.githubusercontent.com/u/67471?v=4",
       "Login": "tsenart",
       "URL": "https://github.com/tsenart"
-=======
-    {
-     "AvatarURL": "https://avatars2.githubusercontent.com/u/67471?v=4",
-     "Login": "tsenart",
-     "URL": "https://github.com/tsenart"
-    }
-   ],
-   "TimelineItems": [
-    {
-     "Type": "IssueComment",
-     "Item": {
-      "DatabaseID": 36845213,
-      "Author": {
-       "AvatarURL": "https://avatars2.githubusercontent.com/u/67471?v=4",
-       "Login": "tsenart",
-       "URL": "https://github.com/tsenart"
-      },
-      "Editor": null,
-      "AuthorAssociation": "OWNER",
-      "Body": "Many files have changed mode. This isn't something you should do when issuing a PR (unless you have a good reason for it).\n",
-      "URL": "https://github.com/tsenart/vegeta/pull/50#issuecomment-36845213",
-      "CreatedAt": "2014-03-06T11:06:57Z",
-      "UpdatedAt": "2014-03-06T11:06:57Z",
-      "IncludesCreatedEdit": false
-     }
-    },
-    {
-     "Type": "IssueComment",
-     "Item": {
-      "DatabaseID": 36845273,
-      "Author": {
-       "AvatarURL": "https://avatars2.githubusercontent.com/u/67471?v=4",
-       "Login": "tsenart",
-       "URL": "https://github.com/tsenart"
-      },
-      "Editor": null,
-      "AuthorAssociation": "OWNER",
-      "Body": "You're also including your other PR's changeset here. It's confusing to review if not commit by commit.\n",
-      "URL": "https://github.com/tsenart/vegeta/pull/50#issuecomment-36845273",
-      "CreatedAt": "2014-03-06T11:07:35Z",
-      "UpdatedAt": "2014-03-06T11:07:35Z",
-      "IncludesCreatedEdit": false
-     }
-    },
-    {
-     "Type": "IssueComment",
-     "Item": {
-      "DatabaseID": 36845573,
-      "Author": {
-       "AvatarURL": "https://avatars2.githubusercontent.com/u/67471?v=4",
-       "Login": "tsenart",
-       "URL": "https://github.com/tsenart"
-      },
-      "Editor": null,
-      "AuthorAssociation": "OWNER",
-      "Body": "Sorry, I don't feel this patch is good enough to make it into master, both in terms of semantics and implementation.\n",
-      "URL": "https://github.com/tsenart/vegeta/pull/50#issuecomment-36845573",
-      "CreatedAt": "2014-03-06T11:11:42Z",
-      "UpdatedAt": "2014-03-06T11:11:42Z",
-      "IncludesCreatedEdit": false
->>>>>>> eb76bb77
      }
     ],
     "TimelineItems": [
@@ -506,79 +319,6 @@
      "AvatarURL": "https://avatars2.githubusercontent.com/u/67471?v=4",
      "Login": "tsenart",
      "URL": "https://github.com/tsenart"
-<<<<<<< HEAD
-=======
-    },
-    {
-     "AvatarURL": "https://avatars3.githubusercontent.com/u/1185253?v=4",
-     "Login": "mrnugget",
-     "URL": "https://github.com/mrnugget"
-    }
-   ],
-   "TimelineItems": [
-    {
-     "Type": "RenamedTitleEvent",
-     "Item": {
-      "Actor": {
-       "AvatarURL": "https://avatars2.githubusercontent.com/u/67471?v=4",
-       "Login": "tsenart",
-       "URL": "https://github.com/tsenart"
-      },
-      "PreviousTitle": "A8n/changeset events",
-      "CurrentTitle": "a8n: ChangesetEvents",
-      "CreatedAt": "2019-10-02T14:49:45Z"
-     }
-    },
-    {
-     "Type": "AssignedEvent",
-     "Item": {
-      "Actor": {
-       "AvatarURL": "https://avatars2.githubusercontent.com/u/67471?v=4",
-       "Login": "tsenart",
-       "URL": "https://github.com/tsenart"
-      },
-      "Assignee": {
-       "AvatarURL": "https://avatars2.githubusercontent.com/u/67471?v=4",
-       "Login": "tsenart",
-       "URL": "https://github.com/tsenart"
-      },
-      "CreatedAt": "2019-10-03T12:05:41Z"
-     }
-    },
-    {
-     "Type": "IssueComment",
-     "Item": {
-      "DatabaseID": 537920237,
-      "Author": {
-       "AvatarURL": "https://avatars2.githubusercontent.com/u/67471?v=4",
-       "Login": "tsenart",
-       "URL": "https://github.com/tsenart"
-      },
-      "Editor": {
-       "AvatarURL": "https://avatars2.githubusercontent.com/u/67471?v=4",
-       "Login": "tsenart",
-       "URL": "https://github.com/tsenart"
-      },
-      "AuthorAssociation": "MEMBER",
-      "Body": "This is a comment. EDIT",
-      "URL": "https://github.com/sourcegraph/sourcegraph/pull/5834#issuecomment-537920237",
-      "CreatedAt": "2019-10-03T12:18:21Z",
-      "UpdatedAt": "2019-10-03T12:22:14Z",
-      "IncludesCreatedEdit": true
-     }
-    },
-    {
-     "Type": "ClosedEvent",
-     "Item": {
-      "Actor": {
-       "AvatarURL": "https://avatars2.githubusercontent.com/u/67471?v=4",
-       "Login": "tsenart",
-       "URL": "https://github.com/tsenart"
-      },
-      "CreatedAt": "2019-10-03T14:02:51Z",
-      "URL": "https://github.com/sourcegraph/sourcegraph/pull/5834#event-2684174597"
-     }
->>>>>>> eb76bb77
     },
     "Participants": [
      {
@@ -591,7 +331,6 @@
       "Login": "mrnugget",
       "URL": "https://github.com/mrnugget"
      }
-<<<<<<< HEAD
     ],
     "TimelineItems": [
      {
@@ -611,29 +350,6 @@
       "Type": "AssignedEvent",
       "Item": {
        "Actor": {
-=======
-    },
-    {
-     "Type": "PullRequestReview",
-     "Item": {
-      "DatabaseID": 296894453,
-      "Author": {
-       "AvatarURL": "https://avatars2.githubusercontent.com/u/67471?v=4",
-       "Login": "tsenart",
-       "URL": "https://github.com/tsenart"
-      },
-      "AuthorAssociation": "MEMBER",
-      "Body": "A review",
-      "State": "COMMENTED",
-      "URL": "https://github.com/sourcegraph/sourcegraph/pull/5834#pullrequestreview-296894453",
-      "CreatedAt": "2019-10-03T14:03:23Z",
-      "UpdatedAt": "2019-10-03T14:03:23Z",
-      "Commit": {
-       "OID": "0830ebfae3fa8f6405d30c1d0bb6dbdfba514e3f",
-       "Message": "a8n: Fix CreateChangesetEvent query",
-       "URL": "https://github.com/sourcegraph/sourcegraph/commit/0830ebfae3fa8f6405d30c1d0bb6dbdfba514e3f",
-       "Committer": {
->>>>>>> eb76bb77
         "AvatarURL": "https://avatars2.githubusercontent.com/u/67471?v=4",
         "Login": "tsenart",
         "URL": "https://github.com/tsenart"
@@ -712,7 +428,6 @@
         "URL": "https://github.com/sourcegraph/sourcegraph/commit/0830ebfae3fa8f6405d30c1d0bb6dbdfba514e3f",
         "Committer": {
          "AvatarURL": "https://avatars2.githubusercontent.com/u/67471?v=4",
-<<<<<<< HEAD
          "Email": "tsenart@gmail.com",
          "Name": "Tomás Senart",
          "User": {
@@ -805,107 +520,29 @@
        },
        "CreatedAt": "2019-10-03T14:04:58Z"
       }
+     },
+     {
+      "Type": "ReviewRequestRemovedEvent",
+      "Item": {
+       "Actor": {
+        "AvatarURL": "https://avatars2.githubusercontent.com/u/1646931?v=4",
+        "Login": "beyang",
+        "URL": "https://github.com/beyang"
+       },
+       "RequestedReviewer": {
+        "AvatarURL": "https://avatars2.githubusercontent.com/u/1646931?v=4",
+        "Login": "beyang",
+        "URL": "https://github.com/beyang"
+       },
+       "CreatedAt": "2019-10-04T19:23:05Z"
+      }
      }
     ],
     "CreatedAt": "2019-10-02T14:49:31Z",
-    "UpdatedAt": "2019-10-04T12:12:30Z"
+    "UpdatedAt": "2019-10-04T19:23:05Z"
    },
    "CampaignIDs": null,
    "ExternalID": "5834",
    "ExternalServiceType": ""
-=======
-         "Login": "tsenart",
-         "URL": "https://github.com/tsenart"
-        }
-       },
-       "CommittedDate": "2019-10-02T14:41:15Z",
-       "PushedDate": "2019-10-02T14:41:30Z"
-      },
-      "IncludesCreatedEdit": false
-     }
-    },
-    {
-     "Type": "IssueComment",
-     "Item": {
-      "DatabaseID": 537960109,
-      "Author": {
-       "AvatarURL": "https://avatars2.githubusercontent.com/u/67471?v=4",
-       "Login": "tsenart",
-       "URL": "https://github.com/tsenart"
-      },
-      "Editor": null,
-      "AuthorAssociation": "MEMBER",
-      "Body": "Making this PR the playground for fetching timeline events from Github. ",
-      "URL": "https://github.com/sourcegraph/sourcegraph/pull/5834#issuecomment-537960109",
-      "CreatedAt": "2019-10-03T14:04:06Z",
-      "UpdatedAt": "2019-10-03T14:04:06Z",
-      "IncludesCreatedEdit": false
-     }
-    },
-    {
-     "Type": "ReviewRequestedEvent",
-     "Item": {
-      "Actor": {
-       "AvatarURL": "https://avatars2.githubusercontent.com/u/67471?v=4",
-       "Login": "tsenart",
-       "URL": "https://github.com/tsenart"
-      },
-      "RequestedReviewer": {
-       "AvatarURL": "https://avatars2.githubusercontent.com/u/1646931?v=4",
-       "Login": "beyang",
-       "URL": "https://github.com/beyang"
-      },
-      "CreatedAt": "2019-10-03T14:04:11Z"
-     }
-    },
-    {
-     "Type": "ReviewRequestedEvent",
-     "Item": {
-      "Actor": {
-       "AvatarURL": "https://avatars2.githubusercontent.com/u/67471?v=4",
-       "Login": "tsenart",
-       "URL": "https://github.com/tsenart"
-      },
-      "RequestedReviewer": {
-       "AvatarURL": "https://avatars2.githubusercontent.com/u/3173176?v=4",
-       "Login": "slimsag",
-       "URL": "https://github.com/slimsag"
-      },
-      "CreatedAt": "2019-10-03T14:04:11Z"
-     }
-    },
-    {
-     "Type": "RenamedTitleEvent",
-     "Item": {
-      "Actor": {
-       "AvatarURL": "https://avatars2.githubusercontent.com/u/67471?v=4",
-       "Login": "tsenart",
-       "URL": "https://github.com/tsenart"
-      },
-      "PreviousTitle": "a8n: ChangesetEvents",
-      "CurrentTitle": "[WIP] a8n: ChangesetEvents",
-      "CreatedAt": "2019-10-03T14:04:27Z"
-     }
-    },
-    {
-     "Type": "UnassignedEvent",
-     "Item": {
-      "Actor": {
-       "AvatarURL": "https://avatars2.githubusercontent.com/u/67471?v=4",
-       "Login": "tsenart",
-       "URL": "https://github.com/tsenart"
-      },
-      "Assignee": {
-       "AvatarURL": "https://avatars2.githubusercontent.com/u/67471?v=4",
-       "Login": "tsenart",
-       "URL": "https://github.com/tsenart"
-      },
-      "CreatedAt": "2019-10-03T14:04:58Z"
-     }
-    }
-   ],
-   "CreatedAt": "2019-10-02T14:49:31Z",
-   "UpdatedAt": "2019-10-04T15:08:34Z"
->>>>>>> eb76bb77
   }
  ]