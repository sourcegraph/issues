package repos

import (
	"context"
	"fmt"
	"net/url"
	"reflect"
	"sort"
	"strconv"
	"strings"
	"sync"
	"time"

	"github.com/goware/urlx"
	"github.com/hashicorp/go-multierror"
	"github.com/inconshreveable/log15"
	"github.com/pkg/errors"
	"github.com/sourcegraph/sourcegraph/internal/api"
	"github.com/sourcegraph/sourcegraph/internal/campaigns"
	"github.com/sourcegraph/sourcegraph/internal/extsvc/awscodecommit"
	"github.com/sourcegraph/sourcegraph/internal/extsvc/bitbucketserver"
	"github.com/sourcegraph/sourcegraph/internal/extsvc/github"
	"github.com/sourcegraph/sourcegraph/internal/extsvc/gitlab"
	"github.com/sourcegraph/sourcegraph/internal/extsvc/gitolite"
	"github.com/sourcegraph/sourcegraph/internal/jsonc"
	"github.com/sourcegraph/sourcegraph/schema"
	"github.com/xeipuuv/gojsonschema"
	"golang.org/x/time/rate"
)

// A Changeset of an existing Repo.
type Changeset struct {
	Title   string
	Body    string
	HeadRef string
	BaseRef string

	*campaigns.Changeset
	*Repo
}

// An ExternalService is defines a Source that yields Repos.
type ExternalService struct {
	ID          int64
	Kind        string
	DisplayName string
	Config      string
	CreatedAt   time.Time
	UpdatedAt   time.Time
	DeletedAt   time.Time
}

// URN returns a unique resource identifier of this external service,
// used as the key in a repo's Sources map as well as the SourceInfo ID.
func (e *ExternalService) URN() string {
	return "extsvc:" + strings.ToLower(e.Kind) + ":" + strconv.FormatInt(e.ID, 10)
}

// IsDeleted returns true if the external service is deleted.
func (e *ExternalService) IsDeleted() bool { return !e.DeletedAt.IsZero() }

// Update updates ExternalService r with the fields from the given newer ExternalService n,
// returning true if modified.
func (e *ExternalService) Update(n *ExternalService) (modified bool) {
	if e.ID != n.ID {
		return false
	}

	if !strings.EqualFold(e.Kind, n.Kind) {
		e.Kind, modified = strings.ToUpper(n.Kind), true
	}

	if e.DisplayName != n.DisplayName {
		e.DisplayName, modified = n.DisplayName, true
	}

	if e.Config != n.Config {
		e.Config, modified = n.Config, true
	}

	if !e.UpdatedAt.Equal(n.UpdatedAt) {
		e.UpdatedAt, modified = n.UpdatedAt, true
	}

	if !e.DeletedAt.Equal(n.DeletedAt) {
		e.DeletedAt, modified = n.DeletedAt, true
	}

	return modified
}

// Configuration returns the external service config.
func (e ExternalService) Configuration() (cfg interface{}, _ error) {
	switch strings.ToLower(e.Kind) {
	case "awscodecommit":
		cfg = &schema.AWSCodeCommitConnection{}
	case "bitbucketserver":
		cfg = &schema.BitbucketServerConnection{}
	case "github":
		cfg = &schema.GitHubConnection{}
	case "gitlab":
		cfg = &schema.GitLabConnection{}
	case "gitolite":
		cfg = &schema.GitoliteConnection{}
	case "phabricator":
		cfg = &schema.PhabricatorConnection{}
	case "other":
		cfg = &schema.OtherExternalServiceConnection{}
	default:
		return nil, fmt.Errorf("unknown external service kind %q", e.Kind)
	}
	return cfg, jsonc.Unmarshal(e.Config, cfg)
}

// Exclude changes the configuration of an external service to exclude the given
// repos from being synced.
func (e *ExternalService) Exclude(rs ...*Repo) error {
	switch strings.ToLower(e.Kind) {
	case "github":
		return e.excludeGithubRepos(rs...)
	case "gitlab":
		return e.excludeGitLabRepos(rs...)
	case "bitbucketserver":
		return e.excludeBitbucketServerRepos(rs...)
	case "awscodecommit":
		return e.excludeAWSCodeCommitRepos(rs...)
	case "gitolite":
		return e.excludeGitoliteRepos(rs...)
	case "other":
		return e.excludeOtherRepos(rs...)
	default:
		return errors.Errorf("external service kind %q doesn't have an exclude list", e.Kind)
	}
}

// excludeOtherRepos changes the configuration of an OTHER external service to exclude
// the given repos.
func (e *ExternalService) excludeOtherRepos(rs ...*Repo) error {
	if len(rs) == 0 {
		return nil
	}

	return e.config("other", func(v interface{}) (string, interface{}, error) {
		c := v.(*schema.OtherExternalServiceConnection)

		var base *url.URL
		if c.Url != "" {
			var err error
			if base, err = url.Parse(c.Url); err != nil {
				return "", nil, err
			}
		}

		set := make(map[string]bool, len(c.Repos))
		for _, name := range c.Repos {
			if name != "" {
				u, err := otherRepoCloneURL(base, name)
				if err != nil {
					return "", nil, err
				}

				if name = u.String(); base != nil {
					name = nameWithOwner(name)
				}

				set[name] = true
			}
		}

		for _, r := range rs {
			if r.ExternalRepo.ServiceType != "other" {
				continue
			}

			u, err := url.Parse(r.ExternalRepo.ServiceID)
			if err != nil {
				return "", nil, err
			}

			name := u.Scheme + "://" + r.Name
			if base != nil {
				name = nameWithOwner(r.Name)
			}

			delete(set, name)
		}

		repos := make([]string, 0, len(set))
		for name := range set {
			repos = append(repos, name)
		}

		sort.Strings(repos)

		return "repos", repos, nil
	})
}

// excludeGitLabRepos changes the configuration of a GitLab external service to exclude the
// given repos from being synced.
func (e *ExternalService) excludeGitLabRepos(rs ...*Repo) error {
	if len(rs) == 0 {
		return nil
	}

	return e.config("gitlab", func(v interface{}) (string, interface{}, error) {
		c := v.(*schema.GitLabConnection)
		set := make(map[string]bool, len(c.Exclude)*2)
		for _, ex := range c.Exclude {
			if ex.Id != 0 {
				set[strconv.Itoa(ex.Id)] = true
			}

			if ex.Name != "" {
				set[strings.ToLower(ex.Name)] = true
			}
		}

		for _, r := range rs {
			p, ok := r.Metadata.(*gitlab.Project)
			if !ok {
				continue
			}

			name := p.PathWithNamespace
			id := strconv.Itoa(p.ID)

			if !set[name] && !set[id] {
				c.Exclude = append(c.Exclude, &schema.ExcludedGitLabProject{
					Name: name,
					Id:   p.ID,
				})

				if id != "" {
					set[id] = true
				}

				if name != "" {
					set[name] = true
				}
			}
		}

		return "exclude", c.Exclude, nil
	})
}

// excludeBitbucketServerRepos changes the configuration of a BitbucketServer external service to exclude the
// given repos from being synced.
func (e *ExternalService) excludeBitbucketServerRepos(rs ...*Repo) error {
	if len(rs) == 0 {
		return nil
	}

	return e.config("bitbucketserver", func(v interface{}) (string, interface{}, error) {
		c := v.(*schema.BitbucketServerConnection)
		set := make(map[string]bool, len(c.Exclude)*2)
		for _, ex := range c.Exclude {
			if ex.Id != 0 {
				set[strconv.Itoa(ex.Id)] = true
			}

			if ex.Name != "" {
				set[strings.ToLower(ex.Name)] = true
			}
		}

		for _, r := range rs {
			repo, ok := r.Metadata.(*bitbucketserver.Repo)
			if !ok {
				continue
			}

			id := strconv.Itoa(repo.ID)

			// The names in the exclude list do not abide by the
			// repositoryPathPattern setting. They have a fixed format.
			name := repo.Slug
			if repo.Project != nil {
				name = repo.Project.Key + "/" + name
			}

			if !set[name] && !set[id] {
				c.Exclude = append(c.Exclude, &schema.ExcludedBitbucketServerRepo{
					Name: name,
					Id:   repo.ID,
				})

				if id != "" {
					set[id] = true
				}

				if name != "" {
					set[name] = true
				}
			}
		}

		return "exclude", c.Exclude, nil
	})
}

// excludeGitoliteRepos changes the configuration of a Gitolite external service to exclude the
// given repos from being synced.
func (e *ExternalService) excludeGitoliteRepos(rs ...*Repo) error {
	if len(rs) == 0 {
		return nil
	}

	return e.config("gitolite", func(v interface{}) (string, interface{}, error) {
		c := v.(*schema.GitoliteConnection)
		set := make(map[string]bool, len(c.Exclude))
		for _, ex := range c.Exclude {
			if ex.Name != "" {
				set[ex.Name] = true
			}
		}

		for _, r := range rs {
			repo, ok := r.Metadata.(*gitolite.Repo)
			if ok && repo.Name != "" && !set[repo.Name] {
				c.Exclude = append(c.Exclude, &schema.ExcludedGitoliteRepo{Name: repo.Name})
				set[repo.Name] = true
			}
		}

		return "exclude", c.Exclude, nil
	})
}

// excludeGithubRepos changes the configuration of a Github external service to exclude the
// given repos from being synced.
func (e *ExternalService) excludeGithubRepos(rs ...*Repo) error {
	if len(rs) == 0 {
		return nil
	}

	return e.config("github", func(v interface{}) (string, interface{}, error) {
		c := v.(*schema.GitHubConnection)
		set := make(map[string]bool, len(c.Exclude)*2)
		for _, ex := range c.Exclude {
			if ex.Id != "" {
				set[ex.Id] = true
			}

			if ex.Name != "" {
				set[strings.ToLower(ex.Name)] = true
			}
		}

		for _, r := range rs {
			repo, ok := r.Metadata.(*github.Repository)
			if !ok {
				continue
			}

			id := repo.ID
			name := repo.NameWithOwner

			if !set[name] && !set[id] {
				c.Exclude = append(c.Exclude, &schema.ExcludedGitHubRepo{
					Name: name,
					Id:   id,
				})

				if id != "" {
					set[id] = true
				}

				if name != "" {
					set[name] = true
				}
			}
		}

		return "exclude", c.Exclude, nil
	})
}

// excludeAWSCodeCommitRepos changes the configuration of a AWS CodeCommit
// external service to exclude the given repos from being synced.
func (e *ExternalService) excludeAWSCodeCommitRepos(rs ...*Repo) error {
	if len(rs) == 0 {
		return nil
	}

	return e.config("awscodecommit", func(v interface{}) (string, interface{}, error) {
		c := v.(*schema.AWSCodeCommitConnection)
		set := make(map[string]bool, len(c.Exclude)*2)
		for _, ex := range c.Exclude {
			if ex.Id != "" {
				set[ex.Id] = true
			}

			if ex.Name != "" {
				set[strings.ToLower(ex.Name)] = true
			}
		}

		for _, r := range rs {
			repo, ok := r.Metadata.(*awscodecommit.Repository)
			if !ok {
				continue
			}

			id := repo.ID
			name := repo.Name

			if !set[name] && !set[id] {
				c.Exclude = append(c.Exclude, &schema.ExcludedAWSCodeCommitRepo{
					Name: name,
					Id:   id,
				})

				if id != "" {
					set[id] = true
				}

				if name != "" {
					set[name] = true
				}
			}
		}

		return "exclude", c.Exclude, nil
	})
}

func nameWithOwner(name string) string {
	u, _ := urlx.Parse(name)
	if u != nil {
		name = strings.TrimPrefix(u.Path, "/")
	}
	return strings.ToLower(name)
}

func (e *ExternalService) config(kind string, opt func(c interface{}) (string, interface{}, error)) error {
	if strings.ToLower(e.Kind) != kind {
		return fmt.Errorf("config: unexpected external service kind %q", e.Kind)
	}

	c, err := e.Configuration()
	if err != nil {
		return errors.Wrap(err, "config")
	}

	path, val, err := opt(c)
	if err != nil {
		return errors.Wrap(err, "config")
	}

	if !reflect.ValueOf(val).IsNil() {
		edited, err := jsonc.Edit(e.Config, val, strings.Split(path, ".")...)
		if err != nil {
			return errors.Wrap(err, "edit")
		}
		e.Config = edited
	}

	return e.validateConfig()
}

func (e ExternalService) schema() string {
	switch strings.ToLower(e.Kind) {
	case "awscodecommit":
		return schema.AWSCodeCommitSchemaJSON
	case "bitbucketserver":
		return schema.BitbucketServerSchemaJSON
	case "github":
		return schema.GitHubSchemaJSON
	case "gitlab":
		return schema.GitLabSchemaJSON
	case "gitolite":
		return schema.GitoliteSchemaJSON
	case "phabricator":
		return schema.PhabricatorSchemaJSON
	case "other":
		return schema.OtherExternalServiceSchemaJSON
	default:
		return ""
	}
}

// validateConfig validates the config of an external service
// against its JSON schema.
func (e ExternalService) validateConfig() error {
	sl := gojsonschema.NewSchemaLoader()
	sc, err := sl.Compile(gojsonschema.NewStringLoader(e.schema()))
	if err != nil {
		return errors.Wrapf(err, "failed to compile schema for external service of kind %q", e.Kind)
	}

	normalized, err := jsonc.Parse(e.Config)
	if err != nil {
		return errors.Wrapf(err, "failed to normalize JSON")
	}

	res, err := sc.Validate(gojsonschema.NewBytesLoader(normalized))
	if err != nil {
		return errors.Wrap(err, "failed to validate config against schema")
	}

	errs := new(multierror.Error)
	for _, err := range res.Errors() {
		errs = multierror.Append(errs, errors.New(err.String()))
	}

	return errs.ErrorOrNil()
}

// Clone returns a clone of the given external service.
func (e *ExternalService) Clone() *ExternalService {
	clone := *e
	return &clone
}

// Apply applies the given functional options to the ExternalService.
func (e *ExternalService) Apply(opts ...func(*ExternalService)) {
	if e == nil {
		return
	}

	for _, opt := range opts {
		opt(e)
	}
}

// With returns a clone of the given repo with the given functional options applied.
func (e *ExternalService) With(opts ...func(*ExternalService)) *ExternalService {
	clone := e.Clone()
	clone.Apply(opts...)
	return clone
}

// Repo represents a source code repository stored in Sourcegraph.
type Repo struct {
	// The internal Sourcegraph repo ID.
	ID api.RepoID
	// Name is the name for this repository (e.g., "github.com/user/repo"). It
	// is the same as URI, unless the user configures a non-default
	// repositoryPathPattern.
	//
	// Previously, this was called RepoURI.
	Name string
	// URI is the full name for this repository (e.g.,
	// "github.com/user/repo"). See the documentation for the Name field.
	URI string
	// Description is a brief description of the repository.
	Description string
	// Language is the primary programming language used in this repository.
	Language string
	// Fork is whether this repository is a fork of another repository.
	Fork bool
	// Archived is whether the repository has been archived.
	Archived bool
	// Private is whether the repository is private.
	Private bool
	// CreatedAt is when this repository was created on Sourcegraph.
	CreatedAt time.Time
	// UpdatedAt is when this repository's metadata was last updated on Sourcegraph.
	UpdatedAt time.Time
	// DeletedAt is when this repository was soft-deleted from Sourcegraph.
	DeletedAt time.Time
	// ExternalRepo identifies this repository by its ID on the external service where it resides (and the external
	// service itself).
	ExternalRepo api.ExternalRepoSpec
	// Sources identifies all the repo sources this Repo belongs to.
	Sources map[string]*SourceInfo
	// Metadata contains the raw source code host JSON metadata.
	Metadata interface{}
}

// A SourceInfo represents a source a Repo belongs to (such as an external service).
type SourceInfo struct {
	ID       string
	CloneURL string
}

// ExternalServiceID returns the ID of the external service this
// SourceInfo refers to.
func (i SourceInfo) ExternalServiceID() int64 {
	ps := strings.SplitN(i.ID, ":", 3)
	if len(ps) != 3 {
		return -1
	}

	id, err := strconv.ParseInt(ps[2], 10, 64)
	if err != nil {
		return -1
	}

	return id
}

// CloneURLs returns all the clone URLs this repo is clonable from.
func (r *Repo) CloneURLs() []string {
	urls := make([]string, 0, len(r.Sources))
	for _, src := range r.Sources {
		if src != nil && src.CloneURL != "" {
			urls = append(urls, src.CloneURL)
		}
	}
	return urls
}

// ExternalServiceIDs returns the IDs of the external services this
// repo belongs to.
func (r *Repo) ExternalServiceIDs() []int64 {
	ids := make([]int64, 0, len(r.Sources))
	for _, src := range r.Sources {
		ids = append(ids, src.ExternalServiceID())
	}
	return ids
}

// IsDeleted returns true if the repo is deleted.
func (r *Repo) IsDeleted() bool { return !r.DeletedAt.IsZero() }

// Update updates Repo r with the fields from the given newer Repo n,
// returning true if modified.
func (r *Repo) Update(n *Repo) (modified bool) {
	if r.Name != n.Name {
		r.Name, modified = n.Name, true
	}

	if r.URI != n.URI {
		r.URI, modified = n.URI, true
	}

	if r.Description != n.Description {
		r.Description, modified = n.Description, true
	}

	if r.Language != n.Language {
		r.Language, modified = n.Language, true
	}

	if n.ExternalRepo != (api.ExternalRepoSpec{}) &&
		!r.ExternalRepo.Equal(&n.ExternalRepo) {
		r.ExternalRepo, modified = n.ExternalRepo, true
	}

	if r.Archived != n.Archived {
		r.Archived, modified = n.Archived, true
	}

	if r.Fork != n.Fork {
		r.Fork, modified = n.Fork, true
	}

	if r.Private != n.Private {
		r.Private, modified = n.Private, true
	}

	if !reflect.DeepEqual(r.Sources, n.Sources) {
		r.Sources, modified = n.Sources, true
	}

	if !reflect.DeepEqual(r.Metadata, n.Metadata) {
		r.Metadata, modified = n.Metadata, true
	}

	return modified
}

// Clone returns a clone of the given repo.
func (r *Repo) Clone() *Repo {
	if r == nil {
		return nil
	}
	clone := *r
	if r.Sources != nil {
		clone.Sources = make(map[string]*SourceInfo, len(r.Sources))
		for k, v := range r.Sources {
			clone.Sources[k] = v
		}
	}
	return &clone
}

// Apply applies the given functional options to the Repo.
func (r *Repo) Apply(opts ...func(*Repo)) {
	if r == nil {
		return
	}

	for _, opt := range opts {
		opt(r)
	}
}

// With returns a clone of the given repo with the given functional options applied.
func (r *Repo) With(opts ...func(*Repo)) *Repo {
	clone := r.Clone()
	clone.Apply(opts...)
	return clone
}

// Less compares Repos by the important fields (fields with constraints in our
// DB). Additionally it will compare on Sources to give a deterministic order
// on repos returned from a sourcer.
//
// NewDiff relies on Less to deterministically decide on the order to merge
// repositories, as well as which repository to keep on conflicts.
//
// Context on using other fields such as timestamps to order/resolve
// conflicts: We only want to rely on values that have constraints in our
// database. Tmestamps have the following downsides:
//
//   - We need to assume the upstream codehost has reasonable values for them
//   - Not all codehosts set them to relevant values (eg gitolite or other)
//   - They could change often for codehosts that do set them.
func (r *Repo) Less(s *Repo) bool {
	if r.ID != s.ID {
		return r.ID < s.ID
	}
	if r.Name != s.Name {
		return r.Name < s.Name
	}
	if cmp := r.ExternalRepo.Compare(s.ExternalRepo); cmp != 0 {
		return cmp == -1
	}

	return sortedSliceLess(sourcesKeys(r.Sources), sourcesKeys(s.Sources))
}

func (r *Repo) String() string {
	eid := fmt.Sprintf("{%s %s %s}", r.ExternalRepo.ServiceID, r.ExternalRepo.ServiceType, r.ExternalRepo.ID)
	if r.IsDeleted() {
		return fmt.Sprintf("Repo{ID: %d, Name: %q, EID: %s, IsDeleted: true}", r.ID, r.Name, eid)
	}
	return fmt.Sprintf("Repo{ID: %d, Name: %q, EID: %s}", r.ID, r.Name, eid)
}

func sourcesKeys(m map[string]*SourceInfo) []string {
	keys := make([]string, 0, len(m))
	for k := range m {
		keys = append(keys, k)
	}
	sort.Strings(keys)
	return keys
}

// sortedSliceLess returns true if a < b
func sortedSliceLess(a, b []string) bool {
	for i, v := range a {
		if i == len(b) {
			return false
		}
		if v != b[i] {
			return v < b[i]
		}
	}
	return true
}

// pick deterministically chooses between a and b a repo to keep and
// discard. It is used when resolving conflicts on sourced repositories.
func pick(a *Repo, b *Repo) (keep, discard *Repo) {
	if a.Less(b) {
		return a, b
	}
	return b, a
}

// Repos is an utility type with convenience methods for operating on lists of Repos.
type Repos []*Repo

// IDs returns the list of ids from all Repos.
func (rs Repos) IDs() []api.RepoID {
	ids := make([]api.RepoID, len(rs))
	for i := range rs {
		ids[i] = rs[i].ID
	}
	return ids
}

// Names returns the list of names from all Repos.
func (rs Repos) Names() []string {
	names := make([]string, len(rs))
	for i := range rs {
		names[i] = rs[i].Name
	}
	return names
}

// Kinds returns the unique set of kinds from all Repos.
func (rs Repos) Kinds() (kinds []string) {
	set := map[string]bool{}
	for _, r := range rs {
		kind := strings.ToUpper(r.ExternalRepo.ServiceType)
		if !set[kind] {
			kinds = append(kinds, kind)
			set[kind] = true
		}
	}
	return kinds
}

// ExternalRepos returns the list of set ExternalRepoSpecs from all Repos.
func (rs Repos) ExternalRepos() []api.ExternalRepoSpec {
	specs := make([]api.ExternalRepoSpec, 0, len(rs))
	for _, r := range rs {
		specs = append(specs, r.ExternalRepo)
	}
	return specs
}

func (rs Repos) Len() int {
	return len(rs)
}

func (rs Repos) Swap(i, j int) {
	rs[i], rs[j] = rs[j], rs[i]
}

func (rs Repos) Less(i, j int) bool {
	return rs[i].Less(rs[j])
}

// Concat adds the given Repos to the end of rs.
func (rs *Repos) Concat(others ...Repos) {
	for _, o := range others {
		*rs = append(*rs, o...)
	}
}

// Clone returns a clone of Repos.
func (rs Repos) Clone() Repos {
	o := make(Repos, 0, len(rs))
	for _, r := range rs {
		o = append(o, r.Clone())
	}
	return o
}

// Apply applies the given functional options to the Repo.
func (rs Repos) Apply(opts ...func(*Repo)) {
	for _, r := range rs {
		r.Apply(opts...)
	}
}

// With returns a clone of the given repos with the given functional options applied.
func (rs Repos) With(opts ...func(*Repo)) Repos {
	clone := rs.Clone()
	clone.Apply(opts...)
	return clone
}

// Filter returns all the Repos that match the given predicate.
func (rs Repos) Filter(pred func(*Repo) bool) (fs Repos) {
	for _, r := range rs {
		if pred(r) {
			fs = append(fs, r)
		}
	}
	return fs
}

// ExternalServices is an utility type with
// convenience methods for operating on lists of ExternalServices.
type ExternalServices []*ExternalService

// DisplayNames returns the list of display names from all ExternalServices.
func (es ExternalServices) DisplayNames() []string {
	names := make([]string, len(es))
	for i := range es {
		names[i] = es[i].DisplayName
	}
	return names
}

// Kinds returns the unique set of Kinds in the given external services list.
func (es ExternalServices) Kinds() (kinds []string) {
	set := make(map[string]bool, len(es))
	for _, e := range es {
		if !set[e.Kind] {
			kinds = append(kinds, e.Kind)
			set[e.Kind] = true
		}
	}
	return kinds
}

// URNs returns the list of URNs from all ExternalServices.
func (es ExternalServices) URNs() []string {
	urns := make([]string, len(es))
	for i := range es {
		urns[i] = es[i].URN()
	}
	return urns
}

func (es ExternalServices) Len() int {
	return len(es)
}

func (es ExternalServices) Swap(i, j int) {
	es[i], es[j] = es[j], es[i]
}

func (es ExternalServices) Less(i, j int) bool {
	return es[i].ID < es[j].ID
}

// Clone returns a clone of the given external services.
func (es ExternalServices) Clone() ExternalServices {
	o := make(ExternalServices, 0, len(es))
	for _, r := range es {
		o = append(o, r.Clone())
	}
	return o
}

// Apply applies the given functional options to the ExternalService.
func (es ExternalServices) Apply(opts ...func(*ExternalService)) {
	for _, r := range es {
		r.Apply(opts...)
	}
}

// With returns a clone of the given external services with the given functional options applied.
func (es ExternalServices) With(opts ...func(*ExternalService)) ExternalServices {
	clone := es.Clone()
	clone.Apply(opts...)
	return clone
}

type RateLimiterRegistry struct {
	mu sync.Mutex
	// Rate limiter per external service, keys are database ID of external services.
	rateLimiters map[int64]*rate.Limiter
}

// NewRateLimitRegistry returns a new registry and attempts to populate it. On error, an
// empty registry is returned which can still to handle syncs.
func NewRateLimiterRegistry(ctx context.Context, store Store) (*RateLimiterRegistry, error) {
	r := &RateLimiterRegistry{
		rateLimiters: make(map[int64]*rate.Limiter),
	}

	svcs, err := store.ListExternalServices(ctx, StoreListExternalServicesArgs{})
	if err != nil {
		return r, errors.Wrap(err, "fetching external services")
	}

	for _, svc := range svcs {
		err = r.updateRateLimiter(svc)
		if err != nil {
			if _, ok := err.(errRateLimitUnsupported); ok {
				continue
			}
			// Errors here are not fatal, so we can log them
			log15.Warn("Updating rate limiter", "kind", svc.Kind, "err", err)
		}
	}

	return r, nil
}

// GetRateLimiter fetches the rate limiter associated with the given external service. If none has been
// configured an infinite limiter is returned.
func (r *RateLimiterRegistry) GetRateLimiter(externalServiceID int64) *rate.Limiter {
	r.mu.Lock()
	defer r.mu.Unlock()
	l := r.rateLimiters[externalServiceID]
	if l == nil {
		l = rate.NewLimiter(rate.Inf, 100)
		r.rateLimiters[externalServiceID] = l
	}
	return l
}

// HandleExternalServiceSync will update the rate limiter associated with the supplied external service
// so that it's settings match the service config.
func (r *RateLimiterRegistry) HandleExternalServiceSync(apiService api.ExternalService) error {
	svc := &ExternalService{
		ID:          apiService.ID,
		Kind:        apiService.Kind,
		DisplayName: apiService.DisplayName,
		Config:      apiService.Config,
		CreatedAt:   apiService.CreatedAt,
		UpdatedAt:   apiService.UpdatedAt,
		DeletedAt:   time.Time{},
	}
	if apiService.DeletedAt != nil {
		svc.DeletedAt = *apiService.DeletedAt
	}
	return r.updateRateLimiter(svc)
}

func (r *RateLimiterRegistry) updateRateLimiter(svc *ExternalService) error {
	config, err := svc.Configuration()
	if err != nil {
		return errors.Wrap(err, "getting external service configuration")
	}

	// Rate limit config can be in a few states:
	// 1. Not defined: We fall back to default specified in code.
	// 2. Defined and enabled: We use their defined limit.
	// 3. Defined and disabled: We use an infinite limiter.

	var limit rate.Limit
	switch c := config.(type) {
	case *schema.GitLabConnection:
		// 10/s is the default enforced by GitLab on their end
		limit = rate.Limit(10)
		if c != nil && c.RateLimit != nil {
			limit = getLimit(c.RateLimit.Enabled, c.RateLimit.RequestsPerHour)
		}
	case *schema.GitHubConnection:
		// 5000 per hour is the default enforced by GitHub on their end
		limit = rate.Limit(5000.0 / 3600.0)
		if c != nil && c.RateLimit != nil {
			limit = getLimit(c.RateLimit.Enabled, c.RateLimit.RequestsPerHour)
		}
	case *schema.BitbucketServerConnection:
		// 8/s is the default limit we enforce
		limit = rate.Limit(8)
		if c != nil && c.RateLimit != nil {
			limit = getLimit(c.RateLimit.Enabled, c.RateLimit.RequestsPerHour)
		}
	case *schema.BitbucketCloudConnection:
		// 2/s is the default limit we enforce
		limit = rate.Limit(2)
		if c != nil && c.RateLimit != nil {
			limit = getLimit(c.RateLimit.Enabled, c.RateLimit.RequestsPerHour)
		}
	default:
		return errRateLimitUnsupported{codehostKind: svc.Kind}
	}

	l := r.GetRateLimiter(svc.ID)
	l.SetLimit(limit)

	return nil
}

<<<<<<< HEAD
func getLimit(enabled bool, perHour float64) rate.Limit {
	if enabled {
		return rate.Limit(perHour / 3600)
	}
	return rate.Inf
=======
type errRateLimitUnsupported struct {
	codehostKind string
}

func (e errRateLimitUnsupported) Error() string {
	return fmt.Sprintf("internal rate limiting not supported for %s", e.codehostKind)
>>>>>>> 0760508f
}<|MERGE_RESOLUTION|>--- conflicted
+++ resolved
@@ -1037,18 +1037,17 @@
 	return nil
 }
 
-<<<<<<< HEAD
 func getLimit(enabled bool, perHour float64) rate.Limit {
 	if enabled {
 		return rate.Limit(perHour / 3600)
 	}
 	return rate.Inf
-=======
+}
+
 type errRateLimitUnsupported struct {
 	codehostKind string
 }
 
 func (e errRateLimitUnsupported) Error() string {
 	return fmt.Sprintf("internal rate limiting not supported for %s", e.codehostKind)
->>>>>>> 0760508f
 }