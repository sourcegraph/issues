--- conflicted
+++ resolved
@@ -91,12 +91,8 @@
 
 			go func() {
 				for repo := range otherSynced {
-					if conf.Get().DisableAutoGitUpdates {
-						continue
-					} else if conf.UpdateScheduler2Enabled() {
+					if !conf.Get().DisableAutoGitUpdates {
 						repos.Scheduler.UpdateOnce(repo.Name, repo.VCS.URL)
-					} else {
-						repos.UpdateOnce(ctx, repo.Name, repo.VCS.URL)
 					}
 				}
 			}()
@@ -131,20 +127,15 @@
 		// Start new repo syncer updates scheduler relay thread.
 		go func() {
 			for diff := range diffs {
-				if conf.Get().DisableAutoGitUpdates {
-					continue
-				} else if conf.UpdateScheduler2Enabled() {
+				if !conf.Get().DisableAutoGitUpdates {
 					repos.Scheduler.UpdateFromDiff(diff)
-				} else {
-					// TODO(keegancsmith) Remove old scheduler https://github.com/sourcegraph/sourcegraph/issues/2063
-					log15.Error("Diff based scheduler update not implemented for old scheduler")
 				}
 			}
 		}()
 	}
 
-	// Repos old syncing thread
-	go repos.RunRepositorySyncWorker(ctx)
+	// Git fetches scheduler
+	go repos.RunScheduler(ctx)
 
 	// git-server repos purging thread
 	go repos.RunRepositoryPurgeWorker(ctx)
@@ -181,73 +172,5 @@
 		}),
 	})
 
-<<<<<<< HEAD
-=======
-	// Synced repos will be sent here.
-	synced := make(chan *protocol.RepoInfo)
-
-	// Other external services syncing thread. Repo updates will be sent on the given channel.
-	syncer := repos.NewOtherReposSyncer(
-		repos.NewInternalAPI(10*time.Second),
-		synced,
-	)
-
-	// Start up handler that frontend relies on
-	repoupdater := repoupdater.Server{OtherReposSyncer: syncer}
-	handler := nethttp.Middleware(opentracing.GlobalTracer(), repoupdater.Handler())
-	host := ""
-	if env.InsecureDev {
-		host = "127.0.0.1"
-	}
-	addr := net.JoinHostPort(host, port)
-	log15.Info("repo-updater: listening", "addr", addr)
-	srv := &http.Server{Addr: addr, Handler: handler}
-	go func() { log.Fatal(srv.ListenAndServe()) }()
-
-	// Sync relies on access to frontend and git-server, so wait until they started up.
-	api.WaitForFrontend(ctx)
-	gitserver.DefaultClient.WaitForGitServers(ctx)
-
-	// Git fetches scheduler
-	go repos.RunScheduler(ctx)
-
-	// Repos purging thread
-	go repos.RunRepositoryPurgeWorker(ctx)
-
-	// GitHub connections and repos syncing threads
-	go repos.SyncGitHubConnections(ctx)
-	go repos.RunGitHubRepositorySyncWorker(ctx)
-
-	// GitLab connections and repos syncing threads
-	go repos.SyncGitLabConnections(ctx)
-	go repos.RunGitLabRepositorySyncWorker(ctx)
-
-	// AWS CodeCommit connections and repos syncing threads
-	go repos.SyncAWSCodeCommitConnections(ctx)
-	go repos.RunAWSCodeCommitRepositorySyncWorker(ctx)
-
-	// Phabricator Repository syncing thread
-	go repos.RunPhabricatorRepositorySyncWorker(ctx)
-
-	// Gitolite syncing thread
-	go repos.RunGitoliteRepositorySyncWorker(ctx)
-
-	// Bitbucket connections and repos syncing threads
-	go repos.SyncBitbucketServerConnections(ctx)
-	go repos.RunBitbucketServerRepositorySyncWorker(ctx)
-
-	// Start other repos syncer syncing thread
-	go func() { log.Fatal(syncer.Run(ctx, repos.GetUpdateInterval())) }()
-
-	// Start other repos updates scheduler relay thread.
-	go func() {
-		for repo := range synced {
-			if !conf.Get().DisableAutoGitUpdates {
-				repos.Scheduler.UpdateOnce(repo.Name, repo.VCS.URL)
-			}
-		}
-	}()
-
->>>>>>> 33591ec8
 	select {}
 }