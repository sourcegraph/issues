--- conflicted
+++ resolved
@@ -42,11 +42,7 @@
     go build -ldflags "-X github.com/sourcegraph/sourcegraph/pkg/version.version=$VERSION" -buildmode exe -tags dist -o "$bindir/$(basename "$pkg")" "$pkg"
 done
 
-<<<<<<< HEAD
-docker build -f cmd/server/Dockerfile -t "$IMAGE" "$OUTPUT"
-=======
-mkdir "$OUTPUT/.ctags.d"
+mkdir -p "$OUTPUT/.ctags.d"
 cp cmd/symbols/.ctags.d/additional-languages.ctags "$OUTPUT/.ctags.d/additional-languages.ctags"
 
-docker build -f cmd/server/Dockerfile -t $IMAGE $OUTPUT
->>>>>>> 7e4159cd
+docker build -f cmd/server/Dockerfile -t "$IMAGE" "$OUTPUT"