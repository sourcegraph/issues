--- conflicted
+++ resolved
@@ -8,10 +8,7 @@
 
 	"github.com/sourcegraph/sourcegraph/cmd/frontend/db"
 	"github.com/sourcegraph/sourcegraph/cmd/frontend/types"
-<<<<<<< HEAD
-=======
 	"github.com/sourcegraph/sourcegraph/internal/timeutil"
->>>>>>> 86c6a039
 )
 
 var (
@@ -77,11 +74,7 @@
 
 // ListRegisteredUsersThisWeek returns a list of the registered users that were active this week.
 func ListRegisteredUsersThisWeek(ctx context.Context) ([]int32, error) {
-<<<<<<< HEAD
-	start := startOfWeek(0)
-=======
 	start := timeutil.StartOfWeek(timeNow().UTC(), 0)
->>>>>>> 86c6a039
 	return db.EventLogs.ListUniqueUsersAll(ctx, start, start.AddDate(0, 0, 7))
 }
 
@@ -146,34 +139,17 @@
 		return []*types.SiteActivityPeriod{}, nil
 	}
 
-<<<<<<< HEAD
-	periods = periods - 1
-	startDate, err := startOfPeriod(periodType, periods)
-	if err != nil {
-		return nil, err
-	}
-	uniqueUsers, err := db.EventLogs.CountUniqueUsersPerPeriod(ctx, periodType, startDate, periods, nil)
-	if err != nil {
-		return nil, err
-	}
-	registeredUniqueUsers, err := db.EventLogs.CountUniqueUsersPerPeriod(ctx, periodType, startDate, periods, &db.CountUniqueUsersOptions{
-=======
 	uniqueUsers, err := db.EventLogs.CountUniqueUsersPerPeriod(ctx, periodType, timeNow().UTC(), periods, nil)
 	if err != nil {
 		return nil, err
 	}
 	registeredUniqueUsers, err := db.EventLogs.CountUniqueUsersPerPeriod(ctx, periodType, timeNow().UTC(), periods, &db.CountUniqueUsersOptions{
->>>>>>> 86c6a039
 		RegisteredOnly: true,
 	})
 	if err != nil {
 		return nil, err
 	}
-<<<<<<< HEAD
-	integrationUniqueUsers, err := db.EventLogs.CountUniqueUsersPerPeriod(ctx, periodType, startDate, periods, &db.CountUniqueUsersOptions{
-=======
 	integrationUniqueUsers, err := db.EventLogs.CountUniqueUsersPerPeriod(ctx, periodType, timeNow().UTC(), periods, &db.CountUniqueUsersOptions{
->>>>>>> 86c6a039
 		IntegrationOnly: true,
 	})
 	if err != nil {
