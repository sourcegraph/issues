--- conflicted
+++ resolved
@@ -90,13 +90,8 @@
 		DayPeriods:            &days,
 		WeekPeriods:           &weeks,
 		MonthPeriods:          &months,
-<<<<<<< HEAD
 		IncludeEventCounts:    !conf.Get().DisableDiagnosticTelemetry,
-		IncludeEventLatencies: !conf.Get().DisableDiagnosticTelemetry,
-=======
-		IncludeEventCounts:    false,
 		IncludeEventLatencies: true,
->>>>>>> ef34e497
 	})
 	if err != nil {
 		return nil, err
