package updatecheck

import (
	"bytes"
	"context"
	"encoding/json"
	"fmt"
	"io"
	"io/ioutil"
	"math/rand"
	"net/http"
	"strconv"
	"sync"
	"time"

	"github.com/gomodule/redigo/redis"
	"github.com/inconshreveable/log15"
	"github.com/prometheus/client_golang/prometheus"

	"github.com/sourcegraph/sourcegraph/cmd/frontend/envvar"
	"github.com/sourcegraph/sourcegraph/cmd/frontend/internal/siteid"
	"github.com/sourcegraph/sourcegraph/cmd/frontend/internal/usagestatsdeprecated"
	"github.com/sourcegraph/sourcegraph/internal/conf"
	"github.com/sourcegraph/sourcegraph/internal/db"
	"github.com/sourcegraph/sourcegraph/internal/db/dbconn"
	"github.com/sourcegraph/sourcegraph/internal/httpcli"
	"github.com/sourcegraph/sourcegraph/internal/metrics"
	"github.com/sourcegraph/sourcegraph/internal/redispool"
	"github.com/sourcegraph/sourcegraph/internal/usagestats"
	"github.com/sourcegraph/sourcegraph/internal/version"
)

// metricsRecorder records operational metrics for methods.
var metricsRecorder = metrics.NewOperationMetrics(prometheus.DefaultRegisterer, "updatecheck_client", metrics.WithLabels("method"))

// Status of the check for software updates for Sourcegraph.
type Status struct {
	Date          time.Time // the time that the last check completed
	Err           error     // the error that occurred, if any. When present, indicates the instance is offline / unable to contact Sourcegraph.com
	UpdateVersion string    // the version string of the updated version, if any
}

// HasUpdate reports whether the status indicates an update is available.
func (s Status) HasUpdate() bool { return s.UpdateVersion != "" }

var (
	mu         sync.Mutex
	startedAt  *time.Time
	lastStatus *Status
)

// Last returns the status of the last-completed software update check.
func Last() *Status {
	mu.Lock()
	defer mu.Unlock()
	if lastStatus == nil {
		return nil
	}
	tmp := *lastStatus
	return &tmp
}

// IsPending returns whether an update check is in progress.
func IsPending() bool {
	mu.Lock()
	defer mu.Unlock()
	return startedAt != nil
}

// recordOperation returns a record fn that is called on any given return err. If an error is encountered
// it will register the err metric. The err is never altered.
func recordOperation(method string) func(*error) {
	start := time.Now()
	return func(err *error) {
		metricsRecorder.Observe(time.Since(start).Seconds(), 1, err, method)
	}
}

func getAndMarshalSiteActivityJSON(ctx context.Context, criticalOnly bool) (_ json.RawMessage, err error) {
	defer recordOperation("getAndMarshalSiteActivityJSON")(&err)
	siteActivity, err := usagestats.GetSiteUsageStats(ctx, criticalOnly)

	if err != nil {
		return nil, err
	}

	return json.Marshal(siteActivity)
}

func hasSearchOccurred(ctx context.Context) (_ bool, err error) {
	defer recordOperation("hasSearchOccurred")(&err)
	return usagestats.HasSearchOccurred(ctx)
}

func hasFindRefsOccurred(ctx context.Context) (_ bool, err error) {
	defer recordOperation("hasSearchOccured")(&err)
	return usagestats.HasFindRefsOccurred(ctx)
}

func getTotalUsersCount(ctx context.Context) (_ int, err error) {
	defer recordOperation("getTotalUsersCount")(&err)
	return db.Users.Count(ctx, &db.UsersListOptions{})
}

func getTotalReposCount(ctx context.Context) (_ int, err error) {
	defer recordOperation("getTotalReposCount")(&err)
	return db.Repos.Count(ctx, db.ReposListOptions{})
}

func getUsersActiveTodayCount(ctx context.Context) (_ int, err error) {
	defer recordOperation("getUsersActiveTodayCount")(&err)
	return usagestatsdeprecated.GetUsersActiveTodayCount(ctx)
}

func getInitialSiteAdminEmail(ctx context.Context) (_ string, err error) {
	defer recordOperation("getInitialSiteAdminEmail")(&err)
	return db.UserEmails.GetInitialSiteAdminEmail(ctx)
}

func getAndMarshalCampaignsUsageJSON(ctx context.Context) (_ json.RawMessage, err error) {
	defer recordOperation("getAndMarshalCampaignsUsageJSON")(&err)

	campaignsUsage, err := usagestats.GetCampaignsUsageStatistics(ctx)
	if err != nil {
		return nil, err
	}
	return json.Marshal(campaignsUsage)
}

func getAndMarshalGrowthStatisticsJSON(ctx context.Context) (_ json.RawMessage, err error) {
	defer recordOperation("getAndMarshalGrowthStatisticsJSON")(&err)

	growthStatistics, err := usagestats.GetGrowthStatistics(ctx)
	if err != nil {
		return nil, err
	}
	return json.Marshal(growthStatistics)
}

func getAndMarshalSavedSearchesJSON(ctx context.Context) (_ json.RawMessage, err error) {
	defer recordOperation("getAndMarshalSavedSearchesJSON")(&err)

	savedSearches, err := usagestats.GetSavedSearches(ctx)
	if err != nil {
		return nil, err
	}
	return json.Marshal(savedSearches)
}

func getAndMarshalHomepagePanelsJSON(ctx context.Context) (_ json.RawMessage, err error) {
	defer recordOperation("getAndMarshalHomepagePanelsJSON")(&err)

	homepagePanels, err := usagestats.GetHomepagePanels(ctx)
	if err != nil {
		return nil, err
	}
	return json.Marshal(homepagePanels)
}

func getAndMarshalRepositoriesJSON(ctx context.Context) (_ json.RawMessage, err error) {
	defer recordOperation("getAndMarshalRepositoriesJSON")(&err)

	repos, err := usagestats.GetRepositories(ctx)
	if err != nil {
		return nil, err
	}
	return json.Marshal(repos)
}

<<<<<<< HEAD
func getAndMarshalRetentionStatisticsJSON(ctx context.Context) (_ json.RawMessage, err error) {
	defer recordOperation("getAndMarshalRetentionStatisticsJSON")(&err)

	retentionStatistics, err := usagestats.GetRetentionStatistics(ctx)
	if err != nil {
		return nil, err
	}

	return json.Marshal(retentionStatistics)
}

func getAndMarshalAggregatedUsageJSON(ctx context.Context) (_ json.RawMessage, _ json.RawMessage, err error) {
	defer recordOperation("getAndMarshalAggregatedUsageJSON")(&err)
=======
func getAndMarshalSearchOnboardingJSON(ctx context.Context) (_ json.RawMessage, err error) {
	defer recordOperation("getAndMarshalSearchOnboardingJSON")(&err)
>>>>>>> 4f78b025

	searchOnboarding, err := usagestats.GetSearchOnboarding(ctx)
	if err != nil {
		return nil, err
	}

	return json.Marshal(searchOnboarding)
}

func getAndMarshalAggregatedCodeIntelUsageJSON(ctx context.Context) (_ json.RawMessage, err error) {
	defer recordOperation("getAndMarshalAggregatedCodeIntelUsageJSON")(&err)

	codeIntelUsage, err := usagestats.GetAggregatedCodeIntelStats(ctx)
	if err != nil {
		return nil, err
	}

	return json.Marshal(codeIntelUsage)
}

func getAndMarshalAggregatedSearchUsageJSON(ctx context.Context) (_ json.RawMessage, err error) {
	defer recordOperation("getAndMarshalAggregatedSearchUsageJSON")(&err)

	searchUsage, err := usagestats.GetAggregatedSearchStats(ctx)
	if err != nil {
		return nil, err
	}

	return json.Marshal(searchUsage)
}

func getDependencyVersions(ctx context.Context, logFunc func(string, ...interface{})) (json.RawMessage, error) {
	var (
		err error
		dv  dependencyVersions
	)
	// get redis cache server version
	dv.RedisCacheVersion, err = getRedisVersion(redispool.Cache.Dial)
	if err != nil {
		logFunc("updatecheck.getDependencyVersions: unable to get Redis cache version", "error", err)
	}

	// get redis store server version
	dv.RedisStoreVersion, err = getRedisVersion(redispool.Store.Dial)
	if err != nil {
		logFunc("updatecheck.getDependencyVersions: unable to get Redis store version", "error", err)
	}

	// get postgres version
	err = dbconn.Global.QueryRowContext(ctx, "SHOW server_version").Scan(&dv.PostgresVersion)
	if err != nil {
		logFunc("updatecheck.getDependencyVersions: unable to get Postgres version", "error", err)
	}
	return json.Marshal(dv)
}

func getRedisVersion(dialFunc func() (redis.Conn, error)) (string, error) {
	conn, err := dialFunc()
	if err != nil {
		return "", err
	}
	buf, err := redis.Bytes(conn.Do("INFO"))
	if err != nil {
		return "", err
	}

	m, err := parseRedisInfo(buf)
	return m["redis_version"], err

}
func parseRedisInfo(buf []byte) (map[string]string, error) {
	var (
		lines = bytes.Split(buf, []byte("\n"))
		m     = make(map[string]string, len(lines))
	)

	for _, line := range lines {
		line = bytes.TrimSpace(line)
		if bytes.HasPrefix(line, []byte("#")) || len(line) == 0 {
			continue
		}

		parts := bytes.Split(line, []byte(":"))
		if len(parts) != 2 {
			return nil, fmt.Errorf("expected a key:value line, got %q", string(line))
		}
		m[string(parts[0])] = string(parts[1])
	}

	return m, nil
}

func updateBody(ctx context.Context) (io.Reader, error) {
	logFunc := log15.Debug
	if envvar.SourcegraphDotComMode() {
		logFunc = log15.Warn
	}

	r := &pingRequest{
		ClientSiteID:        siteid.Get(),
		DeployType:          conf.DeployType(),
		ClientVersionString: version.Version(),
		LicenseKey:          conf.Get().LicenseKey,
		CodeIntelUsage:      []byte("{}"),
		SearchUsage:         []byte("{}"),
		CampaignsUsage:      []byte("{}"),
		GrowthStatistics:    []byte("{}"),
		SavedSearches:       []byte("{}"),
		HomepagePanels:      []byte("{}"),
		Repositories:        []byte("{}"),
<<<<<<< HEAD
		RetentionStatistics: []byte("{}"),
=======
		SearchOnboarding:    []byte("{}"),
>>>>>>> 4f78b025
	}

	totalUsers, err := getTotalUsersCount(ctx)
	if err != nil {
		logFunc("telemetry: db.Users.Count failed", "error", err)
	}
	r.TotalUsers = int32(totalUsers)
	r.InitialAdminEmail, err = getInitialSiteAdminEmail(ctx)
	if err != nil {
		logFunc("telemetry: db.UserEmails.GetInitialSiteAdminEmail failed", "error", err)
	}

	r.DependencyVersions, err = getDependencyVersions(ctx, logFunc)
	if err != nil {
		logFunc("telemetry: getDependencyVersions failed", "error", err)
	}

	if !conf.Get().DisableNonCriticalTelemetry {
		// TODO(Dan): migrate this to the new usagestats package.
		//
		// For the time being, instances will report daily active users through the legacy package via this argument,
		// as well as using the new package through the `act` argument below. This will allow comparison during the
		// transition.
		count, err := getUsersActiveTodayCount(ctx)
		if err != nil {
			logFunc("telemetry: updatecheck.getUsersActiveToday failed", "error", err)
		}
		r.UniqueUsers = int32(count)
		totalRepos, err := getTotalReposCount(ctx)
		if err != nil {
			logFunc("telemetry: updatecheck.getTotalReposCount failed", "error", err)
		}
		r.HasRepos = totalRepos > 0

		r.EverSearched, err = hasSearchOccurred(ctx)
		if err != nil {
			logFunc("telemetry: updatecheck.hasSearchOccurred failed", "error", err)
		}
		r.EverFindRefs, err = hasFindRefsOccurred(ctx)
		if err != nil {
			logFunc("telemetry: updatecheck.hasFindRefsOccurred failed", "error", err)
		}
		r.CampaignsUsage, err = getAndMarshalCampaignsUsageJSON(ctx)
		if err != nil {
			logFunc("telemetry: updatecheck.getAndMarshalCampaignsUsageJSON failed", "error", err)
		}
		r.GrowthStatistics, err = getAndMarshalGrowthStatisticsJSON(ctx)
		if err != nil {
			logFunc("telemetry: updatecheck.getAndMarshalGrowthStatisticsJSON failed", "error", err)
		}

		r.SavedSearches, err = getAndMarshalSavedSearchesJSON(ctx)
		if err != nil {
			logFunc("telemetry: updatecheck.getAndMarshalSavedSearchesJSON failed", "error", err)
		}

		r.HomepagePanels, err = getAndMarshalHomepagePanelsJSON(ctx)
		if err != nil {
			logFunc("telemetry: updatecheck.getAndMarshalHomepagePanelsJSON failed", "error", err)
		}

		r.SearchOnboarding, err = getAndMarshalSearchOnboardingJSON(ctx)
		if err != nil {
			logFunc("telemetry: updatecheck.getAndMarshalSearchOnboardingJSON failed", "error", err)
		}

		r.Repositories, err = getAndMarshalRepositoriesJSON(ctx)
		if err != nil {
			logFunc("telemetry: updatecheck.getAndMarshalRepositoriesJSON failed", "error", err)
		}

		r.RetentionStatistics, err = getAndMarshalRetentionStatisticsJSON(ctx)
		if err != nil {
			logFunc("telemetry: updatecheck.getAndMarshalRetentionStatisticsJSON failed", "error", err)
		}

		r.ExternalServices, err = externalServiceKinds(ctx)
		if err != nil {
			logFunc("telemetry: externalServicesKinds failed", "error", err)
		}

		r.HasExtURL = conf.UsingExternalURL()
		r.BuiltinSignupAllowed = conf.IsBuiltinSignupAllowed()
		r.AuthProviders = authProviderTypes()

		// The following methods are the most expensive to calculate, so we do them in
		// parallel.

		var wg sync.WaitGroup

		wg.Add(1)
		go func() {
			defer wg.Done()
			r.Activity, err = getAndMarshalSiteActivityJSON(ctx, false)
			if err != nil {
				logFunc("telemetry: updatecheck.getAndMarshalSiteActivityJSON failed", "error", err)
			}
		}()

		wg.Add(1)
		go func() {
			defer wg.Done()
			r.CodeIntelUsage, err = getAndMarshalAggregatedCodeIntelUsageJSON(ctx)
			if err != nil {
				logFunc("telemetry: updatecheck.getAndMarshalAggregatedCodeIntelUsageJSON failed", "error", err)
			}
		}()

		wg.Add(1)
		go func() {
			defer wg.Done()
			r.SearchUsage, err = getAndMarshalAggregatedSearchUsageJSON(ctx)
			if err != nil {
				logFunc("telemetry: updatecheck.getAndMarshalAggregatedSearchUsageJSON failed", "error", err)
			}
		}()

		wg.Wait()
	} else {
		r.Activity, err = getAndMarshalSiteActivityJSON(ctx, true)
		if err != nil {
			logFunc("telemetry: updatecheck.getAndMarshalSiteActivityJSON failed", "error", err)
		}
	}

	contents, err := json.Marshal(r)
	if err != nil {
		return nil, err
	}
	err = db.EventLogs.Insert(ctx, &db.Event{
		UserID:          0,
		Name:            "ping",
		URL:             "",
		AnonymousUserID: "backend",
		Source:          "BACKEND",
		Argument:        json.RawMessage(contents),
		Timestamp:       time.Now().UTC(),
	})

	return bytes.NewReader(contents), err
}

func authProviderTypes() []string {
	ps := conf.Get().AuthProviders
	types := make([]string, len(ps))
	for i, p := range ps {
		types[i] = conf.AuthProviderType(p)
	}
	return types
}

func externalServiceKinds(ctx context.Context) (kinds []string, err error) {
	defer recordOperation("externalServiceKinds")(&err)
	kinds, err = db.ExternalServices.DistinctKinds(ctx)
	return kinds, err
}

// check performs an update check and updates the global state.
func check() {
	ctx, cancel := context.WithTimeout(context.Background(), 300*time.Second)
	defer cancel()

	doCheck := func() (updateVersion string, err error) {
		body, err := updateBody(ctx)
		if err != nil {
			return "", err
		}

		req, err := http.NewRequest("POST", "https://sourcegraph.com/.api/updates", body)
		if err != nil {
			return "", err
		}
		req.Header.Set("Content-Type", "application/json")
		req = req.WithContext(ctx)

		resp, err := httpcli.ExternalDoer().Do(req)
		if err != nil {
			return "", err
		}
		defer resp.Body.Close()
		if resp.StatusCode != http.StatusOK && resp.StatusCode != http.StatusNoContent {
			var description string
			if body, err := ioutil.ReadAll(io.LimitReader(resp.Body, 30)); err != nil {
				description = err.Error()
			} else if len(body) == 0 {
				description = "(no response body)"
			} else {
				description = strconv.Quote(string(bytes.TrimSpace(body)))
			}
			return "", fmt.Errorf("update endpoint returned HTTP error %d: %s", resp.StatusCode, description)
		}

		if resp.StatusCode == http.StatusNoContent {
			return "", nil // no update available
		}

		var latestBuild build
		if err := json.NewDecoder(resp.Body).Decode(&latestBuild); err != nil {
			return "", err
		}
		return latestBuild.Version.String(), nil
	}

	mu.Lock()
	thisCheckStartedAt := time.Now()
	startedAt = &thisCheckStartedAt
	mu.Unlock()

	updateVersion, err := doCheck()

	if err != nil {
		log15.Error("telemetry: updatecheck failed", "error", err)
	}

	mu.Lock()
	if startedAt != nil && !startedAt.After(thisCheckStartedAt) {
		startedAt = nil
	}
	lastStatus = &Status{
		Date:          time.Now(),
		Err:           err,
		UpdateVersion: updateVersion,
	}
	mu.Unlock()
}

var started bool

// Start starts checking for software updates periodically.
func Start() {
	if started {
		panic("already started")
	}
	started = true

	if channel := conf.UpdateChannel(); channel != "release" {
		return // no update check
	}

	const delay = 30 * time.Minute
	for {
		check()

		// Randomize sleep to prevent thundering herds.
		randomDelay := time.Duration(rand.Intn(600)) * time.Second
		time.Sleep(delay + randomDelay)
	}
}<|MERGE_RESOLUTION|>--- conflicted
+++ resolved
@@ -167,7 +167,6 @@
 	return json.Marshal(repos)
 }
 
-<<<<<<< HEAD
 func getAndMarshalRetentionStatisticsJSON(ctx context.Context) (_ json.RawMessage, err error) {
 	defer recordOperation("getAndMarshalRetentionStatisticsJSON")(&err)
 
@@ -179,12 +178,8 @@
 	return json.Marshal(retentionStatistics)
 }
 
-func getAndMarshalAggregatedUsageJSON(ctx context.Context) (_ json.RawMessage, _ json.RawMessage, err error) {
-	defer recordOperation("getAndMarshalAggregatedUsageJSON")(&err)
-=======
 func getAndMarshalSearchOnboardingJSON(ctx context.Context) (_ json.RawMessage, err error) {
 	defer recordOperation("getAndMarshalSearchOnboardingJSON")(&err)
->>>>>>> 4f78b025
 
 	searchOnboarding, err := usagestats.GetSearchOnboarding(ctx)
 	if err != nil {
@@ -295,11 +290,8 @@
 		SavedSearches:       []byte("{}"),
 		HomepagePanels:      []byte("{}"),
 		Repositories:        []byte("{}"),
-<<<<<<< HEAD
 		RetentionStatistics: []byte("{}"),
-=======
 		SearchOnboarding:    []byte("{}"),
->>>>>>> 4f78b025
 	}
 
 	totalUsers, err := getTotalUsersCount(ctx)
