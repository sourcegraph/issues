--- conflicted
+++ resolved
@@ -25,11 +25,8 @@
 	"github.com/sourcegraph/sourcegraph/internal/db/dbconn"
 	"github.com/sourcegraph/sourcegraph/internal/httpcli"
 	"github.com/sourcegraph/sourcegraph/internal/metrics"
-<<<<<<< HEAD
 	"github.com/sourcegraph/sourcegraph/internal/redispool"
-=======
 	"github.com/sourcegraph/sourcegraph/internal/usagestats"
->>>>>>> af717c57
 	"github.com/sourcegraph/sourcegraph/internal/version"
 )
 
@@ -225,6 +222,11 @@
 		return "", err
 	}
 
+	m, err := parseRedisInfo(buf)
+	return m["redis_version"], err
+
+}
+func parseRedisInfo(buf []byte) (map[string]string, error) {
 	var (
 		lines = bytes.Split(buf, []byte("\n"))
 		m     = make(map[string]string, len(lines))
@@ -238,12 +240,12 @@
 
 		parts := bytes.Split(line, []byte(":"))
 		if len(parts) != 2 {
-			return "", fmt.Errorf("expected a key:value line, got '%s'", string(line))
+			return nil, fmt.Errorf("expected a key:value line, got '%s'", string(line))
 		}
 		m[string(parts[0])] = string(parts[1])
 	}
 
-	return m["redis_version"], nil
+	return m, nil
 }
 
 func updateBody(ctx context.Context) (io.Reader, error) {
