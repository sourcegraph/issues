--- conflicted
+++ resolved
@@ -25,7 +25,6 @@
 	Type authz.PermType
 }
 
-<<<<<<< HEAD
 // AuthorizedReposArgs contains required arguments to verify if a user is authorized to access some
 // or all of repositories from the candidate list with given level and type of permissions.
 type AuthorizedReposArgs struct {
@@ -36,10 +35,7 @@
 	Provider authz.ProviderType // The type of authz provider to load user permissions.
 }
 
-// An AuthzStore stores methods for user permissions, they will be no-op in OSS version.
-=======
 // AuthzStore contains methods for assigning user permissions.
->>>>>>> 11c1ed62
 type AuthzStore interface {
 	// GrantPendingPermissions grants pending permissions for a user, it is a no-op in the OSS version.
 	GrantPendingPermissions(ctx context.Context, args *GrantPendingPermissionsArgs) error
