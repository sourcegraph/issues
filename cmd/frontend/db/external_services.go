package db

import (
	"context"
	"database/sql"
	"encoding/json"
	"errors"
	"fmt"
	"strings"
	"sync"
	"time"

	"github.com/keegancsmith/sqlf"
	"github.com/lib/pq"
	"github.com/sourcegraph/sourcegraph/cmd/frontend/types"
	"github.com/sourcegraph/sourcegraph/pkg/conf"
	"github.com/sourcegraph/sourcegraph/pkg/db/dbconn"
	"github.com/sourcegraph/sourcegraph/pkg/db/dbutil"
	"github.com/sourcegraph/sourcegraph/pkg/jsonc"
	"github.com/sourcegraph/sourcegraph/schema"
	log15 "gopkg.in/inconshreveable/log15.v2"
)

type externalServices struct{}

// ExternalServicesListOptions contains options for listing external services.
type ExternalServicesListOptions struct {
	ID    *int64
	Kinds []string
	URL   *string
	*LimitOffset
}

func (o ExternalServicesListOptions) sqlConditions() []*sqlf.Query {
	conds := []*sqlf.Query{sqlf.Sprintf("deleted_at IS NULL")}
	if o.ID != nil {
		conds = append(conds, sqlf.Sprintf("id=%d", o.ID))
	}
	if len(o.Kinds) > 0 {
		kinds := []*sqlf.Query{}
		for _, kind := range o.Kinds {
			kinds = append(kinds, sqlf.Sprintf("%s", kind))
		}
		conds = append(conds, sqlf.Sprintf("kind IN (%s)", sqlf.Join(kinds, ", ")))
	}
	return conds
}

func (o ExternalServicesListOptions) limitOffsetSQL() *sqlf.Query {
	if o.LimitOffset != nil {
		return o.LimitOffset.SQL()
	}
	return &sqlf.Query{}
}

func validateConfig(kind, config string) error {
	// All configs must be valid JSON.
	// If this requirement is ever changed, you will need to update
	// serveExternalServiceConfigs to handle this case.

	switch kind {
	case "PHABRICATOR":
		var cfg schema.PhabricatorConnection
		if err := jsonc.Unmarshal(config, &cfg); err != nil {
			return err
		}
		if len(cfg.Repos) == 0 && cfg.Token == "" {
			return errors.New(`Either "token" or "repos" must be set`)
		}
	case "BITBUCKETSERVER":
		var cfg schema.BitbucketServerConnection
		if err := jsonc.Unmarshal(config, &cfg); err != nil {
			return err
		}
		if cfg.Token != "" && cfg.Password != "" {
			return errors.New("Specify either a token or a username/password, but not both")
		} else if cfg.Token == "" && cfg.Username == "" && cfg.Password == "" {
			return errors.New("Specify either a token or a username/password to authenticate")
		}
	case "GITLAB":
		var cfg schema.GitLabConnection
		if err := jsonc.Unmarshal(config, &cfg); err != nil {
			return err
		}
		if strings.Contains(cfg.Url, "example.com") {
			return fmt.Errorf(`invalid GitLab URL detected: %s (did you forget to remove "example.com"?)`, cfg.Url)
		}
	default:
		if _, err := jsonc.Parse(config); err != nil {
			return err
		}
	}
	return nil
}

// Create creates a external service.
//
// 🚨 SECURITY: The caller must ensure that the actor is a site admin.
func (c *externalServices) Create(ctx context.Context, externalService *types.ExternalService) error {
	if err := validateConfig(externalService.Kind, externalService.Config); err != nil {
		return err
	}

	externalService.CreatedAt = time.Now()
	externalService.UpdatedAt = externalService.CreatedAt

	return dbconn.Global.QueryRowContext(
		ctx,
		"INSERT INTO external_services(kind, display_name, config, created_at, updated_at) VALUES($1, $2, $3, $4, $5) RETURNING id",
		externalService.Kind, externalService.DisplayName, externalService.Config, externalService.CreatedAt, externalService.UpdatedAt,
	).Scan(&externalService.ID)
}

// ExternalServiceUpdate contains optional fields to update.
type ExternalServiceUpdate struct {
	DisplayName *string
	Config      *string
}

// Update updates a external service.
//
// 🚨 SECURITY: The caller must ensure that the actor is a site admin.
func (c *externalServices) Update(ctx context.Context, id int64, update *ExternalServiceUpdate) error {
	if update.Config != nil {
		// Query to get the kind (which is immutable) so we can validate the new config.
		externalService, err := c.GetByID(ctx, id)
		if err != nil {
			return err
		}

		if err := validateConfig(externalService.Kind, *update.Config); err != nil {
			return err
		}
	}

	execUpdate := func(ctx context.Context, tx *sql.Tx, update *sqlf.Query) error {
		q := sqlf.Sprintf("UPDATE external_services SET %s, updated_at=now() WHERE id=%d AND deleted_at IS NULL", update, id)
		res, err := tx.ExecContext(ctx, q.Query(sqlf.PostgresBindVar), q.Args()...)
		if err != nil {
			return err
		}
		affected, err := res.RowsAffected()
		if err != nil {
			return err
		}
		if affected == 0 {
			return externalServiceNotFoundError{id: id}
		}
		return nil
	}
	return dbutil.Transaction(ctx, dbconn.Global, func(tx *sql.Tx) error {
		if update.DisplayName != nil {
			if err := execUpdate(ctx, tx, sqlf.Sprintf("display_name=%s", update.DisplayName)); err != nil {
				return err
			}
		}
		if update.Config != nil {
			if err := execUpdate(ctx, tx, sqlf.Sprintf("config=%s", update.Config)); err != nil {
				return err
			}
		}
		return nil
	})
}

type externalServiceNotFoundError struct {
	id int64
}

func (e externalServiceNotFoundError) Error() string {
	return fmt.Sprintf("external service not found: %v", e.id)
}

func (e externalServiceNotFoundError) NotFound() bool {
	return true
}

// Delete deletes an external service.
//
// 🚨 SECURITY: The caller must ensure that the actor is a site admin.
func (*externalServices) Delete(ctx context.Context, id int64) error {
	res, err := dbconn.Global.ExecContext(ctx, "UPDATE external_services SET deleted_at=now() WHERE id=$1 AND deleted_at IS NULL", id)
	if err != nil {
		return err
	}
	nrows, err := res.RowsAffected()
	if err != nil {
		return err
	}
	if nrows == 0 {
		return externalServiceNotFoundError{id: id}
	}
	return nil
}

// GetByID returns the external service for id.
//
// 🚨 SECURITY: The caller must ensure that the actor is a site admin.
func (c *externalServices) GetByID(ctx context.Context, id int64) (*types.ExternalService, error) {
<<<<<<< HEAD
	externalServices, err := c.list(ctx, ExternalServicesListOptions{ID: &id})
=======
	if Mocks.ExternalServices.GetByID != nil {
		return Mocks.ExternalServices.GetByID(id)
	}

	conds := []*sqlf.Query{sqlf.Sprintf("id=%d", id)}
	externalServices, err := c.list(ctx, conds, nil)
>>>>>>> ffbd6a39
	if err != nil {
		return nil, err
	}
	if len(externalServices) == 0 {
		return nil, fmt.Errorf("external service not found: id=%d", id)
	}
	return externalServices[0], nil
}

// List returns all external services.
//
// 🚨 SECURITY: The caller must ensure that the actor is a site admin.
func (c *externalServices) List(ctx context.Context, opt ExternalServicesListOptions) ([]*types.ExternalService, error) {
<<<<<<< HEAD
	return c.list(ctx, opt)
=======
	if Mocks.ExternalServices.List != nil {
		return Mocks.ExternalServices.List(opt)
	}
	return c.list(ctx, opt.sqlConditions(), opt.LimitOffset)
>>>>>>> ffbd6a39
}

// listConfigs decodes the list configs into result.
//
// 🚨 SECURITY: The caller must ensure that the actor is a site admin.
func (c *externalServices) listConfigs(ctx context.Context, kind string, result interface{}) error {
	services, err := c.List(ctx, ExternalServicesListOptions{Kinds: []string{kind}})
	if err != nil {
		return err
	}
	var configs []json.RawMessage
	for _, service := range services {
		configs = append(configs, json.RawMessage(service.Config))
	}
	buf, err := json.Marshal(configs)
	if err != nil {
		return err
	}
	return json.Unmarshal(buf, result)
}

// ListAWSCodeCommitConnections returns a list of AWSCodeCommit configs.
//
// 🚨 SECURITY: The caller must ensure that the actor is a site admin.
func (c *externalServices) ListAWSCodeCommitConnections(ctx context.Context) ([]*schema.AWSCodeCommitConnection, error) {
	if !conf.ExternalServicesEnabled() {
		return conf.Get().AwsCodeCommit, nil
	}

	var connections []*schema.AWSCodeCommitConnection
	if err := c.listConfigs(ctx, "AWSCODECOMMIT", &connections); err != nil {
		return nil, err
	}
	return connections, nil
}

// ListBitbucketServerConnections returns a list of BitbucketServer configs.
//
// 🚨 SECURITY: The caller must ensure that the actor is a site admin.
func (c *externalServices) ListBitbucketServerConnections(ctx context.Context) ([]*schema.BitbucketServerConnection, error) {
	if !conf.ExternalServicesEnabled() {
		return conf.Get().BitbucketServer, nil
	}

	var connections []*schema.BitbucketServerConnection
	if err := c.listConfigs(ctx, "BITBUCKET", &connections); err != nil {
		return nil, err
	}
	return connections, nil
}

// ListGitHubConnections returns a list of GitHubConnection configs.
//
// 🚨 SECURITY: The caller must ensure that the actor is a site admin.
func (c *externalServices) ListGitHubConnections(ctx context.Context) ([]*schema.GitHubConnection, error) {
	if !conf.ExternalServicesEnabled() {
		return conf.Get().Github, nil
	}

	var connections []*schema.GitHubConnection
	if err := c.listConfigs(ctx, "GITHUB", &connections); err != nil {
		return nil, err
	}
	return connections, nil
}

// ListGitLabConnections returns a list of GitLabConnection configs.
//
// 🚨 SECURITY: The caller must ensure that the actor is a site admin.
func (c *externalServices) ListGitLabConnections(ctx context.Context) ([]*schema.GitLabConnection, error) {
	if !conf.ExternalServicesEnabled() {
		return conf.Get().Gitlab, nil
	}

	var connections []*schema.GitLabConnection
	if err := c.listConfigs(ctx, "GITLAB", &connections); err != nil {
		return nil, err
	}
	return connections, nil
}

// ListGitoliteConnections returns a list of GitoliteConnection configs.
//
// 🚨 SECURITY: The caller must ensure that the actor is a site admin.
func (c *externalServices) ListGitoliteConnections(ctx context.Context) ([]*schema.GitoliteConnection, error) {
	if !conf.ExternalServicesEnabled() {
		return conf.Get().Gitolite, nil
	}

	var connections []*schema.GitoliteConnection
	if err := c.listConfigs(ctx, "GITOLITE", &connections); err != nil {
		return nil, err
	}
	return connections, nil
}

// ListPhabricatorConnections returns a list of PhabricatorConnection configs.
//
// 🚨 SECURITY: The caller must ensure that the actor is a site admin.
func (c *externalServices) ListPhabricatorConnections(ctx context.Context) ([]*schema.PhabricatorConnection, error) {
	if !conf.ExternalServicesEnabled() {
		return conf.Get().Phabricator, nil
	}

	var connections []*schema.PhabricatorConnection
	if err := c.listConfigs(ctx, "PHABRICATOR", &connections); err != nil {
		return nil, err
	}
	return connections, nil
}

// migrateOnce ensures that the migration is only attempted
// once per frontend instance (to avoid unnecessary queries).
var migrateOnce sync.Once

// migrateJsonConfigToExternalServices performs a one time migration to populate
// the new external_services database table with relavant entries in the site config.
// It is idempotent.
//
// This migration can be deleted as soon as (whichever happens first):
//   - All customers have updated to 3.0 or newer.
//   - 3 months after 3.0 is released.
func (c *externalServices) migrateJsonConfigToExternalServices(ctx context.Context) {
	if !conf.ExternalServicesEnabled() {
		return
	}

	migrateOnce.Do(func() {
		// Run in a transaction because we are racing with other frontend replicas.
		err := dbutil.Transaction(ctx, dbconn.Global, func(tx *sql.Tx) error {
			now := time.Now()

			// Attempt to insert a fake config into the DB with id 0.
			// This will fail if the migration has already run.
			if _, err := tx.ExecContext(
				ctx,
				"INSERT INTO external_services(id, kind, display_name, config, created_at, updated_at, deleted_at) VALUES($1, $2, $3, $4, $5, $6, $7)",
				0, "migration", "", "{}", now, now, now,
			); err != nil {
				return err
			}

			migrate := func(config interface{}, name string) error {
				// Marshaling and unmarshaling is a lazy way to get around
				// Go's lack of covariance for slice types.
				buf, err := json.Marshal(config)
				if err != nil {
					return err
				}
				var configs []interface{}
				if err := json.Unmarshal(buf, &configs); err != nil {
					return nil
				}

				for i, config := range configs {
					jsonConfig, err := json.MarshalIndent(config, "", "  ")
					if err != nil {
						return err
					}

					kind := strings.ToUpper(name)
					displayName := fmt.Sprintf("Migrated %s %d", name, i+1)
					if _, err := tx.ExecContext(
						ctx,
						"INSERT INTO external_services(kind, display_name, config, created_at, updated_at) VALUES($1, $2, $3, $4, $5)",
						kind, displayName, string(jsonConfig), now, now,
					); err != nil {
						return err
					}
				}
				return nil
			}

			if err := migrate(conf.Get().AwsCodeCommit, "AWSCodeCommit"); err != nil {
				return err
			}

			if err := migrate(conf.Get().BitbucketServer, "BitbucketServer"); err != nil {
				return err
			}

			if err := migrate(conf.Get().Github, "GitHub"); err != nil {
				return err
			}

			if err := migrate(conf.Get().Gitlab, "GitLab"); err != nil {
				return err
			}

			if err := migrate(conf.Get().Gitolite, "Gitolite"); err != nil {
				return err
			}

			if err := migrate(conf.Get().Phabricator, "Phabricator"); err != nil {
				return err
			}

			return nil
		})

		if err != nil {
			if pqErr, ok := err.(*pq.Error); ok {
				if pqErr.Constraint == "external_services_pkey" {
					// This is expected when multiple frontend attempt to migrate concurrently.
					// Only one will win.
					return
				}
			}
			log15.Error("migrate transaction failed", "err", err)
		}
	})
}

func (c *externalServices) list(ctx context.Context, opt ExternalServicesListOptions) ([]*types.ExternalService, error) {
	c.migrateJsonConfigToExternalServices(ctx)
	q := sqlf.Sprintf(`
		SELECT id, kind, display_name, config, created_at, updated_at
		FROM external_services
		WHERE (%s)
		ORDER BY id DESC
		%s`,
		sqlf.Join(opt.sqlConditions(), ") AND ("),
		opt.limitOffsetSQL(),
	)

	rows, err := dbconn.Global.QueryContext(ctx, q.Query(sqlf.PostgresBindVar), q.Args()...)
	if err != nil {
		return nil, err
	}
	defer rows.Close()

	var results []*types.ExternalService
	for rows.Next() {
		var h types.ExternalService
		if err := rows.Scan(&h.ID, &h.Kind, &h.DisplayName, &h.Config, &h.CreatedAt, &h.UpdatedAt); err != nil {
			return nil, err
		}
		if opt.URL != nil {
			var config struct {
				URL string `json:"url"`
			}
			if err := jsonc.Unmarshal(h.Config, &config); err != nil {
				return nil, err
			}
			if config.URL != *opt.URL {
				continue
			}
		}
		results = append(results, &h)
	}
	return results, nil
}

// Count counts all access tokens that satisfy the options (ignoring limit and offset).
//
// 🚨 SECURITY: The caller must ensure that the actor is a site admin.
func (c *externalServices) Count(ctx context.Context, opt ExternalServicesListOptions) (int, error) {
	q := sqlf.Sprintf("SELECT COUNT(*) FROM external_services WHERE (%s)", sqlf.Join(opt.sqlConditions(), ") AND ("))
	var count int
	if err := dbconn.Global.QueryRowContext(ctx, q.Query(sqlf.PostgresBindVar), q.Args()...).Scan(&count); err != nil {
		return 0, err
	}
	return count, nil
}

// MockExternalServices mocks the external services store.
type MockExternalServices struct {
	GetByID func(id int64) (*types.ExternalService, error)
	List    func(opt ExternalServicesListOptions) ([]*types.ExternalService, error)
}<|MERGE_RESOLUTION|>--- conflicted
+++ resolved
@@ -197,16 +197,10 @@
 //
 // 🚨 SECURITY: The caller must ensure that the actor is a site admin.
 func (c *externalServices) GetByID(ctx context.Context, id int64) (*types.ExternalService, error) {
-<<<<<<< HEAD
-	externalServices, err := c.list(ctx, ExternalServicesListOptions{ID: &id})
-=======
 	if Mocks.ExternalServices.GetByID != nil {
 		return Mocks.ExternalServices.GetByID(id)
 	}
-
-	conds := []*sqlf.Query{sqlf.Sprintf("id=%d", id)}
-	externalServices, err := c.list(ctx, conds, nil)
->>>>>>> ffbd6a39
+	externalServices, err := c.list(ctx, ExternalServicesListOptions{ID: &id})
 	if err != nil {
 		return nil, err
 	}
@@ -220,14 +214,10 @@
 //
 // 🚨 SECURITY: The caller must ensure that the actor is a site admin.
 func (c *externalServices) List(ctx context.Context, opt ExternalServicesListOptions) ([]*types.ExternalService, error) {
-<<<<<<< HEAD
-	return c.list(ctx, opt)
-=======
 	if Mocks.ExternalServices.List != nil {
 		return Mocks.ExternalServices.List(opt)
 	}
-	return c.list(ctx, opt.sqlConditions(), opt.LimitOffset)
->>>>>>> ffbd6a39
+	return c.list(ctx, opt)
 }
 
 // listConfigs decodes the list configs into result.
