package db

import (
	"context"
	"errors"
	"fmt"
	"net/url"
	"reflect"
	"strconv"
	"testing"

	"github.com/google/go-cmp/cmp"
	"github.com/sourcegraph/sourcegraph/cmd/frontend/authz"
	"github.com/sourcegraph/sourcegraph/cmd/frontend/globals"
	"github.com/sourcegraph/sourcegraph/cmd/frontend/types"
	"github.com/sourcegraph/sourcegraph/internal/actor"
	"github.com/sourcegraph/sourcegraph/internal/api"
	"github.com/sourcegraph/sourcegraph/internal/extsvc"
	"github.com/sourcegraph/sourcegraph/schema"
)

type authzFilter_Test struct {
	description string

	authzAllowByDefault bool
	authzProviders      []authz.Provider

	calls []authzFilter_call
}

type authzFilter_call struct {
	description string

	user         *types.User
	userAccounts []*extsvc.Account

	repos []*types.Repo
	perm  authz.Perms

	expFilteredRepos []*types.Repo
}

func (r authzFilter_Test) run(t *testing.T) {
	t.Helper()

	t.Logf("Test case %q", r.description)
	authz.SetProviders(r.authzAllowByDefault, r.authzProviders)

	for _, c := range r.calls {
		t.Logf("Call %q", c.description)

		Mocks.Users.GetByCurrentAuthUser = func(ctx context.Context) (*types.User, error) {
			if c.user == nil {
				t.Fatal("unexpected call to GetByCurrentAuthUser when request is not authenticated")
			}
			actr := actor.FromContext(ctx)
			if !actr.IsAuthenticated() || actr.UID != c.user.ID {
				t.Fatalf("unexpected actor in request context: %+v", actr)
			}
			return c.user, nil
		}

		ctx := context.Background()
		if c.user != nil {
			ctx = actor.WithActor(ctx, &actor.Actor{UID: c.user.ID})
		}

		Mocks.ExternalAccounts.AssociateUserAndSave = func(userID int32, spec extsvc.AccountSpec, data extsvc.AccountData) error { return nil }
		Mocks.ExternalAccounts.List = func(ExternalAccountsListOptions) ([]*extsvc.Account, error) { return c.userAccounts, nil }

		filteredRepos, err := authzFilter(ctx, c.repos, c.perm)
		if err != nil {
			t.Fatal(err)
		}

		if !reflect.DeepEqual(filteredRepos, c.expFilteredRepos) {
			a := getNames(filteredRepos)
			e := getNames(c.expFilteredRepos)
			t.Errorf("Expected filtered repos\n\t%v\n, but got\n\t%v", e, a)
		}
	}
}

func getNames(rs []*types.Repo) []string {
	a := make([]string, len(rs))
	for i, v := range rs {
		a[i] = string(v.Name)
	}
	return a
}

func Test_authzFilter(t *testing.T) {
	before := globals.PermissionsBackgroundSync()
	globals.SetPermissionsBackgroundSync(&schema.PermissionsBackgroundSync{Enabled: false})
	defer globals.SetPermissionsBackgroundSync(before)

	repos := map[api.RepoName]*types.Repo{}
	for _, r := range makeRepos(
		"gitlab.mine/org/r0",
		"gitlab.mine/public/r0",
		"gitlab.mine/sharedPrivate/r0",
		"gitlab.mine/u1/r0",
		"gitlab.mine/u2/r0",
		"gitlab0.mine/org/r0",
		"gitlab0.mine/u1/r0",
		"gitlab0.mine/u2/r0",
		"gitlab1.mine/org/r0",
		"gitlab1.mine/u1/r0",
		"gitlab1.mine/u2/r0",
		"gitlab2.mine/u2/r0",
		"other.mine/r",
		"otherHost/r0",
	) {
		repos[r.Name] = r
	}

	getRepos := func(names ...api.RepoName) (rs []*types.Repo) {
		for _, name := range names {
			if r, ok := repos[name]; ok {
				rs = append(rs, r)
			} else {
				panic(fmt.Sprintf("repo %q doesn't exist", name))
			}
		}
		return rs
	}

	tests := []authzFilter_Test{
		{
			description:         "1 authz provider, ext account exists",
			authzAllowByDefault: true,
			authzProviders: []authz.Provider{
				&MockAuthzProvider{
					serviceID:   "https://gitlab.mine/",
					serviceType: extsvc.TypeGitLab,
					repos: map[api.RepoName]struct{}{
						"gitlab.mine/u1/r0":            {},
						"gitlab.mine/u2/r0":            {},
						"gitlab.mine/sharedPrivate/r0": {},
						"gitlab.mine/org/r0":           {},
					},
					perms: map[extsvc.Account]map[api.RepoName]authz.Perms{
						*acct(1, extsvc.TypeGitLab, "https://gitlab.mine/", "u1"): {
							"gitlab.mine/u1/r0":            authz.Read,
							"gitlab.mine/sharedPrivate/r0": authz.Read,
							"gitlab.mine/org/r0":           authz.Read,
						},
						*acct(2, extsvc.TypeGitLab, "https://gitlab.mine/", "u2"): {
							"gitlab.mine/u2/r0":            authz.Read,
							"gitlab.mine/sharedPrivate/r0": authz.Read,
							"gitlab.mine/org/r0":           authz.Read,
						},
						{}: {
							"gitlab.mine/org/r0": authz.Read,
						},
					},
				},
			},
			calls: []authzFilter_call{
				{
					description:      "u1 can read its own repo",
					user:             &types.User{ID: 1},
					userAccounts:     []*extsvc.Account{acct(1, extsvc.TypeGitLab, "https://gitlab.mine/", "u1")},
					repos:            getRepos("gitlab.mine/u1/r0"),
					perm:             authz.Read,
					expFilteredRepos: getRepos("gitlab.mine/u1/r0"),
				},
				{
					description:  "u1 not allowed to read u2's repo",
					user:         &types.User{ID: 1},
					userAccounts: []*extsvc.Account{acct(1, extsvc.TypeGitLab, "https://gitlab.mine/", "u1")},
					repos: getRepos("gitlab.mine/u1/r0",
						"gitlab.mine/u2/r0",
						"gitlab.mine/sharedPrivate/r0",
						"gitlab.mine/org/r0",
					),
					perm: authz.Read,
					expFilteredRepos: getRepos(
						"gitlab.mine/u1/r0",
						"gitlab.mine/sharedPrivate/r0",
						"gitlab.mine/org/r0",
					),
				},
				{
					description:  "u2 not allowed to read u0's repo",
					user:         &types.User{ID: 1},
					userAccounts: []*extsvc.Account{acct(2, extsvc.TypeGitLab, "https://gitlab.mine/", "u2")},
					repos: getRepos(
						"gitlab.mine/u1/r0",
						"gitlab.mine/u2/r0",
						"gitlab.mine/sharedPrivate/r0",
						"gitlab.mine/org/r0",
					),
					perm: authz.Read,
					expFilteredRepos: getRepos(
						"gitlab.mine/u2/r0",
						"gitlab.mine/sharedPrivate/r0",
						"gitlab.mine/org/r0",
					),
				}, {
					description:  "u99 not allowed to read anyone's repo",
					user:         &types.User{ID: 1},
					userAccounts: []*extsvc.Account{acct(99, extsvc.TypeGitLab, "https://gitlab.mine/", "u99")},
					repos: getRepos(
						"gitlab.mine/u1/r0",
						"gitlab.mine/u2/r0",
						"gitlab.mine/sharedPrivate/r0",
						"gitlab.mine/org/r0",
					),
					expFilteredRepos: getRepos(
						"gitlab.mine/org/r0",
					),
					perm: authz.Read,
				}, {
					description:  "u99 can read unmanaged repo",
					user:         &types.User{ID: 1},
					userAccounts: []*extsvc.Account{acct(99, extsvc.TypeGitLab, "https://gitlab.mine/", "u99")},
					repos: getRepos(
						"other.mine/r",
					),
					expFilteredRepos: getRepos(
						"other.mine/r",
					),
					perm: authz.Read,
				}, {
					description:  "u1 can read its own, public, and unmanaged repos",
					user:         &types.User{ID: 1},
					userAccounts: []*extsvc.Account{acct(1, extsvc.TypeGitLab, "https://gitlab.mine/", "u1")},
					repos: getRepos(
						"gitlab.mine/u1/r0",
						"gitlab.mine/u2/r0",
						"gitlab.mine/sharedPrivate/r0",
						"gitlab.mine/org/r0",
						"otherHost/r0",
					),
					expFilteredRepos: getRepos(
						"gitlab.mine/u1/r0",
						"gitlab.mine/sharedPrivate/r0",
						"gitlab.mine/org/r0",
						"otherHost/r0",
					),
					perm: authz.Read,
				}, {
					description:  "authenticated but 0 accounts can read public anad unmanaged repos",
					user:         &types.User{ID: 1},
					userAccounts: nil,
					repos: getRepos(
						"gitlab.mine/u1/r0",
						"gitlab.mine/u2/r0",
						"gitlab.mine/sharedPrivate/r0",
						"gitlab.mine/org/r0",
						"otherHost/r0",
					),
					expFilteredRepos: getRepos(
						"gitlab.mine/org/r0",
						"otherHost/r0",
					),
					perm: authz.Read,
				}, {
					description:  "unauthenticated can read public and unmanaged repos",
					user:         nil,
					userAccounts: nil,
					repos: getRepos(
						"gitlab.mine/u1/r0",
						"gitlab.mine/u2/r0",
						"gitlab.mine/sharedPrivate/r0",
						"gitlab.mine/org/r0",
						"otherHost/r0",
					),
					expFilteredRepos: getRepos(
						"gitlab.mine/org/r0",
						"otherHost/r0",
					),
					perm: authz.Read,
				}, {
					description:  "admin user can read all repos",
					user:         &types.User{ID: 777, SiteAdmin: true},
					userAccounts: nil,
					repos: getRepos(
						"gitlab.mine/u1/r0",
						"gitlab.mine/u2/r0",
						"gitlab.mine/sharedPrivate/r0",
						"gitlab.mine/org/r0",
						"otherHost/r0",
					),
					expFilteredRepos: getRepos(
						"gitlab.mine/u1/r0",
						"gitlab.mine/u2/r0",
						"gitlab.mine/sharedPrivate/r0",
						"gitlab.mine/org/r0",
						"otherHost/r0",
					),
					perm: authz.Read,
				},
			},
		},
		{
			description:         "3 authz providers, ext accounts exist",
			authzAllowByDefault: true,
			authzProviders: []authz.Provider{
				// Order of Providers matters, so we test that the returned
				// filtered repos are in the same order as the input repos.
				&MockAuthzProvider{
					serviceID:   "https://gitlab1.mine/",
					serviceType: extsvc.TypeGitLab,
					repos: map[api.RepoName]struct{}{
						"gitlab1.mine/u1/r0":  {},
						"gitlab1.mine/u2/r0":  {},
						"gitlab1.mine/org/r0": {},
					},
					perms: map[extsvc.Account]map[api.RepoName]authz.Perms{
						*acct(1, extsvc.TypeGitLab, "https://gitlab1.mine/", "u1"): {
							"gitlab1.mine/u1/r0":  authz.Read,
							"gitlab1.mine/org/r0": authz.Read,
						},
						*acct(2, extsvc.TypeGitLab, "https://gitlab1.mine/", "u2"): {
							"gitlab1.mine/u2/r0":  authz.Read,
							"gitlab1.mine/org/r0": authz.Read,
						},
					},
				},
				&MockAuthzProvider{
					serviceID:   "https://gitlab0.mine/",
					serviceType: extsvc.TypeGitLab,
					repos: map[api.RepoName]struct{}{
						"gitlab0.mine/u1/r0":  {},
						"gitlab0.mine/u2/r0":  {},
						"gitlab0.mine/org/r0": {},
					},
					perms: map[extsvc.Account]map[api.RepoName]authz.Perms{
						*acct(1, extsvc.TypeGitLab, "https://gitlab0.mine/", "u1"): {
							"gitlab0.mine/u1/r0":  authz.Read,
							"gitlab0.mine/org/r0": authz.Read,
						},
						*acct(2, extsvc.TypeGitLab, "https://gitlab0.mine/", "u2"): {
							"gitlab0.mine/u1/r0":  authz.None,
							"gitlab0.mine/u2/r0":  authz.Read,
							"gitlab0.mine/org/r0": authz.Read,
						},
					},
				},
				&MockAuthzProvider{
					serviceID:   "https://gitlab.mine/",
					serviceType: extsvc.TypeGitLab,
					repos: map[api.RepoName]struct{}{
						"gitlab.mine/u1/r0":  {},
						"gitlab.mine/u2/r0":  {},
						"gitlab.mine/org/r0": {},
					},
					perms: map[extsvc.Account]map[api.RepoName]authz.Perms{
						*acct(1, extsvc.TypeGitLab, "https://gitlab.mine/", "u1"): {
							"gitlab.mine/u1/r0":  authz.Read,
							"gitlab.mine/org/r0": authz.Read,
						},
						*acct(2, extsvc.TypeGitLab, "https://gitlab.mine/", "u2"): {
							"gitlab.mine/u2/r0":  authz.Read,
							"gitlab.mine/org/r0": authz.Read,
						},
					},
				},
			},
			calls: []authzFilter_call{
				{
					description: "u1 can read its own repos, but not others'",
					user:        &types.User{ID: 1},
					userAccounts: []*extsvc.Account{
						acct(1, extsvc.TypeGitLab, "https://gitlab0.mine/", "u1"),
						acct(1, extsvc.TypeGitLab, "https://gitlab1.mine/", "u1"),
						acct(1, extsvc.TypeGitLab, "https://gitlab.mine/", "u1"),
					},
					repos: getRepos(
						"gitlab.mine/u1/r0",
						"gitlab.mine/u2/r0",
						"gitlab.mine/org/r0",
						"gitlab0.mine/u1/r0",
						"gitlab0.mine/u2/r0",
						"gitlab0.mine/org/r0",
						"gitlab1.mine/u1/r0",
						"gitlab1.mine/u2/r0",
						"gitlab1.mine/org/r0",
						"gitlab2.mine/u2/r0",
						"otherHost/r0",
					),
					expFilteredRepos: getRepos(
						"gitlab.mine/u1/r0",
						"gitlab.mine/org/r0",
						"gitlab0.mine/u1/r0",
						"gitlab0.mine/org/r0",
						"gitlab1.mine/u1/r0",
						"gitlab1.mine/org/r0",
						"gitlab2.mine/u2/r0",
						"otherHost/r0",
					),
					perm: authz.Read,
				},
				{
					description: "u1 with external account on one instance, can't read repos from the other'",
					user:        &types.User{ID: 1},
					userAccounts: []*extsvc.Account{
						acct(1, extsvc.TypeGitLab, "https://gitlab1.mine/", "u1"),
					},
					repos: getRepos(
						"gitlab.mine/u1/r0",
						"gitlab.mine/u2/r0",
						"gitlab.mine/org/r0",
						"gitlab0.mine/u1/r0",
						"gitlab0.mine/u2/r0",
						"gitlab0.mine/org/r0",
						"gitlab1.mine/u1/r0",
						"gitlab1.mine/u2/r0",
						"gitlab1.mine/org/r0",
						"gitlab2.mine/u2/r0",
						"otherHost/r0",
					),
					expFilteredRepos: getRepos(
						"gitlab1.mine/u1/r0",
						"gitlab1.mine/org/r0",
						"gitlab2.mine/u2/r0",
						"otherHost/r0",
					),
					perm: authz.Read,
				},
			},
		},
		{
			description:         "2 authz providers, ext account exists, authzAllowByDefault=false",
			authzAllowByDefault: false,
			authzProviders: []authz.Provider{
				&MockAuthzProvider{
					serviceID:   "https://gitlab0.mine/",
					serviceType: extsvc.TypeGitLab,
					repos: map[api.RepoName]struct{}{
						"gitlab0.mine/u1/r0":  {},
						"gitlab0.mine/u2/r0":  {},
						"gitlab0.mine/org/r0": {},
					},
					perms: map[extsvc.Account]map[api.RepoName]authz.Perms{
						*acct(1, extsvc.TypeGitLab, "https://gitlab0.mine/", "u1"): {
							"gitlab0.mine/u1/r0":  authz.Read,
							"gitlab0.mine/org/r0": authz.Read,
						},
						*acct(2, extsvc.TypeGitLab, "https://gitlab0.mine/", "u2"): {
							"gitlab0.mine/u1/r0":  authz.None,
							"gitlab0.mine/u2/r0":  authz.Read,
							"gitlab0.mine/org/r0": authz.Read,
						},
					},
				},
				&MockAuthzProvider{
					serviceID:   "https://gitlab1.mine/",
					serviceType: extsvc.TypeGitLab,
					repos: map[api.RepoName]struct{}{
						"gitlab1.mine/u1/r0":  {},
						"gitlab1.mine/u2/r0":  {},
						"gitlab1.mine/org/r0": {},
					},
					perms: map[extsvc.Account]map[api.RepoName]authz.Perms{
						*acct(1, extsvc.TypeGitLab, "https://gitlab1.mine/", "u1"): {
							"gitlab1.mine/u1/r0":  authz.Read,
							"gitlab1.mine/org/r0": authz.Read,
						},
						*acct(2, extsvc.TypeGitLab, "https://gitlab1.mine/", "u2"): {
							"gitlab1.mine/u2/r0":  authz.Read,
							"gitlab1.mine/org/r0": authz.Read,
						},
					},
				},
			},
			calls: []authzFilter_call{
				{
					description: "u1 can read its own repos, but not others'",
					user:        &types.User{ID: 1},
					userAccounts: []*extsvc.Account{
						acct(1, extsvc.TypeGitLab, "https://gitlab0.mine/", "u1"),
						acct(1, extsvc.TypeGitLab, "https://gitlab1.mine/", "u1"),
					},
					repos: getRepos(
						"gitlab0.mine/u1/r0",
						"gitlab0.mine/u2/r0",
						"gitlab0.mine/org/r0",
						"gitlab1.mine/u1/r0",
						"gitlab1.mine/u2/r0",
						"gitlab1.mine/org/r0",
						"gitlab2.mine/u2/r0",
						"otherHost/r0",
					),
					expFilteredRepos: getRepos(
						"gitlab0.mine/u1/r0",
						"gitlab0.mine/org/r0",
						"gitlab1.mine/u1/r0",
						"gitlab1.mine/org/r0",
					),
					perm: authz.Read,
				},
			},
		},
		{
			description:         "1 authz provider, ext account doesn't exist",
			authzAllowByDefault: true,
			authzProviders: []authz.Provider{
				&MockAuthzProvider{
					serviceID:    "https://gitlab.mine/",
					serviceType:  extsvc.TypeGitLab,
					okServiceIDs: map[string]struct{}{"https://okta.mine/": {}},
					repos: map[api.RepoName]struct{}{
						"gitlab.mine/u1/r0":     {},
						"gitlab.mine/u2/r0":     {},
						"gitlab.mine/org/r0":    {},
						"gitlab.mine/public/r0": {},
					},
					perms: map[extsvc.Account]map[api.RepoName]authz.Perms{
						*acct(1, extsvc.TypeGitLab, "https://gitlab.mine/", "u1"): {
							"gitlab.mine/u1/r0":     authz.Read,
							"gitlab.mine/org/r0":    authz.Read,
							"gitlab.mine/public/r0": authz.Read,
						},
						*acct(2, extsvc.TypeGitLab, "https://gitlab.mine/", "u2"): {
							"gitlab.mine/u2/r0":     authz.Read,
							"gitlab.mine/org/r0":    authz.Read,
							"gitlab.mine/public/r0": authz.Read,
						},
						// entry for nil account / anonymous users
						{}: {
							"gitlab.mine/public/r0": authz.Read,
						},
					},
				},
			},
			calls: []authzFilter_call{
				{
					description:  "u1 has access to the right repos",
					user:         &types.User{ID: 1},
					userAccounts: []*extsvc.Account{acct(1, "saml", "https://okta.mine/", "u1")},
					repos: getRepos(
						"gitlab.mine/u1/r0",
						"gitlab.mine/u2/r0",
						"gitlab.mine/org/r0",
						"gitlab.mine/public/r0",
					),
					perm: authz.Read,
					expFilteredRepos: getRepos(
						"gitlab.mine/u1/r0",
						"gitlab.mine/org/r0",
						"gitlab.mine/public/r0",
					),
				},
				{
					description:  "u99 has access to public repos only",
					user:         &types.User{ID: 1},
					userAccounts: []*extsvc.Account{acct(1, "saml", "https://okta.mine/", "u99")},
					repos: getRepos(
						"gitlab.mine/u1/r0",
						"gitlab.mine/u2/r0",
						"gitlab.mine/org/r0",
						"gitlab.mine/public/r0",
					),
					expFilteredRepos: getRepos(
						"gitlab.mine/public/r0",
					),
					perm: authz.Read,
				},
				{
					description:  "service ID does not match",
					user:         &types.User{ID: 1},
					userAccounts: []*extsvc.Account{acct(1, "saml", "https://rando.mine/", "u1")},
					repos: getRepos(
						"gitlab.mine/u1/r0",
						"gitlab.mine/u2/r0",
						"gitlab.mine/org/r0",
						"gitlab.mine/public/r0",
					),
					expFilteredRepos: getRepos(
						"gitlab.mine/public/r0",
					),
					perm: authz.Read,
				},
				{
					description:  "unauthenticated user",
					user:         nil,
					userAccounts: nil,
					repos: getRepos(
						"gitlab.mine/u1/r0",
						"gitlab.mine/u2/r0",
						"gitlab.mine/org/r0",
						"gitlab.mine/public/r0",
					),
					expFilteredRepos: getRepos(
						"gitlab.mine/public/r0",
					),
					perm: authz.Read,
				},
			},
		},
		{
			description:         "no authz providers, repos have external repo fields unset",
			authzAllowByDefault: true,
			authzProviders:      []authz.Provider{},
			calls: []authzFilter_call{
				{
					description:      "admin can read",
					user:             &types.User{ID: 1, SiteAdmin: true},
					perm:             authz.Read,
					repos:            []*types.Repo{{Name: "gitolite.mycorp.co/foo"}},
					expFilteredRepos: []*types.Repo{{Name: "gitolite.mycorp.co/foo"}},
				},
				{
					description:      "non-admin can read",
					user:             &types.User{ID: 2},
					perm:             authz.Read,
					repos:            []*types.Repo{{Name: "gitolite.mycorp.co/foo"}},
					expFilteredRepos: []*types.Repo{{Name: "gitolite.mycorp.co/foo"}},
				},
				{
					description:      "unauthenticated user can read",
					user:             nil,
					perm:             authz.Read,
					repos:            []*types.Repo{{Name: "gitolite.mycorp.co/foo"}},
					expFilteredRepos: []*types.Repo{{Name: "gitolite.mycorp.co/foo"}},
				},
			},
		},
		{
			description:         "some authz providers, repos have external repo fields unset",
			authzAllowByDefault: true,
			authzProviders: []authz.Provider{
				&MockAuthzProvider{
					serviceID:   "https://gitlab.mine/",
					serviceType: extsvc.TypeGitLab,
					repos:       map[api.RepoName]struct{}{},
					perms:       map[extsvc.Account]map[api.RepoName]authz.Perms{},
				},
			},
			calls: []authzFilter_call{
				{
					description:      "admin can read",
					user:             &types.User{ID: 1, SiteAdmin: true},
					perm:             authz.Read,
					repos:            []*types.Repo{{Name: "gitolite.mycorp.co/foo"}},
					expFilteredRepos: []*types.Repo{{Name: "gitolite.mycorp.co/foo"}},
				},
				{
					description:      "non-admin can't read",
					user:             &types.User{ID: 2},
					perm:             authz.Read,
					repos:            []*types.Repo{{Name: "gitolite.mycorp.co/foo"}},
					expFilteredRepos: []*types.Repo{},
				},
				{
					description:      "unauthenticated user can't read",
					user:             nil,
					perm:             authz.Read,
					repos:            []*types.Repo{{Name: "gitolite.mycorp.co/foo"}},
					expFilteredRepos: []*types.Repo{},
				},
			},
		},
	}
	for _, test := range tests {
		test.run(t)
	}
}

func Test_authzFilter_createsNewUsers(t *testing.T) {
	associateUserAndSaveCount := make(map[int32]map[extsvc.AccountSpec]int)
	Mocks.ExternalAccounts.AssociateUserAndSave = func(userID int32, spec extsvc.AccountSpec, data extsvc.AccountData) error {
		if _, ok := associateUserAndSaveCount[userID]; !ok {
			associateUserAndSaveCount[userID] = make(map[extsvc.AccountSpec]int)
		}
		associateUserAndSaveCount[userID][spec]++
		return nil
	}
	mockUser23Accounts := []*extsvc.Account{{
		UserID: 23,
		AccountSpec: extsvc.AccountSpec{
			ServiceType: "okta",
			ServiceID:   "https://okta.mine/",
			AccountID:   "101",
		},
	}, {
		UserID: 23,
		AccountSpec: extsvc.AccountSpec{
			ServiceType: extsvc.TypeOther,
			ServiceID:   "https://other.mine/",
			AccountID:   "99",
		},
	}}
	Mocks.ExternalAccounts.List = func(op ExternalAccountsListOptions) ([]*extsvc.Account, error) {
		if op.UserID == 23 {
			return mockUser23Accounts, nil
		}
		return nil, nil
	}
	Mocks.Users.GetByCurrentAuthUser = func(ctx context.Context) (*types.User, error) {
		if actr := actor.FromContext(ctx); actr != nil {
			return &types.User{ID: actr.UID}, nil
		}
		return nil, nil
	}
	authz.SetProviders(true, []authz.Provider{
		&MockAuthzProvider{
			serviceID:    "https://gitlab.mine/",
			serviceType:  extsvc.TypeGitLab,
			okServiceIDs: map[string]struct{}{"https://okta.mine/": {}},
			repos:        map[api.RepoName]struct{}{},
			perms: map[extsvc.Account]map[api.RepoName]authz.Perms{
				*acct(23, extsvc.TypeGitLab, "https://gitlab.mine/", "101"): {},
			},
		},
	})

	var (
		expNewAcct           = extsvc.AccountSpec{ServiceID: "https://gitlab.mine/", ServiceType: extsvc.TypeGitLab, AccountID: "101"}
		unAuthdCtx           = context.Background()
		authd23Ctx           = actor.WithActor(unAuthdCtx, &actor.Actor{UID: 23})
		authd99Ctx           = actor.WithActor(unAuthdCtx, &actor.Actor{UID: 99})
		account23CreatedOnce = map[int32]map[extsvc.AccountSpec]int{
			23: {
				expNewAcct: 1,
			},
		}
		account23CreatedTwice = map[int32]map[extsvc.AccountSpec]int{
			23: {
				expNewAcct: 2,
			},
		}
	)
	// Initial counts 0
	if exp := map[int32]map[extsvc.AccountSpec]int{}; !reflect.DeepEqual(associateUserAndSaveCount, exp) {
		t.Errorf("expected counts to be %s, but was %s", asJSON(t, exp), asJSON(t, associateUserAndSaveCount))
	}

	// Unauthed filter does not trigger new account creation
	if _, err := authzFilter(unAuthdCtx, makeReposFromIDs(77), authz.Read); err != nil {
		t.Fatal(err)
	}
	if exp := map[int32]map[extsvc.AccountSpec]int{}; !reflect.DeepEqual(associateUserAndSaveCount, exp) {
		t.Errorf("expected counts to be %s, but was %s", asJSON(t, exp), asJSON(t, associateUserAndSaveCount))
	}

	// Authed filter triggers new account creation
	if _, err := authzFilter(authd23Ctx, makeReposFromIDs(77), authz.Read); err != nil {
		t.Fatal(err)
	}
	if !reflect.DeepEqual(associateUserAndSaveCount, account23CreatedOnce) {
		t.Errorf("expected counts to be %+v, but was %+v", account23CreatedOnce, associateUserAndSaveCount)
	}

	// Unauthed filter does not trigger new account creation
	if _, err := authzFilter(unAuthdCtx, makeReposFromIDs(77), authz.Read); err != nil {
		t.Fatal(err)
	}
	if !reflect.DeepEqual(associateUserAndSaveCount, account23CreatedOnce) {
		t.Errorf("expected counts to be %+v, but was %+v", account23CreatedOnce, associateUserAndSaveCount)
	}

	// Authed filter triggers new account creation
	if _, err := authzFilter(authd23Ctx, makeReposFromIDs(77), authz.Read); err != nil {
		t.Fatal(err)
	}
	if !reflect.DeepEqual(associateUserAndSaveCount, account23CreatedTwice) {
		t.Errorf("expected counts to be %+v, but was %+v", account23CreatedTwice, associateUserAndSaveCount)
	}

	// Authed filter under another user for whom FetchAccount returns empty doesn't trigger new account creation
	if _, err := authzFilter(authd99Ctx, makeReposFromIDs(77), authz.Read); err != nil {
		t.Fatal(err)
	}
	if !reflect.DeepEqual(associateUserAndSaveCount, account23CreatedTwice) {
		t.Errorf("expected counts to be %+v, but was %+v", account23CreatedTwice, associateUserAndSaveCount)
	}

	// Authed filter does NOT trigger new account creation if new account is already provided
	mockUser23Accounts = append(mockUser23Accounts, &extsvc.Account{
		UserID: 23,
		AccountSpec: extsvc.AccountSpec{
			ServiceType: extsvc.TypeGitLab,
			ServiceID:   "https://gitlab.mine/",
			AccountID:   "101",
		},
	})
	if _, err := authzFilter(authd23Ctx, makeReposFromIDs(77), authz.Read); err != nil {
		t.Fatal(err)
	}
	if !reflect.DeepEqual(associateUserAndSaveCount, account23CreatedTwice) {
		t.Errorf("expected counts to be %+v, but was %+v", account23CreatedTwice, associateUserAndSaveCount)
	}
}

func Test_authzFilter_permissionsUserMapping(t *testing.T) {
	before := globals.PermissionsUserMapping()
	globals.SetPermissionsUserMapping(&schema.PermissionsUserMapping{Enabled: true})
	defer globals.SetPermissionsUserMapping(before)

	tests := []struct {
		name      string
		providers []authz.Provider
		repos     []*types.Repo
		expectErr string
	}{
		// 🚨 SECURITY: We need to make sure the behavior is the same for both "has repos" and "no repos".
		// This is to ensure we always check conflict as the first step.
		{
			name: "site configuration conflict with code host authz providers: has repos",
			providers: []authz.Provider{
				&MockAuthzProvider{
					serviceID:   "https://gitlab.mine/",
					serviceType: extsvc.TypeGitLab,
				},
			},
			repos:     makeRepos("gitlab.mine/u1/r0"),
			expectErr: "The permissions user mapping (site configuration `permissions.userMapping`) cannot be enabled when other authorization providers are in use, please contact site admin to resolve it.",
		},
		{
			name: "site configuration conflict with code host authz providers: no repos",
			providers: []authz.Provider{
				&MockAuthzProvider{
					serviceID:   "https://gitlab.mine/",
					serviceType: extsvc.TypeGitLab,
				},
			},
			repos:     []*types.Repo{},
			expectErr: "The permissions user mapping (site configuration `permissions.userMapping`) cannot be enabled when other authorization providers are in use, please contact site admin to resolve it.",
		},

		{
			name:      "does not allow anonymous access when permissions user mapping is enabled",
			repos:     []*types.Repo{},
			expectErr: "Anonymous access is not allow when permissions user mapping is enabled.",
		},
	}
	for _, test := range tests {
		t.Run(test.name, func(t *testing.T) {
			if test.providers != nil {
				authz.SetProviders(false, test.providers)
				defer authz.SetProviders(true, nil)
			}

			_, err := authzFilter(context.Background(), test.repos, authz.Read)
			if test.expectErr != fmt.Sprintf("%v", err) {
				t.Fatalf("expect error %q but got %q", test.expectErr, err)
			}
		})
	}

	t.Run("called Authz.AuthorizedRepos when permissions user mapping is enabled", func(t *testing.T) {
		user := &types.User{ID: 1}
		Mocks.Users.GetByCurrentAuthUser = func(context.Context) (*types.User, error) {
			return user, nil
		}
		ctx := context.Background()
		ctx = actor.WithActor(ctx, &actor.Actor{UID: user.ID})

		calledAuthorizedRepos := false
		Mocks.Authz.AuthorizedRepos = func(_ context.Context, args *AuthorizedReposArgs) ([]*types.Repo, error) {
			calledAuthorizedRepos = true
			if user.ID != args.UserID {
				return nil, fmt.Errorf("args.UserID: want %q but got %q", user.ID, args.UserID)
			}
			return []*types.Repo{}, nil
		}

		_, err := authzFilter(ctx, makeRepos("gitlab.mine/u1/r0"), authz.Read)
		if err != nil {
			t.Fatal(err)
		} else if !calledAuthorizedRepos {
			t.Fatal("!calledAuthorizedRepos")
		}
	})
}

func Test_authzFilter_permissionsBackgroudSync(t *testing.T) {
	publicGitLabRepo := makeRepo("gitlab.mine/user/public", 1, false)
	privateGitLabRepo := makeRepo("gitlab.mine/user/private", 2, true)

	// NOTE: This repository is private but no authz provider is configured for the code host,
	// therefore the access to this repository is not restricted.
	privateGitHubRepo := makeRepo("github.mine/user/private", 3, true)

	t.Run("unauthenticated user should only see public repos", func(t *testing.T) {
		authz.SetProviders(false,
			[]authz.Provider{
				&MockAuthzProvider{
					serviceID:   "https://gitlab.mine/",
					serviceType: extsvc.TypeGitLab,
				},
			},
		)
		defer authz.SetProviders(true, nil)

		repos, err := authzFilter(context.Background(), []*types.Repo{publicGitLabRepo, privateGitLabRepo, privateGitHubRepo}, authz.Read)
		if err != nil {
			t.Fatal(err)
		}

		wantRepos := []*types.Repo{publicGitLabRepo}
		if diff := cmp.Diff(wantRepos, repos); diff != "" {
			t.Fatal(diff)
		}
	})

	t.Run("authenticated user but no authz providers", func(t *testing.T) {
		user := &types.User{ID: 1}
		Mocks.Users.GetByCurrentAuthUser = func(context.Context) (*types.User, error) {
			return user, nil
		}
		defer func() {
			Mocks.Users = MockUsers{}
		}()

		ctx := context.Background()
		ctx = actor.WithActor(ctx, &actor.Actor{UID: user.ID})

		tests := []struct {
			name                string
			authzAllowByDefault bool
			repos               []*types.Repo
			wantRepos           []*types.Repo
		}{
			{
				name:                "authzAllowByDefault=false, only see public repos",
				authzAllowByDefault: false,
				repos:               []*types.Repo{publicGitLabRepo, privateGitLabRepo, privateGitHubRepo},
				wantRepos:           []*types.Repo{publicGitLabRepo},
			},
			{
				name:                "authzAllowByDefault=true, see all repos",
				authzAllowByDefault: true,
				repos:               []*types.Repo{publicGitLabRepo, privateGitLabRepo, privateGitHubRepo},
				wantRepos:           []*types.Repo{publicGitLabRepo, privateGitLabRepo, privateGitHubRepo},
			},
		}
		for _, test := range tests {
			t.Run(test.name, func(t *testing.T) {
				authz.SetProviders(test.authzAllowByDefault, nil)
				defer authz.SetProviders(true, nil)

				repos, err := authzFilter(ctx, test.repos, authz.Read)
				if err != nil {
					t.Fatal(err)
				}

				if diff := cmp.Diff(test.wantRepos, repos); diff != "" {
					t.Fatal(diff)
				}
			})
		}
	})

	t.Run("authenticated user with matching external account", func(t *testing.T) {
		extAccount := extsvc.Account{
			AccountSpec: extsvc.AccountSpec{
				ServiceType: extsvc.TypeGitLab,
				ServiceID:   "https://gitlab.mine/",
				AccountID:   "alice",
			},
		}
<<<<<<< HEAD
		authz.SetProviders(false,
			[]authz.Provider{
				&MockAuthzProvider{
					serviceID:   "https://gitlab.mine/",
					serviceType: extsvc.TypeGitLab,
					okServiceIDs: map[string]struct{}{
						"https://gitlab.mine/": {},
					},
					perms: map[extsvc.Account]map[api.RepoName]authz.Perms{
						extAccount: nil,
					},
				},
			},
		)
		defer authz.SetProviders(true, nil)
=======
>>>>>>> 00ce366b

		user := &types.User{ID: 1}
		Mocks.Users.GetByCurrentAuthUser = func(context.Context) (*types.User, error) {
			return user, nil
		}
		Mocks.ExternalAccounts.List = func(ExternalAccountsListOptions) ([]*extsvc.Account, error) {
			return []*extsvc.Account{&extAccount}, nil
		}
		Mocks.ExternalAccounts.AssociateUserAndSave = func(int32, extsvc.AccountSpec, extsvc.AccountData) error {
			return errors.New("AssociateUserAndSave should not be called")
		}
		Mocks.Authz.GrantPendingPermissions = func(context.Context, *GrantPendingPermissionsArgs) error {
			return errors.New("GrantPendingPermissions should not be called")
		}
		Mocks.Authz.AuthorizedRepos = func(context.Context, *AuthorizedReposArgs) ([]*types.Repo, error) {
			return []*types.Repo{privateGitLabRepo}, nil
		}
		defer func() {
			Mocks.Users = MockUsers{}
			Mocks.ExternalAccounts = MockExternalAccounts{}
			Mocks.Authz = MockAuthz{}
		}()

		ctx := context.Background()
		ctx = actor.WithActor(ctx, &actor.Actor{UID: user.ID})

		tests := []struct {
			name                string
			authzAllowByDefault bool
			repos               []*types.Repo
			wantRepos           []*types.Repo
		}{
			{
				name:                "authzAllowByDefault=false, see explicitly authorized repos",
				authzAllowByDefault: false,
				repos:               []*types.Repo{publicGitLabRepo, privateGitLabRepo, privateGitHubRepo},
				wantRepos:           []*types.Repo{publicGitLabRepo, privateGitLabRepo},
			},
			{
				name:                "authzAllowByDefault=true, see all repos",
				authzAllowByDefault: true,
				repos:               []*types.Repo{publicGitLabRepo, privateGitLabRepo, privateGitHubRepo},
				wantRepos:           []*types.Repo{publicGitLabRepo, privateGitHubRepo, privateGitLabRepo},
			},
		}
		for _, test := range tests {
			t.Run(test.name, func(t *testing.T) {
				authz.SetProviders(test.authzAllowByDefault,
					[]authz.Provider{
						&MockAuthzProvider{
							serviceID:   "https://gitlab.mine/",
							serviceType: "gitlab",
							okServiceIDs: map[string]struct{}{
								"https://gitlab.mine/": {},
							},
							perms: map[extsvc.Account]map[api.RepoName]authz.Perms{
								extAccount: nil,
							},
						},
					},
				)
				defer authz.SetProviders(true, nil)

				repos, err := authzFilter(ctx, test.repos, authz.Read)
				if err != nil {
					t.Fatal(err)
				}

				if diff := cmp.Diff(test.wantRepos, repos); diff != "" {
					t.Fatal(diff)
				}
			})
		}
	})

	t.Run("authenticated user without an external account should fetch and grant", func(t *testing.T) {
		user := &types.User{ID: 1}
		Mocks.Users.GetByCurrentAuthUser = func(context.Context) (*types.User, error) {
			return user, nil
		}
		Mocks.ExternalAccounts.List = func(ExternalAccountsListOptions) ([]*extsvc.Account, error) {
			return []*extsvc.Account{
				{
					AccountSpec: extsvc.AccountSpec{
						ServiceType: "gitlab",
						ServiceID:   "https://gitlab.mirror/",
						AccountID:   "alice",
					},
				},
			}, nil
		}

		calledAssociateUserAndSave := false
		callGrantPendingPermissions := false
		Mocks.ExternalAccounts.AssociateUserAndSave = func(int32, extsvc.AccountSpec, extsvc.AccountData) error {
			calledAssociateUserAndSave = true
			return nil
		}
		Mocks.Authz.GrantPendingPermissions = func(context.Context, *GrantPendingPermissionsArgs) error {
			callGrantPendingPermissions = true
			return nil
		}
		Mocks.Authz.AuthorizedRepos = func(context.Context, *AuthorizedReposArgs) ([]*types.Repo, error) {
			return []*types.Repo{privateGitLabRepo}, nil
		}
		defer func() {
			Mocks.Users = MockUsers{}
			Mocks.ExternalAccounts = MockExternalAccounts{}
			Mocks.Authz = MockAuthz{}
		}()

		ctx := context.Background()
		ctx = actor.WithActor(ctx, &actor.Actor{UID: user.ID})

		tests := []struct {
			name                string
			authzAllowByDefault bool
			repos               []*types.Repo
			wantRepos           []*types.Repo
		}{
			{
				name:                "authzAllowByDefault=false, see explicitly authorized repos",
				authzAllowByDefault: false,
				repos:               []*types.Repo{publicGitLabRepo, privateGitLabRepo, privateGitHubRepo},
				wantRepos:           []*types.Repo{publicGitLabRepo, privateGitLabRepo},
			},
			{
				name:                "authzAllowByDefault=true, see all repos",
				authzAllowByDefault: true,
				repos:               []*types.Repo{publicGitLabRepo, privateGitLabRepo, privateGitHubRepo},
				wantRepos:           []*types.Repo{publicGitLabRepo, privateGitHubRepo, privateGitLabRepo},
			},
		}

		for _, test := range tests {
			t.Run(test.name, func(t *testing.T) {
				authz.SetProviders(test.authzAllowByDefault,
					[]authz.Provider{
						&MockAuthzProvider{
							serviceID:   "https://gitlab.mine/",
							serviceType: "gitlab",
							okServiceIDs: map[string]struct{}{
								"https://gitlab.mirror/": {},
							},
							perms: map[extsvc.Account]map[api.RepoName]authz.Perms{
								{
									AccountSpec: extsvc.AccountSpec{
										ServiceType: "gitlab",
										ServiceID:   "https://gitlab.mine/",
										AccountID:   "alice",
									},
								}: nil,
							},
						},
					},
				)
				defer authz.SetProviders(true, nil)

				repos, err := authzFilter(ctx, test.repos, authz.Read)
				if err != nil {
					t.Fatal(err)
				}

				if diff := cmp.Diff(test.wantRepos, repos); diff != "" {
					t.Fatal(diff)
				} else if !calledAssociateUserAndSave {
					t.Fatal("!calledAssociateUserAndSave")
				} else if !callGrantPendingPermissions {
					t.Fatal("!callGrantPendingPermissions")
				}
			})
		}
	})
}

func acct(userID int32, serviceType, serviceID, accountID string) *extsvc.Account {
	return &extsvc.Account{
		UserID: userID,
		AccountSpec: extsvc.AccountSpec{
			ServiceType: serviceType,
			ServiceID:   serviceID,
			AccountID:   accountID,
		},
	}
}

type MockAuthzProvider struct {
	serviceID   string
	serviceType string

	// okServiceIDs indicate services whose external accounts will be straightforwardly translated
	// into external accounts belonging to this provider.
	okServiceIDs map[string]struct{}

	// perms is the map from external user account to repository permissions. The key set must
	// include all user external accounts that are available in this mock instance.
	perms map[extsvc.Account]map[api.RepoName]authz.Perms
	repos map[api.RepoName]struct{}
}

func (m *MockAuthzProvider) FetchAccount(ctx context.Context, user *types.User, current []*extsvc.Account) (mine *extsvc.Account, err error) {
	if user == nil {
		return nil, nil
	}
	for _, acct := range current {
		if (extsvc.Account{}) == *acct {
			continue
		}
		if _, ok := m.okServiceIDs[acct.ServiceID]; ok {
			myAcct := *acct
			myAcct.ServiceType = m.serviceType
			myAcct.ServiceID = m.serviceID
			if _, acctExistsInPerms := m.perms[myAcct]; acctExistsInPerms {
				return &myAcct, nil
			}
		}
	}
	return nil, nil
}

func (m *MockAuthzProvider) RepoPerms(ctx context.Context, acct *extsvc.Account, repos []*types.Repo) (retPerms []authz.RepoPerms, _ error) {
	if acct == nil {
		acct = &extsvc.Account{}
	}
	if _, existsInPerms := m.perms[*acct]; !existsInPerms {
		acct = &extsvc.Account{}
	}

	userPerms := m.perms[*acct]
	for _, repo := range repos {
		if userPerms[repo.Name].Include(authz.Read) {
			retPerms = append(retPerms, authz.RepoPerms{
				Repo:  repo,
				Perms: authz.Read,
			})
		}
	}
	return retPerms, nil
}

func (m *MockAuthzProvider) ServiceID() string   { return m.serviceID }
func (m *MockAuthzProvider) ServiceType() string { return m.serviceType }
func (m *MockAuthzProvider) Validate() []string  { return nil }

func (m *MockAuthzProvider) FetchUserPerms(context.Context, *extsvc.Account) ([]extsvc.RepoID, error) {
	return nil, nil
}

func (m *MockAuthzProvider) FetchRepoPerms(context.Context, *extsvc.Repository) ([]extsvc.AccountID, error) {
	return nil, nil
}

func makeRepo(name api.RepoName, id api.RepoID, private bool) *types.Repo {
	extName := string(name)
	if extName == "" {
		extName = strconv.Itoa(int(id))
	}

	serviceID, err := url.Parse("https://" + string(name))
	if err != nil {
		panic(err)
	}

	serviceID.Path = "/"
	return &types.Repo{
		ID: id,
		ExternalRepo: api.ExternalRepoSpec{
			ID:          extName,
			ServiceType: "gitlab",
			ServiceID:   serviceID.String(),
		},
		Name:    name,
		Private: private,
	}

}

func makeRepos(names ...api.RepoName) []*types.Repo {
	repos := make([]*types.Repo, len(names))
	for i, name := range names {
		repos[i] = makeRepo(name, api.RepoID(i+1), false)
	}
	return repos
}

func makeReposFromIDs(ids ...api.RepoID) []*types.Repo {
	repos := make([]*types.Repo, len(ids))
	for i, id := range ids {
		repos[i] = makeRepo("", id, false)
	}
	return repos
}<|MERGE_RESOLUTION|>--- conflicted
+++ resolved
@@ -954,24 +954,6 @@
 				AccountID:   "alice",
 			},
 		}
-<<<<<<< HEAD
-		authz.SetProviders(false,
-			[]authz.Provider{
-				&MockAuthzProvider{
-					serviceID:   "https://gitlab.mine/",
-					serviceType: extsvc.TypeGitLab,
-					okServiceIDs: map[string]struct{}{
-						"https://gitlab.mine/": {},
-					},
-					perms: map[extsvc.Account]map[api.RepoName]authz.Perms{
-						extAccount: nil,
-					},
-				},
-			},
-		)
-		defer authz.SetProviders(true, nil)
-=======
->>>>>>> 00ce366b
 
 		user := &types.User{ID: 1}
 		Mocks.Users.GetByCurrentAuthUser = func(context.Context) (*types.User, error) {
