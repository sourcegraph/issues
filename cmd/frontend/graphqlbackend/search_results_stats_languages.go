package graphqlbackend

import (
	"context"
	"errors"
	"os"
	"sync"

	"github.com/neelance/parallel"

	"github.com/sourcegraph/sourcegraph/cmd/frontend/backend"
	"github.com/sourcegraph/sourcegraph/cmd/frontend/internal/inventory"
	"github.com/sourcegraph/sourcegraph/internal/api"
	"github.com/sourcegraph/sourcegraph/internal/goroutine"
	"github.com/sourcegraph/sourcegraph/internal/types"
)

func (srs *searchResultsStats) Languages(ctx context.Context) ([]*languageStatisticsResolver, error) {
	srr, err := srs.getResults(ctx)
	if err != nil {
		return nil, err
	}

	langs, err := searchResultsStatsLanguages(ctx, srr.Results())
	if err != nil {
		return nil, err
	}

	wrapped := make([]*languageStatisticsResolver, len(langs))
	for i, lang := range langs {
		wrapped[i] = &languageStatisticsResolver{lang}
	}
	return wrapped, nil
}

func searchResultsStatsLanguages(ctx context.Context, results []SearchResultResolver) ([]inventory.Lang, error) {
	// Batch our operations by repo-commit.
	type repoCommit struct {
		repo     api.RepoID
		commitID api.CommitID
	}

	// Records the work necessary for a batch (repoCommit).
	type fileStatsWork struct {
		fullEntries  []os.FileInfo     // matched these full files
		partialFiles map[string]uint64 // file with line matches (path) -> count of lines matching
	}

	var (
		repos    = map[api.RepoID]*types.Repo{}
		filesMap = map[repoCommit]*fileStatsWork{}

		run = parallel.NewRun(16)

		allInventories   []inventory.Inventory
		allInventoriesMu sync.Mutex
	)

	// Track the mapping of repo ID -> repo object as we iterate.
	sawRepo := func(repo *types.Repo) {
		if _, ok := repos[repo.ID]; !ok {
			repos[repo.ID] = repo
		}
	}

	// Only count repo matches if all matches are repo matches. Otherwise, it would get confusing
	// because we might have a match of a repo *and* a file in the repo. We would need to avoid
	// double-counting. In this case, we will just count the matching files.
	hasNonRepoMatches := false
	for _, res := range results {
		if _, ok := res.ToRepository(); !ok {
			hasNonRepoMatches = true
		}
	}

	for _, res := range results {
		if fileMatch, ok := res.ToFileMatch(); ok {
			sawRepo(fileMatch.Repository().innerRepo)
<<<<<<< HEAD
			key := repoCommit{repo: fileMatch.Repository().innerRepo.ID, commitID: fileMatch.CommitID}
=======
			key := repoCommit{repo: fileMatch.Repository().IDInt32(), commitID: fileMatch.CommitID}
>>>>>>> 61bed0b1

			if _, ok := filesMap[key]; !ok {
				filesMap[key] = &fileStatsWork{}
			}

			if len(fileMatch.LineMatches()) > 0 {
				// Only count matching lines. TODO(sqs): bytes are not counted for these files
				if filesMap[key].partialFiles == nil {
					filesMap[key].partialFiles = map[string]uint64{}
				}
				filesMap[key].partialFiles[fileMatch.path()] += uint64(len(fileMatch.LineMatches()))
			} else {
				// Count entire file.
				filesMap[key].fullEntries = append(filesMap[key].fullEntries, &fileInfo{
					path:  fileMatch.path(),
					isDir: fileMatch.File().IsDirectory(),
				})
			}
		} else if repo, ok := res.ToRepository(); ok && !hasNonRepoMatches {
			sawRepo(repo.innerRepo)
			run.Acquire()
			goroutine.Go(func() {
				defer run.Release()

				branchRef, err := repo.DefaultBranch(ctx)
				if err != nil {
					run.Error(err)
					return
				}
				if branchRef == nil || branchRef.Target() == nil {
					return
				}
				target, err := branchRef.Target().OID(ctx)
				if err != nil {
					run.Error(err)
					return
				}
				repo, err := repo.repo(ctx)
				if err != nil {
					run.Error(err)
					return
				}
				inv, err := backend.Repos.GetInventory(ctx, repo, api.CommitID(target), true)
				if err != nil {
					run.Error(err)
					return
				}
				allInventoriesMu.Lock()
				allInventories = append(allInventories, *inv)
				allInventoriesMu.Unlock()
			})
		} else if _, ok := res.ToCommitSearchResult(); ok {
			return nil, errors.New("language statistics do not support diff searches")
		}
	}

	for key_, work_ := range filesMap {
		key := key_
		work := work_
		run.Acquire()
		goroutine.Go(func() {
			defer run.Release()

			invCtx, err := backend.InventoryContext(repos[key.repo].Name, key.commitID, true)
			if err != nil {
				run.Error(err)
				return
			}

			// Inventory all full-entry (files and trees) matches together.
			inv, err := invCtx.Entries(ctx, work.fullEntries...)
			if err != nil {
				run.Error(err)
				return
			}
			allInventoriesMu.Lock()
			allInventories = append(allInventories, inv)
			allInventoriesMu.Unlock()

			// Separately inventory each partial-file match because we only increment the language lines
			// by the number of matched lines in the file.
			for partialFile, lines := range work.partialFiles {
				inv, err := invCtx.Entries(ctx,
					fileInfo{path: partialFile, isDir: false},
				)
				if err != nil {
					run.Error(err)
					return
				}
				for i := range inv.Languages {
					inv.Languages[i].TotalLines = lines
				}
				allInventoriesMu.Lock()
				allInventories = append(allInventories, inv)
				allInventoriesMu.Unlock()
			}
		})
	}

	if err := run.Wait(); err != nil {
		return nil, err
	}
	return inventory.Sum(allInventories).Languages, nil
}<|MERGE_RESOLUTION|>--- conflicted
+++ resolved
@@ -76,11 +76,7 @@
 	for _, res := range results {
 		if fileMatch, ok := res.ToFileMatch(); ok {
 			sawRepo(fileMatch.Repository().innerRepo)
-<<<<<<< HEAD
-			key := repoCommit{repo: fileMatch.Repository().innerRepo.ID, commitID: fileMatch.CommitID}
-=======
 			key := repoCommit{repo: fileMatch.Repository().IDInt32(), commitID: fileMatch.CommitID}
->>>>>>> 61bed0b1
 
 			if _, ok := filesMap[key]; !ok {
 				filesMap[key] = &fileStatsWork{}
