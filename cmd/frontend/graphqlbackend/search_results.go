package graphqlbackend

import (
	"context"
	"encoding/json"
	"fmt"
	"math"
	"path"
	"regexp"
	"sort"
	"strconv"
	"strings"
	"sync"
	"time"

	"github.com/sourcegraph/sourcegraph/cmd/frontend/internal/bg"

	"github.com/hashicorp/go-multierror"
	"github.com/neelance/parallel"
	"github.com/opentracing/opentracing-go"
	"github.com/opentracing/opentracing-go/ext"
	"github.com/pkg/errors"
	"github.com/prometheus/client_golang/prometheus"

	"gopkg.in/inconshreveable/log15.v2"

	"github.com/sourcegraph/sourcegraph/cmd/frontend/internal/goroutine"
	"github.com/sourcegraph/sourcegraph/cmd/frontend/internal/inventory/filelang"
	"github.com/sourcegraph/sourcegraph/cmd/frontend/internal/pkg/search"
	"github.com/sourcegraph/sourcegraph/cmd/frontend/internal/pkg/search/query"
	"github.com/sourcegraph/sourcegraph/cmd/frontend/types"
	"github.com/sourcegraph/sourcegraph/pkg/api"
	"github.com/sourcegraph/sourcegraph/pkg/gitserver"
	"github.com/sourcegraph/sourcegraph/pkg/rcache"
	"github.com/sourcegraph/sourcegraph/pkg/trace"
	"github.com/sourcegraph/sourcegraph/pkg/vcs/git"
)

// searchResultsCommon contains fields that should be returned by all funcs
// that contribute to the overall search result set.
type searchResultsCommon struct {
	limitHit bool                      // whether the limit on results was hit
	repos    []*types.Repo             // repos that were matched by the repo-related filters
	searched []*types.Repo             // repos that were searched
	indexed  []*types.Repo             // repos that were searched using an index
	cloning  []*types.Repo             // repos that could not be searched because they were still being cloned
	missing  []*types.Repo             // repos that could not be searched because they do not exist
	partial  map[api.RepoName]struct{} // repos that were searched, but have results that were not returned due to exceeded limits

	maxResultsCount, resultCount int32

	// timedout usually contains repos that haven't finished being fetched yet.
	// This should only happen for large repos and the searcher caches are
	// purged.
	timedout []*types.Repo

	indexUnavailable bool // True if indexed search is enabled but was not available during this search.
}

func (c *searchResultsCommon) LimitHit() bool {
	return c.limitHit || c.resultCount > c.maxResultsCount
}

func (c *searchResultsCommon) Repositories() []*repositoryResolver {
	if c.repos == nil {
		return []*repositoryResolver{}
	}
	return toRepositoryResolvers(c.repos)
}

func (c *searchResultsCommon) RepositoriesSearched() []*repositoryResolver {
	if c.searched == nil {
		return nil
	}
	return toRepositoryResolvers(c.searched)
}

func (c *searchResultsCommon) IndexedRepositoriesSearched() []*repositoryResolver {
	if c.indexed == nil {
		return nil
	}
	return toRepositoryResolvers(c.indexed)
}

func (c *searchResultsCommon) Cloning() []*repositoryResolver {
	if c.cloning == nil {
		return nil
	}
	return toRepositoryResolvers(c.cloning)
}

func (c *searchResultsCommon) Missing() []*repositoryResolver {
	if c.missing == nil {
		return nil
	}
	return toRepositoryResolvers(c.missing)
}

func (c *searchResultsCommon) Timedout() []*repositoryResolver {
	if c.timedout == nil {
		return nil
	}
	return toRepositoryResolvers(c.timedout)
}

func (c *searchResultsCommon) IndexUnavailable() bool {
	return c.indexUnavailable
}

// update updates c with the other data, deduping as necessary. It modifies c but
// does not modify other.
func (c *searchResultsCommon) update(other searchResultsCommon) {
	c.limitHit = c.limitHit || other.limitHit
	c.indexUnavailable = c.indexUnavailable || other.indexUnavailable

	appendUnique := func(dstp *[]*types.Repo, src []*types.Repo) {
		dst := *dstp
		sort.Slice(dst, func(i, j int) bool { return dst[i].ID < dst[j].ID })
		sort.Slice(src, func(i, j int) bool { return src[i].ID < src[j].ID })
		for _, r := range dst {
			for len(src) > 0 && src[0].ID <= r.ID {
				if r != src[0] {
					dst = append(dst, src[0])
				}
				src = src[1:]
			}
		}
		dst = append(dst, src...)
		sort.Slice(dst, func(i, j int) bool { return dst[i].ID < dst[j].ID })
		*dstp = dst
	}
	appendUnique(&c.repos, other.repos)
	appendUnique(&c.searched, other.searched)
	appendUnique(&c.indexed, other.indexed)
	appendUnique(&c.cloning, other.cloning)
	appendUnique(&c.missing, other.missing)
	appendUnique(&c.timedout, other.timedout)
	c.resultCount += other.resultCount

	if c.partial == nil {
		c.partial = make(map[api.RepoName]struct{})
	}

	for repo := range other.partial {
		c.partial[repo] = struct{}{}
	}
}

// searchResultsResolver is a resolver for the GraphQL type `SearchResults`
type searchResultsResolver struct {
	results []searchResultResolver
	searchResultsCommon
	alert *searchAlert
	start time.Time // when the results started being computed
}

func (sr *searchResultsResolver) Results() []searchResultResolver {
	return sr.results
}

func (sr *searchResultsResolver) MatchCount() int32 {
	var totalResults int32
	for _, result := range sr.results {
		totalResults += result.resultCount()
	}
	return totalResults
}

func (sr *searchResultsResolver) ResultCount() int32 { return sr.MatchCount() }

func (sr *searchResultsResolver) ApproximateResultCount() string {
	count := sr.ResultCount()
	if sr.LimitHit() || len(sr.cloning) > 0 || len(sr.timedout) > 0 {
		return fmt.Sprintf("%d+", count)
	}
	return strconv.Itoa(int(count))
}

func (sr *searchResultsResolver) Alert() *searchAlert { return sr.alert }

func (sr *searchResultsResolver) ElapsedMilliseconds() int32 {
	return int32(time.Since(sr.start).Nanoseconds() / int64(time.Millisecond))
}

// commonFileFilters are common filters used. It is used by DynamicFilters to
// propose them if they match shown results.
var commonFileFilters = []struct {
	Regexp *regexp.Regexp
	Filter string
}{
	// Exclude go tests
	{
		Regexp: regexp.MustCompile(`_test\.go$`),
		Filter: `-file:_test\.go$`,
	},
	// Exclude go vendor
	{
		Regexp: regexp.MustCompile(`(^|/)vendor/`),
		Filter: `-file:(^|/)vendor/`,
	},
	// Exclude node_modules
	{
		Regexp: regexp.MustCompile(`(^|/)node_modules/`),
		Filter: `-file:(^|/)node_modules/`,
	},
}

func (sr *searchResultsResolver) DynamicFilters() []*searchFilterResolver {
	filters := map[string]*searchFilterResolver{}
	repoToMatchCount := make(map[string]int)
	add := func(value string, label string, count int, limitHit bool, kind string) {
		sf, ok := filters[value]
		if !ok {
			sf = &searchFilterResolver{
				value:    value,
				label:    label,
				count:    int32(count),
				limitHit: limitHit,
				kind:     kind,
			}
			filters[value] = sf
		} else {
			sf.count = int32(count)
		}

		sf.score++
	}

	addRepoFilter := func(uri string, rev string, lineMatchCount int) {
		filter := fmt.Sprintf(`repo:^%s$`, regexp.QuoteMeta(uri))
		if rev != "" {
			filter = filter + fmt.Sprintf(`@%s`, regexp.QuoteMeta(rev))
		}
		_, limitHit := sr.searchResultsCommon.partial[api.RepoName(uri)]
		// Increment number of matches per repo. Add will override previous entry for uri
		repoToMatchCount[uri] += lineMatchCount
		add(filter, uri, repoToMatchCount[uri], limitHit, "repo")
	}

	addFileFilter := func(fileMatchPath string, lineMatchCount int, limitHit bool) {
		for _, ff := range commonFileFilters {
			if ff.Regexp.MatchString(fileMatchPath) {
				add(ff.Filter, ff.Filter, lineMatchCount, limitHit, "file")
			}
		}
	}

	addLangFilter := func(fileMatchPath string, lineMatchCount int, limitHit bool) {
		extensionToLanguageLookup := func(ext string) string {
			for _, lang := range filelang.Langs {
				for _, langExt := range lang.Extensions {
					if ext == langExt {
						return strings.ToLower(lang.Name)
					}
				}
			}
			return ""
		}
		if ext := path.Ext(fileMatchPath); ext != "" {
			language := extensionToLanguageLookup(path.Ext(fileMatchPath))
			if language != "" {
				value := fmt.Sprintf(`lang:%s`, language)
				add(value, value, lineMatchCount, limitHit, "lang")
			}
		}
	}

	for _, result := range sr.results {
<<<<<<< HEAD
		if fm := result.fileMatchLike(); fm != nil {
=======
		if fm, ok := result.ToFileMatch(); ok {
>>>>>>> b3583b4e
			rev := ""
			if fm.inputRev != nil {
				rev = *fm.inputRev
			}
			addRepoFilter(string(fm.repo.Name), rev, len(fm.LineMatches()))
			addLangFilter(fm.JPath, len(fm.LineMatches()), fm.JLimitHit)
			addFileFilter(fm.JPath, len(fm.LineMatches()), fm.JLimitHit)

			if len(fm.symbols) > 0 {
				add("type:symbol", "type:symbol", 1, fm.JLimitHit, "symbol")
			}
		} else if r, ok := result.ToRepository(); ok {
			// It should be fine to leave this blank since revision specifiers
			// can only be used with the 'repo:' scope. In that case,
			// we shouldn't be getting any repositoy name matches back.
			addRepoFilter(r.Name(), "", 1)
		}
		// Add `case:yes` filter to offer easier access to search results matching with case sensitive set to yes
		// We use count == 0 and limitHit == false since we can't determine that information without
		// running the search query. This causes it to display as just `case:yes`.
		add("case:yes", "case:yes", 0, false, "case")
	}

	filterSlice := make([]*searchFilterResolver, 0, len(filters))
	repoFilterSlice := make([]*searchFilterResolver, 0, len(filters)/2) // heuristic - half of all filters are repo filters.
	for _, f := range filters {
		if f.kind == "repo" {
			repoFilterSlice = append(repoFilterSlice, f)
		} else {
			filterSlice = append(filterSlice, f)
		}
	}
	sort.Slice(filterSlice, func(i, j int) bool {
		return filterSlice[j].score < filterSlice[i].score
	})
	// limit amount of non-repo filters to be rendered arbitrarily to 12
	if len(filterSlice) > 12 {
		filterSlice = filterSlice[:12]
	}

	allFilters := append(filterSlice, repoFilterSlice...)
	sort.Slice(allFilters, func(i, j int) bool {
		return allFilters[j].score < allFilters[i].score
	})

	return allFilters
}

type searchFilterResolver struct {
	value string

	// the string to be displayed in the UI
	label string

	// the number of matches in a particular repository. Only used for `repo:` filters.
	count int32

	// whether the results returned for a repository are incomplete
	limitHit bool

	// the kind of filter. Should be "repo", "file", or "lang".
	kind string

	// score is used to select potential filters
	score int
}

func (sf *searchFilterResolver) Value() string {
	return sf.value
}

func (sf *searchFilterResolver) Label() string {
	return sf.label
}

func (sf *searchFilterResolver) Count() int32 {
	return sf.count
}

func (sf *searchFilterResolver) LimitHit() bool {
	return sf.limitHit
}

func (sf *searchFilterResolver) Kind() string {
	return sf.kind
}

// blameFileMatch blames the specified file match to produce the time at which
// the first line match inside of it was authored.
func (sr *searchResultsResolver) blameFileMatch(ctx context.Context, fm *fileMatchResolver) (t time.Time, err error) {
	span, ctx := opentracing.StartSpanFromContext(ctx, "blameFileMatch")
	defer func() {
		if err != nil {
			ext.Error.Set(span, true)
			span.SetTag("err", err.Error())
		}
		span.Finish()
	}()

	// Blame the first line match.
	lineMatches := fm.LineMatches()
	if len(lineMatches) == 0 {
		// No line match
		return time.Time{}, nil
	}
	lm := fm.LineMatches()[0]
	hunks, err := git.BlameFile(ctx, gitserver.Repo{Name: fm.repo.Name}, fm.JPath, &git.BlameOptions{
		NewestCommit: fm.commitID,
		StartLine:    int(lm.LineNumber()),
		EndLine:      int(lm.LineNumber()),
	})
	if err != nil {
		return time.Time{}, err
	}

	return hunks[0].Author.Date, nil
}

func (sr *searchResultsResolver) Sparkline(ctx context.Context) (sparkline []int32, err error) {
	var (
		days     = 30                 // number of days the sparkline represents
		maxBlame = 100                // maximum number of file results to blame for date/time information.
		run      = parallel.NewRun(8) // number of concurrent blame ops
	)

	var (
		sparklineMu sync.Mutex
		blameOps    = 0
	)
	sparkline = make([]int32, days)
	addPoint := func(t time.Time) {
		// Check if the author date of the search result is inside of our sparkline
		// timerange.
		now := time.Now()
		if t.Before(now.Add(-time.Duration(len(sparkline)) * 24 * time.Hour)) {
			// Outside the range of the sparkline.
			return
		}
		sparklineMu.Lock()
		defer sparklineMu.Unlock()
		for n := range sparkline {
			d1 := now.Add(-time.Duration(n) * 24 * time.Hour)
			d2 := now.Add(-time.Duration(n-1) * 24 * time.Hour)
			if t.After(d1) && t.Before(d2) {
				sparkline[n]++ // on the nth day
			}
		}
	}

	// Consider all of our search results as a potential data point in our
	// sparkline.
loop:
	for _, r := range sr.results {
		r := r // shadow so it doesn't change in the goroutine
		switch m := r.(type) {
		case *repositoryResolver:
			// We don't care about repo results here.
			continue
		case *commitSearchResultResolver:
			// Diff searches are cheap, because we implicitly have author date info.
			addPoint(m.commit.author.date)
		case *fileMatchResolver:
			// File match searches are more expensive, because we must blame the
			// (first) line in order to know its placement in our sparkline.
			blameOps++
			if blameOps > maxBlame {
				// We have exceeded our budget of blame operations for
				// calculating this sparkline, so don't do any more file match
				// blaming.
				continue loop
			}

			run.Acquire()
			goroutine.Go(func() {
				defer run.Release()

				// Blame the file match in order to retrieve date informatino.
				var err error
				t, err := sr.blameFileMatch(ctx, m)
				if err != nil {
					log15.Warn("failed to blame fileMatch during sparkline generation", "error", err)
					return
				}
				addPoint(t)
			})
		case r.codemod != nil:
			continue
		default:
			panic("SearchResults.Sparkline unexpected union type state")
		}
	}
	span := opentracing.SpanFromContext(ctx)
	span.SetTag("blame_ops", blameOps)
	return sparkline, nil
}

func (r *searchResolver) Results(ctx context.Context) (*searchResultsResolver, error) {
	rr, err := r.resultsWithTimeoutSuggestion(ctx)
	if err != nil {
		return nil, err
	}

	// Log the query if not too many have piled up to be logged.
	select {
	case bg.QueryLogChan <- bg.QueryLogItem{Query: r.rawQuery(), Err: err}:
	default:
	}

	return rr, nil
}

// resultsWithTimeoutSuggestion calls doResults, and in case of deadline
// exceeded returns a search alert with a did-you-mean link for the same
// query with a longer timeout.
func (r *searchResolver) resultsWithTimeoutSuggestion(ctx context.Context) (*searchResultsResolver, error) {
	start := time.Now()
	rr, err := r.doResults(ctx, "")
	if err != nil {
		if err == context.DeadlineExceeded {
			dt := time.Since(start)
			dt2 := longer(2, dt)
			rr = &searchResultsResolver{
				alert: &searchAlert{
					title:       "Timeout",
					description: fmt.Sprintf("Deadline exceeded after about %s.", roundStr(dt.String())),
					proposedQueries: []*searchQueryDescription{
						{
							description: "query with longer timeout",
							query:       fmt.Sprintf("timeout:%v %s", dt2, omitQueryFields(r, query.FieldTimeout)),
						},
					},
				},
			}
			return rr, nil
		}
		return nil, err
	}
	return rr, nil
}

// longer returns a suggested longer time to wait if the given duration wasn't long enough.
func longer(N int, dt time.Duration) time.Duration {
	dt2 := func() time.Duration {
		Ndt := time.Duration(N) * dt
		dceil := func(x float64) time.Duration {
			return time.Duration(math.Ceil(x))
		}
		switch {
		case math.Floor(Ndt.Hours()) > 0:
			return dceil(Ndt.Hours()) * time.Hour
		case math.Floor(Ndt.Minutes()) > 0:
			return dceil(Ndt.Minutes()) * time.Minute
		case math.Floor(Ndt.Seconds()) > 0:
			return dceil(Ndt.Seconds()) * time.Second
		default:
			return 0
		}
	}()
	lowest := 2 * time.Second
	if dt2 < lowest {
		return lowest
	}
	return dt2
}

var decimalRx = regexp.MustCompile(`\d+\.\d+`)

// roundStr rounds the first number containing a decimal within a string
func roundStr(s string) string {
	return decimalRx.ReplaceAllStringFunc(s, func(ns string) string {
		f, err := strconv.ParseFloat(ns, 64)
		if err != nil {
			return s
		}
		f = math.Round(f)
		return fmt.Sprintf("%d", int(f))
	})
}

type searchResultsStats struct {
	JApproximateResultCount string
	JSparkline              []int32
}

func (srs *searchResultsStats) ApproximateResultCount() string { return srs.JApproximateResultCount }
func (srs *searchResultsStats) Sparkline() []int32             { return srs.JSparkline }

var (
	searchResultsStatsCache   = rcache.NewWithTTL("search_results_stats", 3600) // 1h
	searchResultsStatsCounter = prometheus.NewCounterVec(prometheus.CounterOpts{
		Namespace: "src",
		Subsystem: "graphql",
		Name:      "search_results_stats_cache_hit",
		Help:      "Counts cache hits and misses for search results stats (e.g. sparklines).",
	}, []string{"type"})
)

func init() {
	prometheus.MustRegister(searchResultsStatsCounter)
}

func (r *searchResolver) Stats(ctx context.Context) (stats *searchResultsStats, err error) {
	// Override user context to ensure that stats for this query are cached
	// regardless of the user context's cancellation. For example, if
	// stats/sparklines are slow to load on the homepage and all users navigate
	// away from that page before they load, no user would ever see them and we
	// would never cache them. This fixes that by ensuring the first request
	// 'kicks off loading' and places the result into cache regardless of
	// whether or not the original querier of this information still wants it.
	originalCtx := ctx
	ctx = context.Background()
	ctx = opentracing.ContextWithSpan(ctx, opentracing.SpanFromContext(originalCtx))

	cacheKey := r.rawQuery()
	// Check if value is in the cache.
	jsonRes, ok := searchResultsStatsCache.Get(cacheKey)
	if ok {
		searchResultsStatsCounter.WithLabelValues("hit").Inc()
		if err := json.Unmarshal(jsonRes, &stats); err != nil {
			return nil, err
		}
		return stats, nil
	}

	// Calculate value from scratch.
	searchResultsStatsCounter.WithLabelValues("miss").Inc()
	attempts := 0
	var v *searchResultsResolver
	for {
		// Query search results.
		var err error
		v, err = r.doResults(ctx, "")
		if err != nil {
			return nil, err // do not cache errors.
		}
		if v.ResultCount() > 0 {
			break
		}

		cloning := len(v.Cloning())
		timedout := len(v.Timedout())
		if cloning == 0 && timedout == 0 {
			break // zero results, but no cloning or timed out repos. No point in retrying.
		}

		if attempts > 5 {
			log15.Error("failed to generate sparkline due to cloning or timed out repos", "cloning", len(v.Cloning()), "timedout", len(v.Timedout()))
			return nil, fmt.Errorf("failed to generate sparkline due to %d cloning %d timedout repos", len(v.Cloning()), len(v.Timedout()))
		}

		// We didn't find any search results. Some repos are cloning or timed
		// out, so try again in a few seconds.
		attempts++
		log15.Warn("sparkline generation found 0 search results due to cloning or timed out repos (retrying in 5s)", "cloning", len(v.Cloning()), "timedout", len(v.Timedout()))
		time.Sleep(5 * time.Second)
	}

	sparkline, err := v.Sparkline(ctx)
	if err != nil {
		return nil, err // sparkline generation failed, so don't cache.
	}
	stats = &searchResultsStats{
		JApproximateResultCount: v.ApproximateResultCount(),
		JSparkline:              sparkline,
	}

	// Store in the cache if we got non-zero results. If we got zero results,
	// it should be quick and caching is not desired because e.g. it could be
	// a query for a repo that has not been added by the user yet.
	if v.ResultCount() > 0 {
		jsonRes, err = json.Marshal(stats)
		if err != nil {
			return nil, err
		}
		searchResultsStatsCache.Set(cacheKey, jsonRes)
	}
	return stats, nil
}

type getPatternInfoOptions struct {
	// forceFileSearch, when true, specifies that the search query should be
	// treated as if every default term had `file:` before it. This can be used
	// to allow users to jump to files by just typing their name.
	forceFileSearch bool
}

// getPatternInfo gets the search pattern info for the query in the resolver.
func (r *searchResolver) getPatternInfo(opts *getPatternInfoOptions) (*search.PatternInfo, error) {
	var patternsToCombine []string
	if opts == nil || !opts.forceFileSearch {
		for _, v := range r.query.Values(query.FieldDefault) {
			// Treat quoted strings as literal strings to match, not regexps.
			var pattern string
			switch {
			case v.String != nil:
				pattern = regexp.QuoteMeta(*v.String)
			case v.Regexp != nil:
				pattern = v.Regexp.String()
			}
			if pattern == "" {
				continue
			}
			patternsToCombine = append(patternsToCombine, pattern)
		}
	} else {
		// TODO: We must have some pattern that always matches here, or else
		// cmd/searcher/search/matcher.go:97 would cause a nil regexp panic
		// when not using indexed search. I am unsure what the right solution
		// is here. Would this code path go away when we switch fully to
		// indexed search @keegan? This workaround is OK for now though.
		patternsToCombine = append(patternsToCombine, ".")
	}

	// Handle file: and -file: filters.
	includePatterns, excludePatterns := r.query.RegexpPatterns(query.FieldFile)
	filePatternsReposMustInclude, filePatternsReposMustExclude := r.query.RegexpPatterns(query.FieldRepoHasFile)

	if opts != nil && opts.forceFileSearch {
		for _, v := range r.query.Values(query.FieldDefault) {
			includePatterns = append(includePatterns, asString(v))
		}
	}

	// Handle lang: and -lang: filters.
	langIncludePatterns, langExcludePatterns, err := langIncludeExcludePatterns(r.query.StringValues(query.FieldLang))
	if err != nil {
		return nil, err
	}
	includePatterns = append(includePatterns, langIncludePatterns...)
	excludePatterns = append(excludePatterns, langExcludePatterns...)

	patternInfo := &search.PatternInfo{
		IsRegExp:                     true,
		IsCaseSensitive:              r.query.IsCaseSensitive(),
		FileMatchLimit:               r.maxResults(),
		Pattern:                      regexpPatternMatchingExprsInOrder(patternsToCombine),
		IncludePatterns:              includePatterns,
		FilePatternsReposMustInclude: filePatternsReposMustInclude,
		FilePatternsReposMustExclude: filePatternsReposMustExclude,
		PathPatternsAreRegExps:       true,
		PathPatternsAreCaseSensitive: r.query.IsCaseSensitive(),
	}
	if len(excludePatterns) > 0 {
		patternInfo.ExcludePattern = unionRegExps(excludePatterns)
	}
	return patternInfo, nil
}

var (
	// The default timeout to use for queries.
	defaultTimeout = 10 * time.Second
	// The max timeout to use for queries.
	maxTimeout = time.Minute
)

func (r *searchResolver) searchTimeoutFieldSet() bool {
	timeout, _ := r.query.StringValue(query.FieldTimeout)
	return timeout != "" || r.countIsSet()
}

func (r *searchResolver) withTimeout(ctx context.Context) (context.Context, context.CancelFunc, error) {
	d := defaultTimeout
	timeout, _ := r.query.StringValue(query.FieldTimeout)
	if timeout != "" {
		var err error
		d, err = time.ParseDuration(timeout)
		if err != nil {
			return nil, nil, errors.WithMessage(err, `invalid "timeout:" value (examples: "timeout:2s", "timeout:200ms")`)
		}
	} else if r.countIsSet() {
		// If `count:` is set but `timeout:` is not explicitely set, use the max timeout
		d = maxTimeout
	}
	// don't run queries longer than 1 minute.
	if d.Minutes() > 1 {
		d = maxTimeout
	}
	ctx, cancel := context.WithTimeout(ctx, d)
	return ctx, cancel, nil
}

func (r *searchResolver) doResults(ctx context.Context, forceOnlyResultType string) (res *searchResultsResolver, err error) {
	tr, ctx := trace.New(ctx, "graphql.SearchResults", r.rawQuery())
	defer func() {
		tr.SetError(err)
		tr.Finish()
	}()

	start := time.Now()

	ctx, cancel, err := r.withTimeout(ctx)
	if err != nil {
		return nil, err
	}
	defer cancel()

	repos, missingRepoRevs, overLimit, err := r.resolveRepositories(ctx, nil)
	if err != nil {
		return nil, err
	}
	tr.LazyPrintf("searching %d repos, %d missing", len(repos), len(missingRepoRevs))
	if len(repos) == 0 {
		alert, err := r.alertForNoResolvedRepos(ctx)
		if err != nil {
			return nil, err
		}
		return &searchResultsResolver{alert: alert, start: start}, nil
	}
	if overLimit {
		alert, err := r.alertForOverRepoLimit(ctx)
		if err != nil {
			return nil, err
		}
		return &searchResultsResolver{alert: alert, start: start}, nil
	}

	p, err := r.getPatternInfo(nil)
	if err != nil {
		return nil, err
	}
	args := search.Args{
		Pattern:         p,
		Repos:           repos,
		Query:           r.query,
		UseFullDeadline: r.searchTimeoutFieldSet(),
		Zoekt:           r.zoekt,
	}
	if err := args.Pattern.Validate(); err != nil {
		return nil, &badRequestError{err}
	}

	err = validateRepoHasFileUsage(r.query)
	if err != nil {
		return nil, err
	}

	// Determine which types of results to return.
	var resultTypes []string
	if forceOnlyResultType != "" {
		resultTypes = []string{forceOnlyResultType}
	} else if len(r.query.Values(query.FieldReplace)) > 0 {
		resultTypes = []string{"codemod"}
	} else {
		resultTypes, _ = r.query.StringValues(query.FieldType)
		if len(resultTypes) == 0 {
			resultTypes = []string{"file", "path", "repo", "ref"}
		}
	}
	seenResultTypes := make(map[string]struct{}, len(resultTypes))
	for _, resultType := range resultTypes {
		if resultType == "file" {
			args.Pattern.PatternMatchesContent = true
		} else if resultType == "path" {
			args.Pattern.PatternMatchesPath = true
		}
	}
	tr.LazyPrintf("resultTypes: %v", resultTypes)

	var (
		requiredWg sync.WaitGroup
		optionalWg sync.WaitGroup
		results    []searchResultResolver
		resultsMu  sync.Mutex
		common     = searchResultsCommon{maxResultsCount: r.maxResults()}
		commonMu   sync.Mutex
		multiErr   *multierror.Error
		multiErrMu sync.Mutex
		// fileMatches is a map from git:// URI of the file to FileMatch resolver
		// to merge multiple results of different types for the same file
		fileMatches   = make(map[string]*fileMatchResolver)
		fileMatchesMu sync.Mutex
	)

	waitGroup := func(required bool) *sync.WaitGroup {
		if args.UseFullDeadline {
			// When a custom timeout is specified, all searches are required and get the full timeout.
			return &requiredWg
		}
		if required {
			return &requiredWg
		}
		return &optionalWg
	}

	searchedFileContentsOrPaths := false
	for _, resultType := range resultTypes {
		resultType := resultType // shadow so it doesn't change in the goroutine
		if _, seen := seenResultTypes[resultType]; seen {
			continue
		}
		seenResultTypes[resultType] = struct{}{}
		switch resultType {
		case "repo":
			// Search for repos
			wg := waitGroup(true)
			wg.Add(1)
			goroutine.Go(func() {
				defer wg.Done()

				repoResults, repoCommon, err := searchRepositories(ctx, &args, r.maxResults())
				// Timeouts are reported through searchResultsCommon so don't report an error for them
				if err != nil && !isContextError(ctx, err) {
					multiErrMu.Lock()
					multiErr = multierror.Append(multiErr, errors.Wrap(err, "repository search failed"))
					multiErrMu.Unlock()
				}
				if repoResults != nil {
					resultsMu.Lock()
					results = append(results, repoResults...)
					resultsMu.Unlock()
				}
				if repoCommon != nil {
					commonMu.Lock()
					common.update(*repoCommon)
					commonMu.Unlock()
				}
			})
		case "symbol":
			wg := waitGroup(len(resultTypes) == 1)
			wg.Add(1)
			goroutine.Go(func() {
				defer wg.Done()

				symbolFileMatches, symbolsCommon, err := searchSymbols(ctx, &args, int(r.maxResults()))
				// Timeouts are reported through searchResultsCommon so don't report an error for them
				if err != nil && !isContextError(ctx, err) {
					multiErrMu.Lock()
					multiErr = multierror.Append(multiErr, errors.Wrap(err, "symbol search failed"))
					multiErrMu.Unlock()
				}
				for _, symbolFileMatch := range symbolFileMatches {
					key := symbolFileMatch.uri
					fileMatchesMu.Lock()
					if m, ok := fileMatches[key]; ok {
						m.symbols = symbolFileMatch.symbols
					} else {
						fileMatches[key] = symbolFileMatch
						resultsMu.Lock()
						results = append(results, symbolFileMatch)
						resultsMu.Unlock()
					}
					fileMatchesMu.Unlock()
				}
				if symbolsCommon != nil {
					commonMu.Lock()
					common.update(*symbolsCommon)
					commonMu.Unlock()
				}
			})
		case "file", "path":
			if searchedFileContentsOrPaths {
				// type:file and type:path use same searchFilesInRepos, so don't call 2x.
				continue
			}
			searchedFileContentsOrPaths = true
			wg := waitGroup(true)
			wg.Add(1)
			goroutine.Go(func() {
				defer wg.Done()

				fileResults, fileCommon, err := searchFilesInRepos(ctx, &args)
				// Timeouts are reported through searchResultsCommon so don't report an error for them
				if err != nil && !(err == context.DeadlineExceeded || err == context.Canceled) {
					multiErrMu.Lock()
					multiErr = multierror.Append(multiErr, errors.Wrap(err, "text search failed"))
					multiErrMu.Unlock()
				}
				for _, r := range fileResults {
					key := r.uri
					fileMatchesMu.Lock()
					m, ok := fileMatches[key]
					if ok {
						// merge line match results with an existing symbol result
						m.JLimitHit = m.JLimitHit || r.JLimitHit
						m.JLineMatches = r.JLineMatches
					} else {
						fileMatches[key] = r
						resultsMu.Lock()
						results = append(results, r)
						resultsMu.Unlock()
					}
					fileMatchesMu.Unlock()
				}
				if fileCommon != nil {
					commonMu.Lock()
					common.update(*fileCommon)
					commonMu.Unlock()
				}
			})
		case "diff":
			wg := waitGroup(len(resultTypes) == 1)
			wg.Add(1)
			goroutine.Go(func() {
				defer wg.Done()
				diffResults, diffCommon, err := searchCommitDiffsInRepos(ctx, &args)
				// Timeouts are reported through searchResultsCommon so don't report an error for them
				if err != nil && !isContextError(ctx, err) {
					multiErrMu.Lock()
					multiErr = multierror.Append(multiErr, errors.Wrap(err, "diff search failed"))
					multiErrMu.Unlock()
				}
				if diffResults != nil {
					resultsMu.Lock()
					results = append(results, diffResults...)
					resultsMu.Unlock()
				}
				if diffCommon != nil {
					commonMu.Lock()
					common.update(*diffCommon)
					commonMu.Unlock()
				}
			})
		case "commit":
			wg := waitGroup(len(resultTypes) == 1)
			wg.Add(1)
			goroutine.Go(func() {
				defer wg.Done()

				commitResults, commitCommon, err := searchCommitLogInRepos(ctx, &args)
				// Timeouts are reported through searchResultsCommon so don't report an error for them
				if err != nil && !isContextError(ctx, err) {
					multiErrMu.Lock()
					multiErr = multierror.Append(multiErr, errors.Wrap(err, "commit search failed"))
					multiErrMu.Unlock()
				}
				if commitResults != nil {
					resultsMu.Lock()
					results = append(results, commitResults...)
					resultsMu.Unlock()
				}
				if commitCommon != nil {
					commonMu.Lock()
					common.update(*commitCommon)
					commonMu.Unlock()
				}
			})
		case "codemod":
			wg := waitGroup(true)
			wg.Add(1)
			goroutine.Go(func() {
				defer wg.Done()

				codemodResults, codemodCommon, err := callCodemod(ctx, &args)
				// Timeouts are reported through searchResultsCommon so don't report an error for them
				if err != nil && !isContextError(ctx, err) {
					multiErrMu.Lock()
					multiErr = multierror.Append(multiErr, errors.Wrap(err, "codemod search failed"))
					multiErrMu.Unlock()
				}
				if codemodResults != nil {
					resultsMu.Lock()
					results = append(results, codemodResults...)
					resultsMu.Unlock()
				}
				if codemodCommon != nil {
					commonMu.Lock()
					common.update(*codemodCommon)
					commonMu.Unlock()
				}
			})
		}
	}

	// Wait for required searches.
	requiredWg.Wait()

	// Give optional searches some minimum budget in case required searches return quickly.
	// Cancel all remaining searches after this minimum budget.
	budget := 100 * time.Millisecond
	elapsed := time.Since(start)
	timer := time.AfterFunc(budget-elapsed, cancel)

	// Wait for remaining optional searches to finish or get cancelled.
	optionalWg.Wait()

	timer.Stop()

	tr.LazyPrintf("results=%d limitHit=%v cloning=%d missing=%d timedout=%d", len(results), common.limitHit, len(common.cloning), len(common.missing), len(common.timedout))

	// Alert is a potential alert shown to the user.
	var alert *searchAlert

	if len(missingRepoRevs) > 0 {
		alert = r.alertForMissingRepoRevs(missingRepoRevs)
	}

	// If we have some results, only log the error instead of returning it,
	// because otherwise the client would not receive the partial results
	if len(results) > 0 && multiErr != nil {
		log15.Error("Errors during search", "error", multiErr)
		multiErr = nil
	}

	sortResults(results)

	resultsResolver := searchResultsResolver{
		start:               start,
		searchResultsCommon: common,
		results:             results,
		alert:               alert,
	}
	return &resultsResolver, multiErr.ErrorOrNil()
}

// isContextError returns true if ctx.Err() is not nil or if err
// is an error caused by context cancelation or timeout.
func isContextError(ctx context.Context, err error) bool {
	return ctx.Err() != nil || err == context.Canceled || err == context.DeadlineExceeded
}

// searchResultResolver is a resolver for the GraphQL union type `SearchResult`.
//
// Supported types:
//
//   - *repositoryResolver         // repo name match
//   - *fileMatchResolver          // text match
//   - *commitSearchResultResolver // diff or commit match
//
// Note: Any new result types added here also need to be handled properly in search_results.go:301 (sparklines)
<<<<<<< HEAD
type searchResultResolver struct {
	repo      *repositoryResolver         // repo name match
	fileMatch *fileMatchResolver          // text match
	diff      *commitSearchResultResolver // diff or commit match
	codemod   *codemodResultResolver      // codemod match (and replacement, if any)
}

// fileMatchLike returns r's fileMatch or, if possible, the equivalent fileMatch of its actual
// result type. It is used by callers that want to analyze this result (e.g., a codemod result) as
// though it were a fileMatch.
func (r *searchResultResolver) fileMatchLike() *fileMatchResolver {
	switch {
	case r.fileMatch != nil:
		return r.fileMatch
	case r.codemod != nil:
		return &fileMatchResolver{
			JPath: r.codemod.path,
			uri:   r.codemod.fileURL,
			repo:  r.codemod.commit.repo.repo,
		}
	}
	return nil
}

// getSearchResultURIs returns the repo name and file uri respectiveley
func getSearchResultURIs(c *searchResultResolver) (string, string) {
	if fm := c.fileMatchLike(); fm != nil {
		return string(fm.repo.Name), fm.JPath
	}
	if c.repo != nil {
		return string(c.repo.repo.Name), ""
	}
	// Diffs aren't going to be returned with other types of results
	// and are already ordered in the desired order, so we'll just leave them in place.
	return "~", "~" // lexicographically last in ASCII
=======
type searchResultResolver interface {
	ToRepository() (*repositoryResolver, bool)
	ToFileMatch() (*fileMatchResolver, bool)
	ToCommitSearchResult() (*commitSearchResultResolver, bool)

	// SearchResultURIs returns the repo name and file uri respectiveley
	searchResultURIs() (string, string)
	resultCount() int32
>>>>>>> b3583b4e
}

// compareSearchResults checks to see if a is less than b.
// It is implemented separately for easier testing.
func compareSearchResults(a, b searchResultResolver) bool {
	arepo, afile := a.searchResultURIs()
	brepo, bfile := b.searchResultURIs()

	if arepo == brepo {
		return afile < bfile
	}

	return arepo < brepo
}

func sortResults(r []searchResultResolver) {
	sort.Slice(r, func(i, j int) bool { return compareSearchResults(r[i], r[j]) })
}

<<<<<<< HEAD
func (g *searchResultResolver) ToRepository() (*repositoryResolver, bool) {
	return g.repo, g.repo != nil
}

func (g *searchResultResolver) ToFileMatch() (*fileMatchResolver, bool) {
	return g.fileMatch, g.fileMatch != nil
}

func (g *searchResultResolver) ToCommitSearchResult() (*commitSearchResultResolver, bool) {
	return g.diff, g.diff != nil
}

func (g *searchResultResolver) ToCodemodResult() (*codemodResultResolver, bool) {
	return g.codemod, g.codemod != nil
}

func (g *searchResultResolver) resultCount() int32 {
	switch {
	case g.fileMatch != nil:
		if l := len(g.fileMatch.LineMatches()); l > 0 {
			return int32(l)
		}
		return 1 // 1 to count "empty" results like type:path results
	case g.diff != nil:
		return 1
	case g.codemod != nil:
		return int32(len(g.codemod.matches))
	default:
		return 1
	}
}

=======
>>>>>>> b3583b4e
// regexpPatternMatchingExprsInOrder returns a regexp that matches lines that contain
// non-overlapping matches for each pattern in order.
func regexpPatternMatchingExprsInOrder(patterns []string) string {
	if len(patterns) == 0 {
		return ""
	}
	if len(patterns) == 1 {
		return patterns[0]
	}
	return "(" + strings.Join(patterns, ").*?(") + ")" // "?" makes it prefer shorter matches
}

// Validates usage of the `repohasfile` filter
func validateRepoHasFileUsage(q *query.Query) error {
	// Query only contains "repohasfile:" and "type:symbol"
	if len(q.Fields) == 2 && q.Fields["repohasfile"] != nil && q.Fields["type"] != nil && len(q.Fields["type"]) == 1 && q.Fields["type"][0].Value() == "symbol" {
		return errors.New("repohasfile does not currently return symbol results. Support for symbol results is coming soon. Subscribe to https://github.com/sourcegraph/sourcegraph/issues/4610 for updates")
	}
	return nil
}<|MERGE_RESOLUTION|>--- conflicted
+++ resolved
@@ -266,11 +266,7 @@
 	}
 
 	for _, result := range sr.results {
-<<<<<<< HEAD
-		if fm := result.fileMatchLike(); fm != nil {
-=======
 		if fm, ok := result.ToFileMatch(); ok {
->>>>>>> b3583b4e
 			rev := ""
 			if fm.inputRev != nil {
 				rev = *fm.inputRev
@@ -456,7 +452,7 @@
 				}
 				addPoint(t)
 			})
-		case r.codemod != nil:
+		case *codemodResultResolver:
 			continue
 		default:
 			panic("SearchResults.Sparkline unexpected union type state")
@@ -1088,54 +1084,18 @@
 //   - *repositoryResolver         // repo name match
 //   - *fileMatchResolver          // text match
 //   - *commitSearchResultResolver // diff or commit match
+//   - *codemodResultResolver      // codemod
 //
 // Note: Any new result types added here also need to be handled properly in search_results.go:301 (sparklines)
-<<<<<<< HEAD
-type searchResultResolver struct {
-	repo      *repositoryResolver         // repo name match
-	fileMatch *fileMatchResolver          // text match
-	diff      *commitSearchResultResolver // diff or commit match
-	codemod   *codemodResultResolver      // codemod match (and replacement, if any)
-}
-
-// fileMatchLike returns r's fileMatch or, if possible, the equivalent fileMatch of its actual
-// result type. It is used by callers that want to analyze this result (e.g., a codemod result) as
-// though it were a fileMatch.
-func (r *searchResultResolver) fileMatchLike() *fileMatchResolver {
-	switch {
-	case r.fileMatch != nil:
-		return r.fileMatch
-	case r.codemod != nil:
-		return &fileMatchResolver{
-			JPath: r.codemod.path,
-			uri:   r.codemod.fileURL,
-			repo:  r.codemod.commit.repo.repo,
-		}
-	}
-	return nil
-}
-
-// getSearchResultURIs returns the repo name and file uri respectiveley
-func getSearchResultURIs(c *searchResultResolver) (string, string) {
-	if fm := c.fileMatchLike(); fm != nil {
-		return string(fm.repo.Name), fm.JPath
-	}
-	if c.repo != nil {
-		return string(c.repo.repo.Name), ""
-	}
-	// Diffs aren't going to be returned with other types of results
-	// and are already ordered in the desired order, so we'll just leave them in place.
-	return "~", "~" // lexicographically last in ASCII
-=======
 type searchResultResolver interface {
 	ToRepository() (*repositoryResolver, bool)
 	ToFileMatch() (*fileMatchResolver, bool)
 	ToCommitSearchResult() (*commitSearchResultResolver, bool)
+	ToCodemodResult() (*codemodResultResolver, bool)
 
 	// SearchResultURIs returns the repo name and file uri respectiveley
 	searchResultURIs() (string, string)
 	resultCount() int32
->>>>>>> b3583b4e
 }
 
 // compareSearchResults checks to see if a is less than b.
@@ -1155,41 +1115,6 @@
 	sort.Slice(r, func(i, j int) bool { return compareSearchResults(r[i], r[j]) })
 }
 
-<<<<<<< HEAD
-func (g *searchResultResolver) ToRepository() (*repositoryResolver, bool) {
-	return g.repo, g.repo != nil
-}
-
-func (g *searchResultResolver) ToFileMatch() (*fileMatchResolver, bool) {
-	return g.fileMatch, g.fileMatch != nil
-}
-
-func (g *searchResultResolver) ToCommitSearchResult() (*commitSearchResultResolver, bool) {
-	return g.diff, g.diff != nil
-}
-
-func (g *searchResultResolver) ToCodemodResult() (*codemodResultResolver, bool) {
-	return g.codemod, g.codemod != nil
-}
-
-func (g *searchResultResolver) resultCount() int32 {
-	switch {
-	case g.fileMatch != nil:
-		if l := len(g.fileMatch.LineMatches()); l > 0 {
-			return int32(l)
-		}
-		return 1 // 1 to count "empty" results like type:path results
-	case g.diff != nil:
-		return 1
-	case g.codemod != nil:
-		return int32(len(g.codemod.matches))
-	default:
-		return 1
-	}
-}
-
-=======
->>>>>>> b3583b4e
 // regexpPatternMatchingExprsInOrder returns a regexp that matches lines that contain
 // non-overlapping matches for each pattern in order.
 func regexpPatternMatchingExprsInOrder(patterns []string) string {
