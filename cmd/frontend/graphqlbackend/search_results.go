package graphqlbackend

import (
	"context"
	"encoding/json"
	"fmt"
	"math"
	"path"
	"regexp"
	"sort"
	"strconv"
	"sync"
	"time"

	"github.com/cockroachdb/errors"
	"github.com/honeycombio/libhoney-go"
	"github.com/inconshreveable/log15"
	"github.com/neelance/parallel"
	"github.com/opentracing/opentracing-go"
	"github.com/opentracing/opentracing-go/ext"
	otlog "github.com/opentracing/opentracing-go/log"
	"github.com/prometheus/client_golang/prometheus"
	"github.com/prometheus/client_golang/prometheus/promauto"

	"github.com/sourcegraph/sourcegraph/cmd/frontend/envvar"
	searchlogs "github.com/sourcegraph/sourcegraph/cmd/frontend/internal/search/logs"
	"github.com/sourcegraph/sourcegraph/internal/actor"
	"github.com/sourcegraph/sourcegraph/internal/api"
	"github.com/sourcegraph/sourcegraph/internal/database/dbutil"
	"github.com/sourcegraph/sourcegraph/internal/featureflag"
	"github.com/sourcegraph/sourcegraph/internal/goroutine"
	"github.com/sourcegraph/sourcegraph/internal/honey"
	"github.com/sourcegraph/sourcegraph/internal/rcache"
	"github.com/sourcegraph/sourcegraph/internal/search"
	"github.com/sourcegraph/sourcegraph/internal/search/filter"
	"github.com/sourcegraph/sourcegraph/internal/search/query"
	searchrepos "github.com/sourcegraph/sourcegraph/internal/search/repos"
	"github.com/sourcegraph/sourcegraph/internal/search/result"
	"github.com/sourcegraph/sourcegraph/internal/search/run"
	"github.com/sourcegraph/sourcegraph/internal/search/searchcontexts"
	"github.com/sourcegraph/sourcegraph/internal/search/streaming"
	"github.com/sourcegraph/sourcegraph/internal/trace"
	"github.com/sourcegraph/sourcegraph/internal/trace/ot"
	"github.com/sourcegraph/sourcegraph/internal/types"
	"github.com/sourcegraph/sourcegraph/internal/usagestats"
	"github.com/sourcegraph/sourcegraph/internal/vcs/git"
	"github.com/sourcegraph/sourcegraph/schema"
)

func (c *SearchResultsResolver) LimitHit() bool {
	return c.Stats.IsLimitHit || (c.limit > 0 && len(c.Matches) > c.limit)
}

func (c *SearchResultsResolver) Repositories() []*RepositoryResolver {
	repos := c.Stats.Repos
	resolvers := make([]*RepositoryResolver, 0, len(repos))
	for _, r := range repos {
		resolvers = append(resolvers, NewRepositoryResolver(c.db, r.ToRepo()))
	}
	sort.Slice(resolvers, func(a, b int) bool {
		return resolvers[a].ID() < resolvers[b].ID()
	})
	return resolvers
}

func (c *SearchResultsResolver) RepositoriesCount() int32 {
	return int32(len(c.Stats.Repos))
}

func (c *SearchResultsResolver) repositoryResolvers(mask search.RepoStatus) []*RepositoryResolver {
	var resolvers []*RepositoryResolver
	c.Stats.Status.Filter(mask, func(id api.RepoID) {
		if r, ok := c.Stats.Repos[id]; ok {
			resolvers = append(resolvers, NewRepositoryResolver(c.db, r.ToRepo()))
		}
	})
	sort.Slice(resolvers, func(a, b int) bool {
		return resolvers[a].ID() < resolvers[b].ID()
	})
	return resolvers
}

func (c *SearchResultsResolver) Cloning() []*RepositoryResolver {
	return c.repositoryResolvers(search.RepoStatusCloning)
}

func (c *SearchResultsResolver) Missing() []*RepositoryResolver {
	return c.repositoryResolvers(search.RepoStatusMissing)
}

func (c *SearchResultsResolver) Timedout() []*RepositoryResolver {
	return c.repositoryResolvers(search.RepoStatusTimedout)
}

func (c *SearchResultsResolver) IndexUnavailable() bool {
	return c.Stats.IsIndexUnavailable
}

// SearchResultsResolver is a resolver for the GraphQL type `SearchResults`
type SearchResultsResolver struct {
	db dbutil.DB
	*SearchResults

	// limit is the maximum number of SearchResults to send back to the user.
	limit int

	// The time it took to compute all results.
	elapsed time.Duration

	// cache for user settings. Ideally this should be set just once in the code path
	// by an upstream resolver
	UserSettings *schema.Settings
}

type SearchResults struct {
	Matches []result.Match
	Stats   streaming.Stats
	Cursor  *run.SearchCursor
	Alert   *searchAlert
}

// Results are the results found by the search. It respects the limits set. To
// access all results directly access the SearchResults field.
func (sr *SearchResultsResolver) Results() []SearchResultResolver {
	limited := sr.Matches
	if sr.limit > 0 && sr.limit < len(sr.Matches) {
		limited = sr.Matches[:sr.limit]
	}

	return matchesToResolvers(sr.db, limited)
}

func matchesToResolvers(db dbutil.DB, matches []result.Match) []SearchResultResolver {
	type repoKey struct {
		Name types.RepoName
		Rev  string
	}
	repoResolvers := make(map[repoKey]*RepositoryResolver, 10)
	getRepoResolver := func(repoName types.RepoName, rev string) *RepositoryResolver {
		if existing, ok := repoResolvers[repoKey{repoName, rev}]; ok {
			return existing
		}
		resolver := NewRepositoryResolver(db, repoName.ToRepo())
		resolver.RepoMatch.Rev = rev
		repoResolvers[repoKey{repoName, rev}] = resolver
		return resolver
	}

	resolvers := make([]SearchResultResolver, 0, len(matches))
	for _, match := range matches {
		switch v := match.(type) {
		case *result.FileMatch:
			resolvers = append(resolvers, &FileMatchResolver{
				db:           db,
				FileMatch:    *v,
				RepoResolver: getRepoResolver(v.Repo, ""),
			})
		case *result.RepoMatch:
			resolvers = append(resolvers, getRepoResolver(v.RepoName(), v.Rev))
		case *result.CommitMatch:
			resolvers = append(resolvers, &CommitSearchResultResolver{
				db:          db,
				CommitMatch: *v,
			})
		}
	}
	return resolvers
}

func (sr *SearchResultsResolver) MatchCount() int32 {
	var totalResults int
	for _, result := range sr.Matches {
		totalResults += result.ResultCount()
	}
	return int32(totalResults)
}

// Deprecated. Prefer MatchCount.
func (sr *SearchResultsResolver) ResultCount() int32 { return sr.MatchCount() }

func (sr *SearchResultsResolver) ApproximateResultCount() string {
	count := sr.MatchCount()
	if sr.LimitHit() || sr.Stats.Status.Any(search.RepoStatusCloning|search.RepoStatusTimedout) {
		return fmt.Sprintf("%d+", count)
	}
	return strconv.Itoa(int(count))
}

func (sr *SearchResultsResolver) Alert() *searchAlert { return sr.SearchResults.Alert }

func (sr *SearchResultsResolver) ElapsedMilliseconds() int32 {
	return int32(sr.elapsed.Milliseconds())
}

func (sr *SearchResultsResolver) DynamicFilters(ctx context.Context) []*searchFilterResolver {
	tr, ctx := trace.New(ctx, "DynamicFilters", "", trace.Tag{Key: "resolver", Value: "SearchResultsResolver"})
	defer func() {
		tr.Finish()
	}()

	globbing := false
	// For search, sr.userSettings is set in (r *searchResolver) Results(ctx
	// context.Context). However we might regress on that or call DynamicFilters from
	// other code paths. Hence we fallback to accessing the user settings directly.
	if sr.UserSettings != nil {
		globbing = getBoolPtr(sr.UserSettings.SearchGlobbing, false)
	} else {
		settings, err := decodedViewerFinalSettings(ctx, sr.db)
		if err != nil {
			log15.Warn("DynamicFilters: could not get user settings from database")
		} else {
			globbing = getBoolPtr(settings.SearchGlobbing, false)
		}
	}
	tr.LogFields(otlog.Bool("globbing", globbing))

	filters := streaming.SearchFilters{
		Globbing: globbing,
	}
	filters.Update(streaming.SearchEvent{
		Results: sr.Matches,
		Stats:   sr.Stats,
	})

	var resolvers []*searchFilterResolver
	for _, f := range filters.Compute() {
		resolvers = append(resolvers, &searchFilterResolver{filter: *f})
	}
	return resolvers
}

type searchFilterResolver struct {
	filter streaming.Filter
}

func (sf *searchFilterResolver) Value() string {
	return sf.filter.Value
}

func (sf *searchFilterResolver) Label() string {
	return sf.filter.Label
}

func (sf *searchFilterResolver) Count() int32 {
	return int32(sf.filter.Count)
}

func (sf *searchFilterResolver) LimitHit() bool {
	return sf.filter.IsLimitHit
}

func (sf *searchFilterResolver) Kind() string {
	return sf.filter.Kind
}

// blameFileMatch blames the specified file match to produce the time at which
// the first line match inside of it was authored.
func (sr *SearchResultsResolver) blameFileMatch(ctx context.Context, fm *result.FileMatch) (t time.Time, err error) {
	span, ctx := ot.StartSpanFromContext(ctx, "blameFileMatch")
	defer func() {
		if err != nil {
			ext.Error.Set(span, true)
			span.SetTag("err", err.Error())
		}
		span.Finish()
	}()

	// Blame the first line match.
	if len(fm.LineMatches) == 0 {
		// No line match
		return time.Time{}, nil
	}
	lm := fm.LineMatches[0]
	hunks, err := git.BlameFile(ctx, fm.Repo.Name, fm.Path, &git.BlameOptions{
		NewestCommit: fm.CommitID,
		StartLine:    int(lm.LineNumber),
		EndLine:      int(lm.LineNumber),
	})
	if err != nil {
		return time.Time{}, err
	}

	return hunks[0].Author.Date, nil
}

func (sr *SearchResultsResolver) Sparkline(ctx context.Context) (sparkline []int32, err error) {
	var (
		days     = 30                 // number of days the sparkline represents
		maxBlame = 100                // maximum number of file results to blame for date/time information.
		run      = parallel.NewRun(8) // number of concurrent blame ops
	)

	var (
		sparklineMu sync.Mutex
		blameOps    = 0
	)
	sparkline = make([]int32, days)
	addPoint := func(t time.Time) {
		// Check if the author date of the search result is inside of our sparkline
		// timerange.
		now := time.Now()
		if t.Before(now.Add(-time.Duration(len(sparkline)) * 24 * time.Hour)) {
			// Outside the range of the sparkline.
			return
		}
		sparklineMu.Lock()
		defer sparklineMu.Unlock()
		for n := range sparkline {
			d1 := now.Add(-time.Duration(n) * 24 * time.Hour)
			d2 := now.Add(-time.Duration(n-1) * 24 * time.Hour)
			if t.After(d1) && t.Before(d2) {
				sparkline[n]++ // on the nth day
			}
		}
	}

	// Consider all of our search results as a potential data point in our
	// sparkline.
loop:
	for _, r := range sr.Matches {
		r := r // shadow so it doesn't change in the goroutine
		switch m := r.(type) {
		case *result.RepoMatch:
			// We don't care about repo results here.
			continue
		case *result.CommitMatch:
			// Diff searches are cheap, because we implicitly have author date info.
			addPoint(m.Commit.Author.Date)
		case *result.FileMatch:
			// File match searches are more expensive, because we must blame the
			// (first) line in order to know its placement in our sparkline.
			blameOps++
			if blameOps > maxBlame {
				// We have exceeded our budget of blame operations for
				// calculating this sparkline, so don't do any more file match
				// blaming.
				continue loop
			}

			run.Acquire()
			goroutine.Go(func() {
				defer run.Release()

				// Blame the file match in order to retrieve date informatino.
				var err error
				t, err := sr.blameFileMatch(ctx, m)
				if err != nil {
					log15.Warn("failed to blame fileMatch during sparkline generation", "error", err)
					return
				}
				addPoint(t)
			})
		default:
			panic("SearchResults.Sparkline unexpected union type state")
		}
	}
	span := opentracing.SpanFromContext(ctx)
	span.SetTag("blame_ops", blameOps)
	return sparkline, nil
}

var (
	searchResponseCounter = promauto.NewCounterVec(prometheus.CounterOpts{
		Name: "src_graphql_search_response",
		Help: "Number of searches that have ended in the given status (success, error, timeout, partial_timeout).",
	}, []string{"status", "alert_type", "source", "request_name"})

	searchLatencyHistogram = promauto.NewHistogramVec(prometheus.HistogramOpts{
		Name:    "src_search_response_latency_seconds",
		Help:    "Search response latencies in seconds that have ended in the given status (success, error, timeout, partial_timeout).",
		Buckets: []float64{0.01, 0.02, 0.05, 0.1, 0.2, 0.5, 1, 2, 5, 10, 30},
	}, []string{"status", "alert_type", "source", "request_name"})
)

// LogSearchLatency records search durations in the event database. This
// function may only be called after a search result is performed, because it
// relies on the invariant that query and pattern error checking has already
// been performed.
func LogSearchLatency(ctx context.Context, db dbutil.DB, si *run.SearchInputs, durationMs int32) {
	tr, ctx := trace.New(ctx, "LogSearchLatency", "")
	defer func() {
		tr.Finish()
	}()
	var types []string
	resultTypes, _ := si.Query.StringValues(query.FieldType)
	for _, typ := range resultTypes {
		switch typ {
		case "repo", "symbol", "diff", "commit":
			types = append(types, typ)
		case "path":
			// Map type:path to file
			types = append(types, "file")
		case "file":
			switch {
			case si.PatternType == query.SearchTypeStructural:
				types = append(types, "structural")
			case si.PatternType == query.SearchTypeLiteral:
				types = append(types, "literal")
			case si.PatternType == query.SearchTypeRegex:
				types = append(types, "regexp")
			}
		}
	}

	// Don't record composite searches that specify more than one type:
	// because we can't break down the search timings into multiple
	// categories.
	if len(types) > 1 {
		return
	}

	q, err := query.ToBasicQuery(si.Query)
	if err != nil {
		// Can't convert to a basic query, can't guarantee accurate reporting.
		return
	}
	if !query.IsPatternAtom(q) {
		// Not an atomic pattern, can't guarantee accurate reporting.
		return
	}

	// If no type: was explicitly specified, infer the result type.
	if len(types) == 0 {
		// If a pattern was specified, a content search happened.
		if q.IsLiteral() {
			types = append(types, "literal")
		} else if q.IsRegexp() {
			types = append(types, "regexp")
		} else if q.IsStructural() {
			types = append(types, "structural")
		} else if len(si.Query.Fields()["file"]) > 0 {
			// No search pattern specified and file: is specified.
			types = append(types, "file")
		} else {
			// No search pattern or file: is specified, assume repo.
			// This includes accounting for searches of fields that
			// specify repohasfile: and repohascommitafter:.
			types = append(types, "repo")
		}
	}

	// Only log the time if we successfully resolved one search type.
	if len(types) == 1 {
		a := actor.FromContext(ctx)
		if a.IsAuthenticated() {
			value := fmt.Sprintf(`{"durationMs": %d}`, durationMs)
			eventName := fmt.Sprintf("search.latencies.%s", types[0])
			featureFlags := featureflag.FromContext(ctx)
			go func() {
				err := usagestats.LogBackendEvent(db, a.UID, eventName, json.RawMessage(value), featureFlags, nil)
				if err != nil {
					log15.Warn("Could not log search latency", "err", err)
				}
			}()
		}
	}
}

// evaluateLeaf performs a single search operation and corresponds to the
// evaluation of leaf expression in a query.
func (r *searchResolver) evaluateLeaf(ctx context.Context) (_ *SearchResults, err error) {
	tr, ctx := trace.New(ctx, "evaluateLeaf", "")
	defer func() {
		tr.SetError(err)
		tr.Finish()
	}()

	// If the request specifies stable:truthy, use pagination to return a stable ordering.
	if r.Query.BoolValue(query.FieldStable) {
		var stableResultCount int32 = defaultMaxSearchResults
		if count := r.Query.Count(); count != nil {
			stableResultCount = int32(*count)
			if stableResultCount > maxSearchResultsPerPaginatedRequest {
				return alertForQuery(r.rawQuery(), fmt.Errorf("Stable searches are limited to at max count:%d results. Consider removing 'stable:', narrowing the search with 'repo:', or using the paginated search API.", maxSearchResultsPerPaginatedRequest)).wrapResults(), nil
			}
		}

		r.Pagination = &run.SearchPaginationInfo{
			Limit: stableResultCount,
		}

		// Pagination only works for file content searches, and will
		// raise an error otherwise. If stable is explicitly set, this
		// is implied. So, force this query to only return file content
		// results.
		r.Query = query.OverrideField(r.Query, query.FieldType, "file")
		result, err := r.paginatedResults(ctx)
		if err != nil {
			return nil, err
		}
		if result == nil {
			// Panic if paginatedResults does not ensure a non-nil search result.
			panic("stable search: paginated search returned nil results")
		}
		if result.Cursor == nil {
			// Perhaps an alert was raised.
			return result, err
		}
		if !result.Cursor.Finished {
			// For stable result queries limitHit = true implies
			// there is a next cursor, and more results may exist.
			result.Stats.IsLimitHit = true
		}
		if r.stream != nil {
			r.stream.Send(streaming.SearchEvent{
				Results: result.Matches,
				Stats:   result.Stats,
			})
		}
		return result, err
	}

	// If the request is a paginated one, we handle it separately. See
	// paginatedResults for more details.
	if r.Pagination != nil {
		return r.paginatedResults(ctx)
	}

	return r.doResults(ctx, result.TypeEmpty)
}

// unionMerge performs a merge of file match results, merging line matches when
// they occur in the same file.
func unionMerge(left, right *SearchResults) *SearchResults {
	dedup := result.NewDeduper()

	// Add results to maps for deduping
	for _, leftResult := range left.Matches {
		dedup.Add(leftResult)
	}
	for _, rightResult := range right.Matches {
		dedup.Add(rightResult)
	}

	left.Matches = dedup.Results()
	left.Stats.Update(&right.Stats)
	return left
}

// union returns the union of two sets of search results and merges common search data.
func union(left, right *SearchResults) *SearchResults {
	if right == nil {
		return left
	}
	if left == nil {
		return right
	}

	if left.Matches != nil && right.Matches != nil {
		return unionMerge(left, right)
	} else if right.Matches != nil {
		return right
	}
	return left
}

// intersectMerge performs a merge of file match results, merging line matches
// for files contained in both result sets, and updating counts.
func intersectMerge(left, right *SearchResults) *SearchResults {
	rightFileMatches := make(map[result.Key]*result.FileMatch)
	for _, r := range right.Matches {
		if fileMatch, ok := r.(*result.FileMatch); ok {
			rightFileMatches[fileMatch.Key()] = fileMatch
		}
	}

	var merged []result.Match
	for _, leftMatch := range left.Matches {
		leftFileMatch, ok := leftMatch.(*result.FileMatch)
		if !ok {
			continue
		}

		rightFileMatch := rightFileMatches[leftFileMatch.Key()]
		if rightFileMatch == nil {
			continue
		}

		leftFileMatch.AppendMatches(rightFileMatch)
		merged = append(merged, leftMatch)
	}
	left.Matches = merged
	left.Stats.Update(&right.Stats)
	return left
}

// intersect returns the intersection of two sets of search result content
// matches, based on whether a single file path contains content matches in both sets.
func intersect(left, right *SearchResults) *SearchResults {
	if left == nil || right == nil {
		return nil
	}
	return intersectMerge(left, right)
}

// evaluateAnd performs set intersection on result sets. It collects results for
// all expressions that are ANDed together by searching for each subexpression
// and then intersects those results that are in the same repo/file path. To
// collect N results for count:N, we need to opportunistically ask for more than
// N results for each subexpression (since intersect can never yield more than N,
// and likely yields fewer than N results). If the intersection does not yield N
// results, and is not exhaustive for every expression, we rerun the search by
// doubling count again.
<<<<<<< HEAD
func (r *searchResolver) evaluateAnd(ctx context.Context, q query.Basic) (*SearchResultsResolver, error) {
=======
func (r *searchResolver) evaluateAnd(ctx context.Context, q query.Basic) (*SearchResults, error) {
	start := time.Now()

>>>>>>> 6470ff81
	// Invariant: this function is only reachable from callers that
	// guarantee a root node with one or more operands.
	operands := q.Pattern.(query.Operator).Operands

	var (
		err        error
		result     *SearchResults
		termResult *SearchResults
	)

	// The number of results we want. Note that for intersect, this number
	// corresponds to documents, not line matches. By default, we ask for at
	// least 5 documents to fill the result page.
	want := 5
	// The fraction of file matches two terms share on average
	averageIntersection := 0.05
	// When we retry, cap the max search results we request for each expression
	// if search continues to not be exhaustive. Alert if exceeded.
	maxTryCount := 40000

	// Set an overall timeout in addition to the timeouts that are set for leaf-requests.
	ctx, cancel := context.WithTimeout(ctx, r.SearchInputs.Timeout())
	defer cancel()

	if count := q.GetCount(); count != "" {
		want, _ = strconv.Atoi(count) // Invariant: count is validated.
	} else {
		q = q.AddCount(want)
	}

	// tryCount starts small but grows exponentially with the number of operands. It is capped at maxTryCount.
	tryCount := int(math.Floor(float64(want) / math.Pow(averageIntersection, float64(len(operands)-1))))
	if tryCount > maxTryCount {
		tryCount = maxTryCount
	}

	var exhausted bool
	for {
		q = q.MapCount(tryCount)
		result, err = r.evaluatePatternExpression(ctx, q.MapPattern(operands[0]))
		if err != nil {
			return nil, err
		}
		if result == nil {
			return &SearchResults{}, nil
		}
		if len(result.Matches) == 0 {
			// result might contain an alert.
			return result, nil
		}
		exhausted = !result.Stats.IsLimitHit
		for _, term := range operands[1:] {
<<<<<<< HEAD
=======
			// check if we exceed the overall time limit before running the next query.
			select {
			case <-ctx.Done():
				usedTime := time.Since(start)
				suggestTime := longer(2, usedTime)
				return alertForTimeout(usedTime, suggestTime, r).wrapResults(), nil
			default:
			}

>>>>>>> 6470ff81
			termResult, err = r.evaluatePatternExpression(ctx, q.MapPattern(term))
			if err != nil {
				return nil, err
			}
			if termResult == nil {
				return &SearchResults{}, nil
			}
			if len(termResult.Matches) == 0 {
				// termResult might contain an alert.
				return termResult, nil
			}
			exhausted = exhausted && !termResult.Stats.IsLimitHit
			result = intersect(result, termResult)
		}
		if exhausted {
			break
		}
		if len(result.Matches) >= want {
			break
		}
		// If the result size set is not big enough, and we haven't
		// exhausted search on all expressions, double the tryCount and search more.
		tryCount *= 2
		if tryCount > maxTryCount {
			// We've capped out what we're willing to do, throw alert.
			return alertForCappedAndExpression().wrapResults(), nil
		}
	}
	result.Stats.IsLimitHit = !exhausted
	return result, nil
}

// evaluateOr performs set union on result sets. It collects results for all
// expressions that are ORed together by searching for each subexpression. If
// the maximum number of results are reached after evaluating a subexpression,
// we shortcircuit and return results immediately.
func (r *searchResolver) evaluateOr(ctx context.Context, q query.Basic) (*SearchResults, error) {
	// Invariant: this function is only reachable from callers that
	// guarantee a root node with one or more operands.
	operands := q.Pattern.(query.Operator).Operands

	wantCount := defaultMaxSearchResults
	if count := q.GetCount(); count != "" {
		wantCount, _ = strconv.Atoi(count) // Invariant: count is already validated
	}

	result := &SearchResults{}
	for _, term := range operands {
		new, err := r.evaluatePatternExpression(ctx, q.MapPattern(term))
		if err != nil {
			return nil, err
		}
		if new != nil {
			result = union(result, new)
			// Do not rely on result.Stats.resultCount because it may
			// count non-content matches and there's no easy way to know.
			if len(result.Matches) > wantCount {
				result.Matches = result.Matches[:wantCount]
				return result, nil
			}
		}
	}
	return result, nil
}

// setQuery sets a new query in the search resolver, for potentially repeated
// calls in the search pipeline. The important part is it takes care of
// invalidating cached repo info.
func (r *searchResolver) setQuery(q []query.Node) {
	if r.invalidateRepoCache {
		r.resolved.RepoRevs = nil
		r.resolved.MissingRepoRevs = nil
		r.repoErr = nil
	}
	r.Query = q
}

// evaluatePatternExpression evaluates a search pattern containing and/or expressions.
func (r *searchResolver) evaluatePatternExpression(ctx context.Context, q query.Basic) (*SearchResults, error) {
	switch term := q.Pattern.(type) {
	case query.Operator:
		if len(term.Operands) == 0 {
			return &SearchResults{}, nil
		}

		switch term.Kind {
		case query.And:
			return r.evaluateAnd(ctx, q)
		case query.Or:
			return r.evaluateOr(ctx, q)
		case query.Concat:
			r.setQuery(q.ToParseTree())
			return r.evaluateLeaf(ctx)
		}
	case query.Pattern:
		r.setQuery(q.ToParseTree())
		return r.evaluateLeaf(ctx)
	case query.Parameter:
		// evaluatePatternExpression does not process Parameter nodes.
		return &SearchResults{}, nil
	}
	// Unreachable.
	return nil, fmt.Errorf("unrecognized type %T in evaluatePatternExpression", q.Pattern)
}

// evaluate evaluates all expressions of a search query.
func (r *searchResolver) evaluate(ctx context.Context, q query.Basic) (*SearchResults, error) {
	if q.Pattern == nil {
		r.setQuery(query.ToNodes(q.Parameters))
		return r.evaluateLeaf(ctx)
	}
	return r.evaluatePatternExpression(ctx, q)
}

// invalidateRepoCache returns whether resolved repos should be invalidated when
// evaluating subexpressions. If a query contains more than one repo, revision,
// or repogroup field, we should invalidate resolved repos, since multiple
// repos, revisions, or repogroups imply that different repos may need to be
// resolved.
func invalidateRepoCache(plan query.Plan) bool {
	var seenRepo, seenRevision, seenRepoGroup, seenContext int
	query.VisitParameter(plan.ToParseTree(), func(field, _ string, _ bool, _ query.Annotation) {
		switch field {
		case query.FieldRepo:
			seenRepo += 1
		case query.FieldRev:
			seenRevision += 1
		case query.FieldRepoGroup:
			seenRepoGroup += 1
		case query.FieldContext:
			seenContext += 1
		}
	})
	return seenRepo+seenRepoGroup > 1 || seenRevision > 1 || seenContext > 1
}

func logPrometheusBatch(status, alertType, requestSource, requestName string, elapsed time.Duration) {
	searchResponseCounter.WithLabelValues(
		status,
		alertType,
		requestSource,
		requestName,
	).Inc()

	searchLatencyHistogram.WithLabelValues(
		status,
		alertType,
		requestSource,
		requestName,
	).Observe(elapsed.Seconds())
}

func newHoneyEvent(ctx context.Context, status, alertType, requestSource, requestName, query string, elapsed time.Duration, srr *SearchResultsResolver) *libhoney.Event {
	var n int
	if srr != nil {
		n = len(srr.Matches)
	}
	return honey.SearchEvent(ctx, honey.SearchEventArgs{
		OriginalQuery: query,
		Typ:           requestName,
		Source:        requestSource,
		Status:        status,
		AlertType:     alertType,
		DurationMs:    elapsed.Milliseconds(),
		ResultSize:    n,
	})
}

func logHoneyBatch(ctx context.Context, status, alertType, requestSource, requestName string, elapsed time.Duration, query string, start time.Time, srr *SearchResultsResolver) {
	var ev *libhoney.Event
	isSlow := time.Since(start) > searchlogs.LogSlowSearchesThreshold()

	if honey.Enabled() || isSlow {
		ev = newHoneyEvent(ctx, status, alertType, requestSource, requestName, query, elapsed, srr)
	}

	if honey.Enabled() && ev != nil {
		_ = ev.Send()
	}

	if isSlow && ev != nil {
		log15.Warn("slow search request", searchlogs.MapToLog15Ctx(ev.Fields())...)
	}
}

func (r *searchResolver) logBatch(ctx context.Context, srr *SearchResultsResolver, start time.Time, err error) {
	elapsed := time.Since(start)
	if srr != nil {
		srr.elapsed = elapsed
		LogSearchLatency(ctx, r.db, r.SearchInputs, srr.ElapsedMilliseconds())
	}

	var status, alertType string
	status = DetermineStatusForLogs(srr, err)
	if srr != nil && srr.SearchResults.Alert != nil {
		alertType = srr.SearchResults.Alert.PrometheusType()
	}
	requestSource := string(trace.RequestSource(ctx))
	requestName := trace.GraphQLRequestName(ctx)
	logPrometheusBatch(status, alertType, requestSource, requestName, elapsed)
	logHoneyBatch(ctx, status, alertType, requestSource, requestName, elapsed, r.rawQuery(), start, srr)
}

func (r *searchResolver) resultsBatch(ctx context.Context) (*SearchResultsResolver, error) {
	start := time.Now()
	sr, err := r.resultsRecursive(ctx, r.Plan)
	srr := r.resultsToResolver(sr)
	r.logBatch(ctx, srr, start, err)
	return srr, err
}

func (r *searchResolver) resultsStreaming(ctx context.Context) (*SearchResultsResolver, error) {
	if !query.IsStreamingCompatible(r.Plan) {
		// The query is not streaming compatible, but we still want to
		// use the streaming endpoint. Run a batch search then send the
		// results back on the stream.
		endpoint := r.stream
		r.stream = nil // Disables streaming: backends may not use the endpoint.
		srr, err := r.resultsBatch(ctx)
		if srr != nil {
			endpoint.Send(streaming.SearchEvent{
				Results: srr.Matches,
				Stats:   srr.Stats,
			})
		}
		return srr, err
	}
	sr, err := r.resultsRecursive(ctx, r.Plan)
	srr := r.resultsToResolver(sr)
	return srr, err
}

func (r *searchResolver) resultsToResolver(results *SearchResults) *SearchResultsResolver {
	if results == nil {
		results = &SearchResults{}
	}
	return &SearchResultsResolver{
		SearchResults: results,
		limit:         r.MaxResults(),
		db:            r.db,
		UserSettings:  r.UserSettings,
	}
}

func (r *searchResolver) Results(ctx context.Context) (*SearchResultsResolver, error) {
	if r.stream == nil {
		return r.resultsBatch(ctx)
	}
	return r.resultsStreaming(ctx)
}

// DetermineStatusForLogs determines the final status of a search for logging
// purposes.
func DetermineStatusForLogs(srr *SearchResultsResolver, err error) string {
	switch {
	case err == context.DeadlineExceeded:
		return "timeout"
	case err != nil:
		return "error"
	case srr.Stats.AllReposTimedOut():
		return "timeout"
	case srr.Stats.Status.Any(search.RepoStatusTimedout):
		return "partial_timeout"
	case srr.SearchResults.Alert != nil:
		return "alert"
	default:
		return "success"
	}
}

func (r *searchResolver) resultsRecursive(ctx context.Context, plan query.Plan) (sr *SearchResults, err error) {
	tr, ctx := trace.New(ctx, "Results", "")
	defer func() {
		tr.SetError(err)
		tr.Finish()
	}()

	if invalidateRepoCache(plan) {
		r.invalidateRepoCache = true
	}

	wantCount := defaultMaxSearchResults
	if count := r.Query.Count(); count != nil {
		wantCount = *count
	}

	for _, q := range plan {
		predicatePlan, err := substitutePredicates(q, func(pred query.Predicate) (*SearchResults, error) {
			// Disable streaming for subqueries so we can use
			// the results rather than sending them back to the caller
			orig := r.stream
			r.stream = nil
			defer func() { r.stream = orig }()

			r.invalidateRepoCache = true
			plan, err := pred.Plan(q)
			if err != nil {
				return nil, err
			}
			return r.resultsRecursive(ctx, plan)
		})
		if err != nil && errors.Is(err, ErrPredicateNoResults) {
			continue
		}
		if err != nil {
			// Fail if predicate processing fails.
			return nil, err
		}
		if predicatePlan != nil {
			// If a predicate filter generated a new plan, evaluate that plan.
			return r.resultsRecursive(ctx, predicatePlan)
		}

		newResult, err := r.evaluate(ctx, q)
		if err != nil {
			// Fail if any subexpression fails.
			return nil, err
		}

		if newResult != nil {
			newResult.Matches = selectResults(newResult.Matches, q)
			sr = union(sr, newResult)
			if len(sr.Matches) > wantCount {
				sr.Matches = sr.Matches[:wantCount]
				break
			}
		}
	}

	if sr != nil {
		r.sortResults(sr.Matches)
	}
	return sr, err
}

// searchResultsToRepoNodes converts a set of search results into repository nodes
// such that they can be used to replace a repository predicate
func searchResultsToRepoNodes(matches []result.Match) ([]query.Node, error) {
	nodes := make([]query.Node, 0, len(matches))
	for _, match := range matches {
		repoResolver, ok := match.(*result.RepoMatch)
		if !ok {
			return nil, fmt.Errorf("expected type %T, but got %T", &RepositoryResolver{}, match)
		}

		nodes = append(nodes, query.Parameter{
			Field: query.FieldRepo,
			Value: "^" + regexp.QuoteMeta(string(repoResolver.Name)) + "$",
		})
	}

	return nodes, nil
}

<<<<<<< HEAD
=======
// resultsWithTimeoutSuggestion calls doResults, and in case of deadline
// exceeded returns a search alert with a did-you-mean link for the same
// query with a longer timeout.
func (r *searchResolver) resultsWithTimeoutSuggestion(ctx context.Context) (*SearchResults, error) {
	start := time.Now()
	rr, err := r.doResults(ctx, result.TypeEmpty)

	// If we encountered a context timeout, it indicates one of the many result
	// type searchers (file, diff, symbol, etc) completely timed out and could not
	// produce even partial results. Other searcher types may have produced results.
	//
	// In this case, or if we got a partial timeout where ALL repositories timed out,
	// we do not return partial results and instead display a timeout alert.
	shouldShowAlert := err == context.DeadlineExceeded
	if err == nil && rr.Stats.AllReposTimedOut() {
		shouldShowAlert = true
	}
	if shouldShowAlert {
		usedTime := time.Since(start)
		suggestTime := longer(2, usedTime)
		return alertForTimeout(usedTime, suggestTime, r).wrapResults(), nil
	}
	return rr, err
}

>>>>>>> 6470ff81
// substitutePredicates replaces all the predicates in a query with their expanded form. The predicates
// are expanded using the doExpand function.
func substitutePredicates(q query.Basic, evaluate func(query.Predicate) (*SearchResults, error)) (query.Plan, error) {
	var topErr error
	success := false
	newQ := query.MapParameter(q.ToParseTree(), func(field, value string, neg bool, ann query.Annotation) query.Node {
		orig := query.Parameter{
			Field:      field,
			Value:      value,
			Negated:    neg,
			Annotation: ann,
		}

		if !ann.Labels.IsSet(query.IsPredicate) {
			return orig
		}

		if topErr != nil {
			return orig
		}

		name, params := query.ParseAsPredicate(value)
		predicate := query.DefaultPredicateRegistry.Get(field, name)
		predicate.ParseParams(params)
		srr, err := evaluate(predicate)
		if err != nil {
			topErr = err
			return nil
		}

		var nodes []query.Node
		switch predicate.Field() {
		case query.FieldRepo:
			nodes, err = searchResultsToRepoNodes(srr.Matches)
			if err != nil {
				topErr = err
				return nil
			}
		default:
			topErr = fmt.Errorf("unsupported predicate result type %q", predicate.Field())
			return nil
		}

		// If no results are returned, we need to return a sentinel error rather
		// than an empty expansion because an empty expansion means "everything"
		// rather than "nothing".
		if len(nodes) == 0 {
			topErr = ErrPredicateNoResults
			return nil
		}

		// A predicate was successfully evaluated and has results.
		success = true

		// No need to return an operator for only one result
		if len(nodes) == 1 {
			return nodes[0]
		}

		return query.Operator{
			Kind:     query.Or,
			Operands: nodes,
		}
	})

	if topErr != nil || !success {
		return nil, topErr
	}
	plan, err := query.ToPlan(query.Dnf(newQ))
	if err != nil {
		return nil, err
	}
	return plan, nil
}

var ErrPredicateNoResults = errors.New("no results returned for predicate")

// longer returns a suggested longer time to wait if the given duration wasn't long enough.
func longer(n int, dt time.Duration) time.Duration {
	dt2 := func() time.Duration {
		Ndt := time.Duration(n) * dt
		dceil := func(x float64) time.Duration {
			return time.Duration(math.Ceil(x))
		}
		switch {
		case math.Floor(Ndt.Hours()) > 0:
			return dceil(Ndt.Hours()) * time.Hour
		case math.Floor(Ndt.Minutes()) > 0:
			return dceil(Ndt.Minutes()) * time.Minute
		case math.Floor(Ndt.Seconds()) > 0:
			return dceil(Ndt.Seconds()) * time.Second
		default:
			return 0
		}
	}()
	lowest := 2 * time.Second
	if dt2 < lowest {
		return lowest
	}
	return dt2
}

type searchResultsStats struct {
	JApproximateResultCount string
	JSparkline              []int32

	sr *searchResolver

	once   sync.Once
	srs    *SearchResultsResolver
	srsErr error
}

func (srs *searchResultsStats) ApproximateResultCount() string { return srs.JApproximateResultCount }
func (srs *searchResultsStats) Sparkline() []int32             { return srs.JSparkline }

var (
	searchResultsStatsCache   = rcache.NewWithTTL("search_results_stats", 3600) // 1h
	searchResultsStatsCounter = promauto.NewCounterVec(prometheus.CounterOpts{
		Name: "src_graphql_search_results_stats_cache_hit",
		Help: "Counts cache hits and misses for search results stats (e.g. sparklines).",
	}, []string{"type"})
)

func (r *searchResolver) Stats(ctx context.Context) (stats *searchResultsStats, err error) {
	// Override user context to ensure that stats for this query are cached
	// regardless of the user context's cancellation. For example, if
	// stats/sparklines are slow to load on the homepage and all users navigate
	// away from that page before they load, no user would ever see them and we
	// would never cache them. This fixes that by ensuring the first request
	// 'kicks off loading' and places the result into cache regardless of
	// whether or not the original querier of this information still wants it.
	originalCtx := ctx
	ctx = context.Background()
	ctx = opentracing.ContextWithSpan(ctx, opentracing.SpanFromContext(originalCtx))

	cacheKey := r.rawQuery()
	// Check if value is in the cache.
	jsonRes, ok := searchResultsStatsCache.Get(cacheKey)
	if ok {
		searchResultsStatsCounter.WithLabelValues("hit").Inc()
		if err := json.Unmarshal(jsonRes, &stats); err != nil {
			return nil, err
		}
		stats.sr = r
		return stats, nil
	}

	// Calculate value from scratch.
	searchResultsStatsCounter.WithLabelValues("miss").Inc()
	attempts := 0
	var v *SearchResultsResolver
	for {
		// Query search results.
		var err error
		results, err := r.doResults(ctx, result.TypeEmpty)
		if err != nil {
			return nil, err // do not cache errors.
		}
		v = r.resultsToResolver(results)
		if v.MatchCount() > 0 {
			break
		}

		cloning := len(v.Cloning())
		timedout := len(v.Timedout())
		if cloning == 0 && timedout == 0 {
			break // zero results, but no cloning or timed out repos. No point in retrying.
		}

		if attempts > 5 {
			log15.Error("failed to generate sparkline due to cloning or timed out repos", "cloning", len(v.Cloning()), "timedout", len(v.Timedout()))
			return nil, fmt.Errorf("failed to generate sparkline due to %d cloning %d timedout repos", len(v.Cloning()), len(v.Timedout()))
		}

		// We didn't find any search results. Some repos are cloning or timed
		// out, so try again in a few seconds.
		attempts++
		log15.Warn("sparkline generation found 0 search results due to cloning or timed out repos (retrying in 5s)", "cloning", len(v.Cloning()), "timedout", len(v.Timedout()))
		time.Sleep(5 * time.Second)
	}

	sparkline, err := v.Sparkline(ctx)
	if err != nil {
		return nil, err // sparkline generation failed, so don't cache.
	}
	stats = &searchResultsStats{
		JApproximateResultCount: v.ApproximateResultCount(),
		JSparkline:              sparkline,
		sr:                      r,
	}

	// Store in the cache if we got non-zero results. If we got zero results,
	// it should be quick and caching is not desired because e.g. it could be
	// a query for a repo that has not been added by the user yet.
	if v.ResultCount() > 0 {
		jsonRes, err = json.Marshal(stats)
		if err != nil {
			return nil, err
		}
		searchResultsStatsCache.Set(cacheKey, jsonRes)
	}
	return stats, nil
}

func (r *searchResolver) searchTimeoutFieldSet() bool {
	return r.Query.Timeout() != nil || r.Query.Count() != nil
}

func (r *searchResolver) determineResultTypes(args search.TextParameters, forceTypes result.Types) result.Types {
	// Determine which types of results to return.
	var rts result.Types
	if forceTypes != 0 {
		rts = forceTypes
	} else {
		stringTypes, _ := r.Query.StringValues(query.FieldType)
		if len(stringTypes) == 0 {
			rts = result.TypeFile | result.TypePath | result.TypeRepo
		} else {
			for _, stringType := range stringTypes {
				rts = rts.With(result.TypeFromString[stringType])
			}
		}
	}

	if rts.Has(result.TypeFile) {
		args.PatternInfo.PatternMatchesContent = true
	}

	if rts.Has(result.TypePath) {
		args.PatternInfo.PatternMatchesPath = true
	}

	return rts
}

// determineRepos wraps resolveRepositories. It interprets the response and
// error to see if an alert needs to be returned. Only one of the return
// values will be non-nil.
func (r *searchResolver) determineRepos(ctx context.Context, tr *trace.Trace) (*searchrepos.Resolved, error) {
	resolved, err := r.resolveRepositories(ctx, resolveRepositoriesOpts{})
	if err != nil {
		return nil, err
	}

	tr.LazyPrintf("searching %d repos, %d missing", len(resolved.RepoRevs), len(resolved.MissingRepoRevs))
	if len(resolved.RepoRevs) == 0 {
		return nil, r.errorForNoResolvedRepos(ctx)
	}
	return &resolved, nil
}

// isGlobalSearch returns true if the query does not contain repo, repogroup, or
// repohasfile filters. For structural queries, queries with version context,
// and queries with non-global search context, isGlobalSearch always return false.
func (r *searchResolver) isGlobalSearch() bool {
	if r.PatternType == query.SearchTypeStructural {
		return false
	}
	if r.VersionContext != nil && *r.VersionContext != "" {
		return false
	}
	querySearchContextSpec, _ := r.Query.StringValue(query.FieldContext)
	if !searchcontexts.IsGlobalSearchContextSpec(querySearchContextSpec) {
		return false
	}
	return len(r.Query.Values(query.FieldRepo)) == 0 && len(r.Query.Values(query.FieldRepoGroup)) == 0 && len(r.Query.Values(query.FieldRepoHasFile)) == 0
}

// doResults is one of the highest level search functions that handles finding results.
//
// If forceOnlyResultType is specified, only results of the given type are returned,
// regardless of what `type:` is specified in the query string.
//
// Partial results AND an error may be returned.
func (r *searchResolver) doResults(ctx context.Context, forceResultTypes result.Types) (_ *SearchResults, err error) {
	tr, ctx := trace.New(ctx, "doResults", r.rawQuery())
	defer func() {
		tr.SetError(err)
		tr.Finish()
	}()

	start := time.Now()

	ctx, cancel := context.WithTimeout(ctx, r.SearchInputs.Timeout())
	defer cancel()

	limit := r.MaxResults()
	if r.PatternType == query.SearchTypeStructural {
		forceResultTypes = result.TypeFile
	}

	q, err := query.ToBasicQuery(r.Query)
	if err != nil {
		return nil, err
	}
	p := search.ToTextPatternInfo(q, r.protocol(), query.Identity)

	// Fallback to literal search for searching repos and files if
	// the structural search pattern is empty.
	if r.PatternType == query.SearchTypeStructural && p.Pattern == "" {
		r.PatternType = query.SearchTypeLiteral
		p.IsStructuralPat = false
		forceResultTypes = result.Types(0)
	}

	args := search.TextParameters{
		PatternInfo: p,
		Query:       r.Query,

		// UseFullDeadline if timeout: set or we are streaming.
		UseFullDeadline: r.searchTimeoutFieldSet() || r.stream != nil,

		Zoekt:        r.zoekt,
		SearcherURLs: r.searcherURLs,
		RepoPromise:  &search.Promise{},
	}
	if err := args.PatternInfo.Validate(); err != nil {
		return nil, &badRequestError{err}
	}

	resultTypes := r.determineResultTypes(args, forceResultTypes)
	tr.LazyPrintf("resultTypes: %s", resultTypes)
	var (
		requiredWg sync.WaitGroup
		optionalWg sync.WaitGroup
	)

	waitGroup := func(required bool) *sync.WaitGroup {
		if args.UseFullDeadline {
			// When a custom timeout is specified, all searches are required and get the full timeout.
			return &requiredWg
		}
		if required {
			return &requiredWg
		}
		return &optionalWg
	}

	// For streaming search we want to limit based on all results, not just
	// per backend. This works better than batch based since we have higher
	// defaults.
	stream := r.stream
	if stream != nil {
		var cancelOnLimit context.CancelFunc
		ctx, stream, cancelOnLimit = streaming.WithLimit(ctx, stream, limit)
		defer cancelOnLimit()
	}

	agg := run.NewAggregator(r.db, stream)

	// This ensures we properly cleanup in the case of an early return. In
	// particular we want to cancel global searches before returning early.
	hasStartedAllBackends := false
	defer func() {
		if hasStartedAllBackends {
			return
		}
		cancel()
		requiredWg.Wait()
		optionalWg.Wait()
		_, _, _ = agg.Get()
	}()

	isFileOrPath := resultTypes.Has(result.TypeFile) || resultTypes.Has(result.TypePath)
	isIndexedSearch := args.PatternInfo.Index != query.No

	// performance optimization: call zoekt early, resolve repos concurrently, filter
	// search results with resolved repos.
	if r.isGlobalSearch() && isIndexedSearch && isFileOrPath {
		argsIndexed := args
		argsIndexed.Mode = search.ZoektGlobalSearch
		wg := waitGroup(true)
		wg.Add(1)
		goroutine.Go(func() {
			defer wg.Done()
			_ = agg.DoFilePathSearch(ctx, &argsIndexed)
		})
		// On sourcegraph.com and for unscoped queries, determineRepos returns the subset
		// of indexed default searchrepos. No need to call searcher, because
		// len(searcherRepos) will always be 0.
		if envvar.SourcegraphDotComMode() {
			args.Mode = search.NoFilePath
		} else {
			args.Mode = search.SearcherOnly
		}
	}

	resolved, err := r.determineRepos(ctx, tr)
	if err != nil {
		if alert, err := errorToAlert(err); alert != nil {
			return alert.wrapResults(), err
		}
		return nil, err
	}
	if len(resolved.MissingRepoRevs) > 0 {
		agg.Error(&missingRepoRevsError{Missing: resolved.MissingRepoRevs})
	}

	// Send down our first bit of progress.
	{
		repos := make(map[api.RepoID]types.RepoName, len(resolved.RepoRevs))
		for _, repoRev := range resolved.RepoRevs {
			repos[repoRev.Repo.ID] = repoRev.Repo
		}

		agg.Send(streaming.SearchEvent{
			Stats: streaming.Stats{
				Repos:            repos,
				ExcludedForks:    resolved.ExcludedRepos.Forks,
				ExcludedArchived: resolved.ExcludedRepos.Archived,
			},
		})
	}

	// Resolve repo promise so searches waiting on it can proceed. We do this
	// after reporting the above progress to ensure we don't get search
	// results before the above reporting.
	args.RepoPromise.Resolve(resolved.RepoRevs)

	if resultTypes.Has(result.TypeRepo) {
		wg := waitGroup(true)
		wg.Add(1)
		goroutine.Go(func() {
			defer wg.Done()
			_ = agg.DoRepoSearch(ctx, &args, int32(limit))
		})

	}

	if resultTypes.Has(result.TypeSymbol) {
		wg := waitGroup(resultTypes.Without(result.TypeSymbol) == 0)
		wg.Add(1)
		goroutine.Go(func() {
			defer wg.Done()
			_ = agg.DoSymbolSearch(ctx, &args, limit)
		})
	}

	if resultTypes.Has(result.TypeFile | result.TypePath) {
		if args.Mode != search.NoFilePath {
			wg := waitGroup(true)
			wg.Add(1)
			goroutine.Go(func() {
				defer wg.Done()
				_ = agg.DoFilePathSearch(ctx, &args)
			})
		}
	}

	if resultTypes.Has(result.TypeDiff) {
		wg := waitGroup(resultTypes.Without(result.TypeDiff) == 0)
		wg.Add(1)
		goroutine.Go(func() {
			defer wg.Done()
			_ = agg.DoDiffSearch(ctx, &args)
		})
	}

	if resultTypes.Has(result.TypeCommit) {
		wg := waitGroup(resultTypes.Without(result.TypeCommit) == 0)
		wg.Add(1)
		goroutine.Go(func() {
			defer wg.Done()
			_ = agg.DoCommitSearch(ctx, &args)
		})

	}

	hasStartedAllBackends = true

	// Wait for required searches.
	requiredWg.Wait()

	// Give optional searches some minimum budget in case required searches return quickly.
	// Cancel all remaining searches after this minimum budget.
	budget := 100 * time.Millisecond
	elapsed := time.Since(start)
	timer := time.AfterFunc(budget-elapsed, cancel)

	// Wait for remaining optional searches to finish or get cancelled.
	optionalWg.Wait()

	timer.Stop()

	// We have to call get once all waitgroups are done since it relies on
	// collecting from the streams.
	matches, common, aggErrs := agg.Get()

	ao := alertObserver{
		Inputs:     r.SearchInputs,
		hasResults: len(matches) > 0,
	}
	for _, err := range aggErrs.Errors {
		ao.Error(ctx, err)
	}
	alert, err := ao.Done(&common)

	tr.LazyPrintf("matches=%d %s", len(matches), &common)

	r.sortResults(matches)

	return &SearchResults{
		Matches: matches,
		Stats:   common,
		Alert:   alert,
	}, err
}

// isContextError returns true if ctx.Err() is not nil or if err
// is an error caused by context cancelation or timeout.
func isContextError(ctx context.Context, err error) bool {
	return ctx.Err() != nil || err == context.Canceled || err == context.DeadlineExceeded
}

// SearchResultResolver is a resolver for the GraphQL union type `SearchResult`.
//
// Supported types:
//
//   - *RepositoryResolver         // repo name match
//   - *fileMatchResolver          // text match
//   - *commitSearchResultResolver // diff or commit match
//
// Note: Any new result types added here also need to be handled properly in search_results.go:301 (sparklines)
type SearchResultResolver interface {
	ToRepository() (*RepositoryResolver, bool)
	ToFileMatch() (*FileMatchResolver, bool)
	ToCommitSearchResult() (*CommitSearchResultResolver, bool)

	ResultCount() int32
}

// compareFileLengths sorts file paths such that they appear earlier if they
// match file: patterns in the query exactly.
func compareFileLengths(left, right string, exactFilePatterns map[string]struct{}) bool {
	_, aMatch := exactFilePatterns[path.Base(left)]
	_, bMatch := exactFilePatterns[path.Base(right)]
	if aMatch || bMatch {
		if aMatch && bMatch {
			// Prefer shorter file names (ie root files come first)
			if len(left) != len(right) {
				return len(left) < len(right)
			}
			return left < right
		}
		// Prefer exact match
		return aMatch
	}
	return left < right
}

func compareDates(left, right *time.Time) bool {
	if left == nil || right == nil {
		return left != nil // Place the value that is defined first.
	}
	return left.After(*right)
}

// compareSearchResults sorts repository matches, file matches, and commits.
// Repositories and filenames are sorted alphabetically. As a refinement, if any
// filename matches a value in a non-empty set exactFilePatterns, then such
// filenames are listed earlier.
//
// Commits are sorted by date. Commits are not associated with searchrepos, and
// will always list after repository or file match results, if any.
func compareSearchResults(left, right result.Match, exactFilePatterns map[string]struct{}) bool {
	sortKeys := func(match result.Match) (string, string, *time.Time) {
		switch r := match.(type) {
		case *result.RepoMatch:
			return string(r.Name), "", nil
		case *result.FileMatch:
			return string(r.Repo.Name), r.Path, nil
		case *result.CommitMatch:
			// Commits are relatively sorted by date, and after repo
			// or path names. We use ~ as the key for repo and
			// paths,lexicographically last in ASCII.
			return "~", "~", &r.Commit.Author.Date
		}
		// Unreachable.
		panic("unreachable: compareSearchResults expects RepositoryResolver, FileMatchResolver, or CommitSearchResultResolver")
	}

	arepo, afile, adate := sortKeys(left)
	brepo, bfile, bdate := sortKeys(right)

	if arepo == brepo {
		if len(exactFilePatterns) == 0 {
			if afile != bfile {
				return afile < bfile
			}
			return compareDates(adate, bdate)
		}
		return compareFileLengths(afile, bfile, exactFilePatterns)
	}
	return arepo < brepo
}

func selectResults(results []result.Match, q query.Basic) []result.Match {
	v, _ := q.ToParseTree().StringValue(query.FieldSelect)
	if v == "" {
		return results
	}
	sp, _ := filter.SelectPathFromString(v) // Invariant: select already validated

	dedup := result.NewDeduper()
	for _, result := range results {
		current := result.Select(sp)
		if current == nil {
			continue
		}
		dedup.Add(current)
	}
	return dedup.Results()
}

func (r *searchResolver) sortResults(results []result.Match) {
	var exactPatterns map[string]struct{}
	if getBoolPtr(r.UserSettings.SearchGlobbing, false) {
		exactPatterns = r.getExactFilePatterns()
	}
	sort.Slice(results, func(i, j int) bool { return compareSearchResults(results[i], results[j], exactPatterns) })
}

// getExactFilePatterns returns the set of file patterns without glob syntax.
func (r *searchResolver) getExactFilePatterns() map[string]struct{} {
	m := map[string]struct{}{}
	query.VisitField(
		r.Query,
		query.FieldFile,
		func(value string, negated bool, annotation query.Annotation) {
			originalValue := r.OriginalQuery[annotation.Range.Start.Column+len(query.FieldFile)+1 : annotation.Range.End.Column]
			if !negated && query.ContainsNoGlobSyntax(originalValue) {
				m[originalValue] = struct{}{}
			}
		})
	return m
}<|MERGE_RESOLUTION|>--- conflicted
+++ resolved
@@ -601,13 +601,7 @@
 // and likely yields fewer than N results). If the intersection does not yield N
 // results, and is not exhaustive for every expression, we rerun the search by
 // doubling count again.
-<<<<<<< HEAD
-func (r *searchResolver) evaluateAnd(ctx context.Context, q query.Basic) (*SearchResultsResolver, error) {
-=======
 func (r *searchResolver) evaluateAnd(ctx context.Context, q query.Basic) (*SearchResults, error) {
-	start := time.Now()
-
->>>>>>> 6470ff81
 	// Invariant: this function is only reachable from callers that
 	// guarantee a root node with one or more operands.
 	operands := q.Pattern.(query.Operator).Operands
@@ -660,18 +654,6 @@
 		}
 		exhausted = !result.Stats.IsLimitHit
 		for _, term := range operands[1:] {
-<<<<<<< HEAD
-=======
-			// check if we exceed the overall time limit before running the next query.
-			select {
-			case <-ctx.Done():
-				usedTime := time.Since(start)
-				suggestTime := longer(2, usedTime)
-				return alertForTimeout(usedTime, suggestTime, r).wrapResults(), nil
-			default:
-			}
-
->>>>>>> 6470ff81
 			termResult, err = r.evaluatePatternExpression(ctx, q.MapPattern(term))
 			if err != nil {
 				return nil, err
@@ -1026,34 +1008,6 @@
 	return nodes, nil
 }
 
-<<<<<<< HEAD
-=======
-// resultsWithTimeoutSuggestion calls doResults, and in case of deadline
-// exceeded returns a search alert with a did-you-mean link for the same
-// query with a longer timeout.
-func (r *searchResolver) resultsWithTimeoutSuggestion(ctx context.Context) (*SearchResults, error) {
-	start := time.Now()
-	rr, err := r.doResults(ctx, result.TypeEmpty)
-
-	// If we encountered a context timeout, it indicates one of the many result
-	// type searchers (file, diff, symbol, etc) completely timed out and could not
-	// produce even partial results. Other searcher types may have produced results.
-	//
-	// In this case, or if we got a partial timeout where ALL repositories timed out,
-	// we do not return partial results and instead display a timeout alert.
-	shouldShowAlert := err == context.DeadlineExceeded
-	if err == nil && rr.Stats.AllReposTimedOut() {
-		shouldShowAlert = true
-	}
-	if shouldShowAlert {
-		usedTime := time.Since(start)
-		suggestTime := longer(2, usedTime)
-		return alertForTimeout(usedTime, suggestTime, r).wrapResults(), nil
-	}
-	return rr, err
-}
-
->>>>>>> 6470ff81
 // substitutePredicates replaces all the predicates in a query with their expanded form. The predicates
 // are expanded using the doExpand function.
 func substitutePredicates(q query.Basic, evaluate func(query.Predicate) (*SearchResults, error)) (query.Plan, error) {
