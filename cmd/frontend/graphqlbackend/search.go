--- conflicted
+++ resolved
@@ -57,15 +57,11 @@
 
 // Search provides search results and suggestions.
 func (r *schemaResolver) Search(args *struct {
-<<<<<<< HEAD
-	Query  string
-	Cursor *graphql.ID
-	First  *int32
-=======
 	Version     string
 	PatternType *string
 	Query       string
->>>>>>> 516533b9
+	Cursor      *graphql.ID
+	First       *int32
 }) (interface {
 	Results(context.Context) (*searchResultsResolver, error)
 	Suggestions(context.Context, *searchSuggestionsArgs) ([]*searchSuggestionResolver, error)
@@ -86,7 +82,6 @@
 		return &didYouMeanQuotedResolver{query: args.Query, err: err}, nil
 	}
 
-<<<<<<< HEAD
 	// If the request is a paginated one, decode those arguments now.
 	var pagination *searchPaginationInfo
 	if args.First != nil {
@@ -105,8 +100,6 @@
 		return nil, errors.New("Search: paginated requests providing a 'cursor' but no 'first' is forbidden")
 	}
 
-=======
->>>>>>> 516533b9
 	return &searchResolver{
 		query:        q,
 		pagination:   pagination,
