package graphqlbackend

import (
	"context"
	"fmt"
	"net/url"
<<<<<<< HEAD
	"regexp/syntax"
=======
	"sort"
>>>>>>> 08f02935
	"strings"
	"time"
	"unicode/utf8"

	"github.com/google/zoekt"
	zoektquery "github.com/google/zoekt/query"
	"github.com/inconshreveable/log15"
	"github.com/opentracing/opentracing-go"
	"github.com/opentracing/opentracing-go/log"
	"github.com/pkg/errors"

	searchrepos "github.com/sourcegraph/sourcegraph/cmd/frontend/internal/search/repos"
	"github.com/sourcegraph/sourcegraph/internal/api"
	"github.com/sourcegraph/sourcegraph/internal/gituri"
	"github.com/sourcegraph/sourcegraph/internal/search"
	"github.com/sourcegraph/sourcegraph/internal/search/query"
	zoektutil "github.com/sourcegraph/sourcegraph/internal/search/zoekt"
	"github.com/sourcegraph/sourcegraph/internal/symbols/protocol"
	"github.com/sourcegraph/sourcegraph/internal/trace"
	"github.com/sourcegraph/sourcegraph/internal/trace/ot"
	"github.com/sourcegraph/sourcegraph/internal/types"
)

type indexedRequestType string

const (
	textRequest   indexedRequestType = "text"
	symbolRequest indexedRequestType = "symbol"
	fileRequest   indexedRequestType = "file"
)

// indexedSearchRequest is responsible for translating a Sourcegraph search
// query into a Zoekt query and mapping the results from zoekt back to
// Sourcegraph result types.
type indexedSearchRequest struct {
	// Unindexed is a slice of repository revisions that can't be searched by
	// Zoekt. The repository revisions should be searched by the searcher
	// service.
	//
	// If IndexUnavailable is true or the query specifies index:no then all
	// repository revisions will be listed. Otherwise it will just be
	// repository revisions not indexed.
	Unindexed []*search.RepositoryRevisions

	// IndexUnavailable is true if zoekt is offline or disabled.
	IndexUnavailable bool

	// DisableUnindexedSearch is true if the query specified that only index
	// search should be used.
	DisableUnindexedSearch bool

	// inputs
	args *search.TextParameters
	typ  indexedRequestType

	// repos is the repository revisions that are indexed and will be
	// searched.
	repos *indexedRepoRevs

	// since if non-nil will be used instead of time.Since. For tests
	since func(time.Time) time.Duration
}

// TODO (stefan) move this out of zoekt.go to the new parser once it is guaranteed that the old parser is turned off for all customers
func containsRefGlobs(q query.QueryInfo) bool {
	containsRefGlobs := false
	if repoFilterValues, _ := q.RegexpPatterns(query.FieldRepo); len(repoFilterValues) > 0 {
		for _, v := range repoFilterValues {
			repoRev := strings.SplitN(v, "@", 2)
			if len(repoRev) == 1 { // no revision
				continue
			}
			if query.ContainsNoGlobSyntax(repoRev[1]) {
				continue
			}
			containsRefGlobs = true
			break
		}
	}
	return containsRefGlobs
}

func newIndexedSearchRequest(ctx context.Context, args *search.TextParameters, typ indexedRequestType) (_ *indexedSearchRequest, err error) {
	tr, ctx := trace.New(ctx, "newIndexedSearchRequest", string(typ))
	defer func() {
		tr.SetError(err)
		tr.Finish()
	}()
	repos, err := getRepos(ctx, args.RepoPromise)
	if err != nil {
		return nil, err
	}

	// Parse index:yes (default), index:only, and index:no in search query.
	indexParam := searchrepos.Yes
	if index, _ := args.Query.StringValues(query.FieldIndex); len(index) > 0 {
		index := index[len(index)-1]
		indexParam = searchrepos.ParseYesNoOnly(index)
		if indexParam == searchrepos.Invalid {
			return nil, fmt.Errorf("invalid index:%q (valid values are: yes, only, no)", index)
		}
	}

	// If Zoekt is disabled just fallback to Unindexed.
	if !args.Zoekt.Enabled() {
		if indexParam == searchrepos.Only {
			return nil, fmt.Errorf("invalid index:%q (indexed search is not enabled)", indexParam)
		}

		return &indexedSearchRequest{
			Unindexed:        repos,
			IndexUnavailable: true,
		}, nil
	}

	// Fallback to Unindexed if the query contains ref-globs
	if containsRefGlobs(args.Query) {
		if indexParam == searchrepos.Only {
			return nil, fmt.Errorf("invalid index:%q (revsions with glob pattern cannot be resolved for indexed searches)", indexParam)
		}
		return &indexedSearchRequest{
			Unindexed: repos,
		}, nil
	}

	// Fallback to Unindexed if index:no
	if indexParam == searchrepos.No {
		return &indexedSearchRequest{
			Unindexed: repos,
		}, nil
	}

	// Only include indexes with symbol information if a symbol request.
	var filter func(repo *zoekt.Repository) bool
	if typ == symbolRequest {
		filter = func(repo *zoekt.Repository) bool {
			return repo.HasSymbols
		}
	}

	// Consult Zoekt to find out which repository revisions can be searched.
	ctx, cancel := context.WithTimeout(ctx, time.Second)
	defer cancel()
	indexedSet, err := args.Zoekt.ListAll(ctx)
	if err != nil {
		if ctx.Err() == nil {
			// Only hard fail if the user specified index:only
			if indexParam == searchrepos.Only {
				return nil, errors.New("index:only failed since indexed search is not available yet")
			}

			log15.Warn("zoektIndexedRepos failed", "error", err)
		}

		return &indexedSearchRequest{
			Unindexed:        repos,
			IndexUnavailable: true,
		}, ctx.Err()
	}

	tr.LogFields(log.Int("all_indexed_set.size", len(indexedSet)))

	// Split based on indexed vs unindexed
	indexed, searcherRepos := zoektIndexedRepos(indexedSet, repos, filter)

	tr.LogFields(
		log.Int("indexed.size", len(indexed.repoRevs)),
		log.Int("searcher_repos.size", len(searcherRepos)),
	)

	// We do not yet support searching non-HEAD for fileRequest (structural
	// search).
	if typ == fileRequest && indexed.NotHEADOnlySearch {
		return nil, errors.New("structural search only supports searching the default branch https://github.com/sourcegraph/sourcegraph/issues/11906")
	}

	return &indexedSearchRequest{
		args: args,
		typ:  typ,

		Unindexed: searcherRepos,
		repos:     indexed,

		DisableUnindexedSearch: indexParam == searchrepos.Only,
	}, nil
}

// Repos is a map of repository revisions that are indexed and will be
// searched by Zoekt. Do not mutate.
func (s *indexedSearchRequest) Repos() map[string]*search.RepositoryRevisions {
	if s.repos == nil {
		return nil
	}
	return s.repos.repoRevs
}

type streamFunc func(context.Context, *search.TextParameters, *indexedRepoRevs, indexedRequestType, func(t time.Time) time.Duration) <-chan zoektSearchStreamEvent

type indexedSearchEvent struct {
	common  searchResultsCommon
	results []*FileMatchResolver
	err     error
}

// Search returns a search event stream. Ensure you drain the stream.
func (s *indexedSearchRequest) Search(ctx context.Context) <-chan indexedSearchEvent {
	c := make(chan indexedSearchEvent)
	go func() {
		defer close(c)
		s.doSearch(ctx, c)
	}()

	return c
}

func (s *indexedSearchRequest) doSearch(ctx context.Context, c chan<- indexedSearchEvent) {
	if s.args == nil {
		return
	}
	if len(s.Repos()) == 0 && s.args.Mode != search.ZoektGlobalSearch {
		return
	}

	since := time.Since
	if s.since != nil {
		since = s.since
	}

	var zoektStream streamFunc
	switch s.typ {
	case textRequest, symbolRequest:
		zoektStream = zoektSearchStream
	case fileRequest:
		zoektStream = zoektSearchHEADOnlyFilesStream
	default:
		err := fmt.Errorf("unexpected indexedSearchRequest type: %q", s.typ)
		c <- indexedSearchEvent{common: searchResultsCommon{}, results: nil, err: err}
		return
	}

	ctx, cancel := context.WithCancel(ctx)

	// Ensure we drain events if we return early.
	events := zoektStream(ctx, s.args, s.repos, s.typ, since)
	defer func() {
		cancel()
		for range events {
		}
	}()

	mkStatusMap := func(mask search.RepoStatus) search.RepoStatusMap {
		var statusMap search.RepoStatusMap
		for _, r := range s.Repos() {
			statusMap.Update(r.Repo.ID, mask)
		}
		return statusMap
	}

	for event := range events {
		err := event.err

		if err == errNoResultsInTimeout {
			err = nil
			c <- indexedSearchEvent{common: searchResultsCommon{status: mkStatusMap(search.RepoStatusTimedout | search.RepoStatusIndexed)}}
			return
		}

		if err != nil {
			c <- indexedSearchEvent{common: searchResultsCommon{}, results: nil, err: err}
			return
		}

		// We know that the repo for each result was searched, so include that
		// in the statusMap.
		var statusMap search.RepoStatusMap
		lastID := api.RepoID(-1) // PERF: avoid Update call if we have the same repository
		for _, fm := range event.fm {
			if id := fm.Repo.innerRepo.ID; lastID != id {
				statusMap.Update(id, search.RepoStatusSearched|search.RepoStatusIndexed)
				lastID = id
			}
		}

		// Partial is populated with repositories we may have not fully
		// searched due to limits.
		for r := range event.partial {
			statusMap.Update(r, search.RepoStatusLimitHit)
		}

		c <- indexedSearchEvent{
			common: searchResultsCommon{
				status:   statusMap,
				limitHit: event.limitHit,
			},
			results: event.fm,
			err:     nil,
		}
	}

	// Successfully searched everything. Communicate every indexed repo was
	// searched in case it didn't have a result.
	c <- indexedSearchEvent{common: searchResultsCommon{status: mkStatusMap(search.RepoStatusSearched | search.RepoStatusIndexed)}}
}

func zoektResultCountFactor(numRepos int, fileMatchLimit int32, globalSearch bool) (k int) {
	if globalSearch {
		// for globalSearch, numRepos = 0, but effectively we are searching over all
		// indexed repos, hence k should be 1
		k = 1
	} else {
		// If we're only searching a small number of repositories, return more
		// comprehensive results. This is arbitrary.
		switch {
		case numRepos <= 5:
			k = 100
		case numRepos <= 10:
			k = 10
		case numRepos <= 25:
			k = 8
		case numRepos <= 50:
			k = 5
		case numRepos <= 100:
			k = 3
		case numRepos <= 500:
			k = 2
		default:
			k = 1
		}
	}
	if fileMatchLimit > defaultMaxSearchResults {
		k = int(float64(k) * 3 * float64(fileMatchLimit) / float64(defaultMaxSearchResults))
	}
	return k
}

func getSpanContext(ctx context.Context) (shouldTrace bool, spanContext map[string]string) {
	if !ot.ShouldTrace(ctx) {
		return false, nil
	}

	spanContext = make(map[string]string)
	if err := ot.GetTracer(ctx).Inject(opentracing.SpanFromContext(ctx).Context(), opentracing.TextMap, opentracing.TextMapCarrier(spanContext)); err != nil {
		log15.Warn("Error injecting span context into map: %s", err)
		return true, nil
	}
	return true, spanContext
}

func zoektSearchOpts(ctx context.Context, k int, query *search.TextPatternInfo) zoekt.SearchOptions {
	shouldTrace, spanContext := getSpanContext(ctx)
	searchOpts := zoekt.SearchOptions{
		Trace:                  shouldTrace,
		SpanContext:            spanContext,
		MaxWallTime:            defaultTimeout,
		ShardMaxMatchCount:     100 * k,
		TotalMaxMatchCount:     100 * k,
		ShardMaxImportantMatch: 15 * k,
		TotalMaxImportantMatch: 25 * k,
		MaxDocDisplayCount:     2 * defaultMaxSearchResults,
	}

	// We want zoekt to return more than FileMatchLimit results since we use
	// the extra results to populate reposLimitHit. Additionally the defaults
	// are very low, so we always want to return at least 2000.
	if query.FileMatchLimit > defaultMaxSearchResults {
		searchOpts.MaxDocDisplayCount = 2 * int(query.FileMatchLimit)
	}
	if searchOpts.MaxDocDisplayCount < 2000 {
		searchOpts.MaxDocDisplayCount = 2000
	}

	if userProbablyWantsToWaitLonger := query.FileMatchLimit > defaultMaxSearchResults; userProbablyWantsToWaitLonger {
		searchOpts.MaxWallTime *= time.Duration(3 * float64(query.FileMatchLimit) / float64(defaultMaxSearchResults))
	}

	return searchOpts
}

var errNoResultsInTimeout = errors.New("no results found in specified timeout")

type zoektSearchStreamEvent struct {
	fm       []*FileMatchResolver
	limitHit bool
	partial  map[api.RepoID]struct{}
	err      error
}

func zoektSearchStream(ctx context.Context, args *search.TextParameters, repos *indexedRepoRevs, typ indexedRequestType, since func(t time.Time) time.Duration) <-chan zoektSearchStreamEvent {
	c := make(chan zoektSearchStreamEvent)
	go func() {
		defer close(c)
		_, _, _, _ = zoektSearch(ctx, args, repos, typ, since, c)
	}()

	return c
}

// zoektSearch searches repositories using zoekt.
//
// Timeouts are reported through the context, and as a special case errNoResultsInTimeout
// is returned if no results are found in the given timeout (instead of the more common
// case of finding partial or full results in the given timeout).
func zoektSearch(ctx context.Context, args *search.TextParameters, repos *indexedRepoRevs, typ indexedRequestType, since func(t time.Time) time.Duration, c chan<- zoektSearchStreamEvent) (fm []*FileMatchResolver, limitHit bool, partial map[api.RepoID]struct{}, err error) {
	defer func() {
		if c != nil {
			c <- zoektSearchStreamEvent{
				fm:       fm,
				limitHit: limitHit,
				partial:  partial,
				err:      err,
			}
		}
	}()

	if args == nil {
		return nil, false, nil, nil
	}
	if len(repos.repoRevs) == 0 && args.Mode != search.ZoektGlobalSearch {
		return nil, false, nil, nil
	}

	queryExceptRepos, err := queryToZoektQuery(args.PatternInfo, typ)
	if err != nil {
		return nil, false, nil, err
	}
	// Performance optimization: For queries without repo: filters, it is not
	// necessary to send the list of all repoBranches to zoekt. Zoekt can simply
	// search all its shards and we filter the results later against the list of
	// repos we resolve concurrently.
	var finalQuery zoektquery.Q
	if args.Mode == search.ZoektGlobalSearch {
		finalQuery = zoektquery.NewAnd(&zoektquery.Branch{Pattern: "HEAD", Exact: true}, queryExceptRepos)
	} else {
		finalQuery = zoektquery.NewAnd(&zoektquery.RepoBranches{Set: repos.repoBranches}, queryExceptRepos)
	}

	k := zoektResultCountFactor(len(repos.repoBranches), args.PatternInfo.FileMatchLimit, args.Mode == search.ZoektGlobalSearch)
	searchOpts := zoektSearchOpts(ctx, k, args.PatternInfo)

	if deadline, ok := ctx.Deadline(); ok {
		// If the user manually specified a timeout, allow zoekt to use all of the remaining timeout.
		searchOpts.MaxWallTime = time.Until(deadline)

		// We don't want our context's deadline to cut off zoekt so that we can get the results
		// found before the deadline.
		//
		// We'll create a new context that gets cancelled if the other context is cancelled for any
		// reason other than the deadline being exceeded. This essentially means the deadline for the new context
		// will be `deadline + time for zoekt to cancel + network latency`.
		var cancel context.CancelFunc
		ctx, cancel = contextWithoutDeadline(ctx)
		defer cancel()
	}

	t0 := time.Now()
	resp, err := args.Zoekt.Client.Search(ctx, finalQuery, &searchOpts)
	if err != nil {
		return nil, false, nil, err
	}
	if resp.FileCount == 0 && resp.MatchCount == 0 && since(t0) >= searchOpts.MaxWallTime {
		return nil, false, nil, errNoResultsInTimeout
	}
	limitHit = resp.FilesSkipped+resp.ShardsSkipped > 0

	if len(resp.Files) == 0 {
		return nil, false, nil, nil
	}

	maxLineMatches := 25 + k
	maxLineFragmentMatches := 3 + k

	var getRepoInputRev func(file *zoekt.FileMatch) (repo *types.RepoName, revs []string, ok bool)

	if args.Mode == search.ZoektGlobalSearch {
		m := map[string]*search.RepositoryRevisions{}
		for _, file := range resp.Files {
			m[file.Repository] = nil
		}
		repos, err := getRepos(ctx, args.RepoPromise)
		if err != nil {
			return nil, false, nil, err
		}

		for _, repo := range repos {
			if _, ok := m[string(repo.Repo.Name)]; !ok {
				continue
			}
			m[string(repo.Repo.Name)] = repo
		}
		getRepoInputRev = func(file *zoekt.FileMatch) (repo *types.RepoName, revs []string, ok bool) {
			repoRev := m[file.Repository]
			if repoRev == nil {
				return nil, nil, false
			}
			return repoRev.Repo, repoRev.RevSpecs(), true
		}
	} else {
		getRepoInputRev = func(file *zoekt.FileMatch) (repo *types.RepoName, revs []string, ok bool) {
			repo, inputRevs := repos.GetRepoInputRev(file)
			return repo, inputRevs, true
		}
	}

	limitHit, files, partial := zoektLimitMatches(limitHit, int(args.PatternInfo.FileMatchLimit), resp.Files, getRepoInputRev)
	resp.Files = files

	matches := make([]*FileMatchResolver, 0, len(resp.Files))
	repoResolvers := make(RepositoryResolverCache)
	for _, file := range resp.Files {
		fileLimitHit := false
		if len(file.LineMatches) > maxLineMatches {
			file.LineMatches = file.LineMatches[:maxLineMatches]
			fileLimitHit = true
			limitHit = true
		}
		repo, inputRevs, ok := getRepoInputRev(&file)
		if !ok {
			continue
		}
		repoResolver := repoResolvers[repo.Name]
		if repoResolver == nil {
			repoResolver = &RepositoryResolver{innerRepo: repo.ToRepo()}
			repoResolvers[repo.Name] = repoResolver
		}

		var lines []*lineMatch
		var matchCount int
		if typ != symbolRequest {
			lines, matchCount = zoektFileMatchToLineMatches(maxLineFragmentMatches, &file)
		}

		for _, inputRev := range inputRevs {
			inputRev := inputRev // copy so we can take the pointer

			var symbols []*searchSymbolResult
			if typ == symbolRequest {
				symbols = zoektFileMatchToSymbolResults(repoResolver, inputRev, &file)
			}

			matches = append(matches, &FileMatchResolver{
				JPath:        file.FileName,
				JLineMatches: lines,
				JLimitHit:    fileLimitHit,
				MatchCount:   matchCount, // We do not use resp.MatchCount because it counts the number of lines matched, not the number of fragments.
				uri:          fileMatchURI(repo.Name, inputRev, file.FileName),
				symbols:      symbols,
				Repo:         repoResolver,
				CommitID:     api.CommitID(file.Version),
				InputRev:     &inputRev,
			})
		}
	}

	return matches, limitHit, partial, nil
}

// zoektLimitMatches is the logic which limits files based on
// limit. Additionally it calculates the set of repos with partial
// results. This information is not returned by zoekt, so if zoekt indicates a
// limit has been hit, we include all repos in partial.
func zoektLimitMatches(limitHit bool, limit int, files []zoekt.FileMatch, getRepoInputRev func(file *zoekt.FileMatch) (repo *types.RepoName, revs []string, ok bool)) (bool, []zoekt.FileMatch, map[api.RepoID]struct{}) {
	var resultFiles []zoekt.FileMatch
	var partialFiles []zoekt.FileMatch

	resultFiles = files
	if limitHit {
		partialFiles = files
	}

	if len(files) > limit {
		resultFiles = files[:limit]
		if !limitHit {
			limitHit = true
			partialFiles = files[limit:]
		}
	}

	if len(partialFiles) == 0 {
		return limitHit, resultFiles, nil
	}

	partial := make(map[api.RepoID]struct{})
	last := ""
	for _, file := range partialFiles {
		// PERF: skip lookup if it is the same repo as the last result
		if file.Repository == last {
			continue
		}
		last = file.Repository

		if repo, _, ok := getRepoInputRev(&file); ok {
			partial[repo.ID] = struct{}{}
		}
	}

	return limitHit, resultFiles, partial
}

func zoektFileMatchToLineMatches(maxLineFragmentMatches int, file *zoekt.FileMatch) ([]*lineMatch, int) {
	var matchCount int
	lines := make([]*lineMatch, 0, len(file.LineMatches))

	for _, l := range file.LineMatches {
		if l.FileName {
			continue
		}

		if len(l.LineFragments) > maxLineFragmentMatches {
			l.LineFragments = l.LineFragments[:maxLineFragmentMatches]
		}
		offsets := make([][2]int32, len(l.LineFragments))
		for k, m := range l.LineFragments {
			offset := utf8.RuneCount(l.Line[:m.LineOffset])
			length := utf8.RuneCount(l.Line[m.LineOffset : m.LineOffset+m.MatchLength])
			offsets[k] = [2]int32{int32(offset), int32(length)}
		}
		matchCount += len(offsets)
		lines = append(lines, &lineMatch{
			JPreview:          string(l.Line),
			JLineNumber:       int32(l.LineNumber - 1),
			JOffsetAndLengths: offsets,
		})
	}

	return lines, matchCount
}

func zoektFileMatchToSymbolResults(repo *RepositoryResolver, inputRev string, file *zoekt.FileMatch) []*searchSymbolResult {
	// Symbol search returns a resolver so we need to pass in some
	// extra stuff. This is a sign that we can probably restructure
	// resolvers to avoid this.
	baseURI := &gituri.URI{URL: url.URL{Scheme: "git", Host: repo.Name(), RawQuery: url.QueryEscape(inputRev)}}
	commit := &GitCommitResolver{
		repoResolver: repo,
		oid:          GitObjectID(file.Version),
		inputRev:     &inputRev,
	}
	lang := strings.ToLower(file.Language)

	symbols := make([]*searchSymbolResult, 0, len(file.LineMatches))
	for _, l := range file.LineMatches {
		if l.FileName {
			continue
		}

		for _, m := range l.LineFragments {
			if m.SymbolInfo == nil {
				continue
			}

			symbols = append(symbols, &searchSymbolResult{
				symbol: protocol.Symbol{
					Name:       m.SymbolInfo.Sym,
					Kind:       m.SymbolInfo.Kind,
					Parent:     m.SymbolInfo.Parent,
					ParentKind: m.SymbolInfo.ParentKind,
					Path:       file.FileName,
					Line:       l.LineNumber,
				},
				lang:    lang,
				baseURI: baseURI,
				commit:  commit,
			})
		}
	}

	return symbols
}

// contextWithoutDeadline returns a context which will cancel if the cOld is
// canceled.
func contextWithoutDeadline(cOld context.Context) (context.Context, context.CancelFunc) {
	cNew, cancel := context.WithCancel(context.Background())

	// Set trace context so we still get spans propagated
	cNew = trace.CopyContext(cNew, cOld)

	go func() {
		select {
		case <-cOld.Done():
			// cancel the new context if the old one is done for some reason other than the deadline passing.
			if cOld.Err() != context.DeadlineExceeded {
				cancel()
			}
		case <-cNew.Done():
		}
	}()

	return cNew, cancel
}

func queryToZoektQuery(query *search.TextPatternInfo, typ indexedRequestType) (zoektquery.Q, error) {
	var and []zoektquery.Q

	var q zoektquery.Q
	var err error
	if query.IsRegExp {
		fileNameOnly := query.PatternMatchesPath && !query.PatternMatchesContent
		contentOnly := !query.PatternMatchesPath && query.PatternMatchesContent
		q, err = zoektutil.ParseRe(query.Pattern, fileNameOnly, contentOnly, query.IsCaseSensitive)
		if err != nil {
			return nil, err
		}
	} else {
		q = &zoektquery.Substring{
			Pattern:       query.Pattern,
			CaseSensitive: query.IsCaseSensitive,

			FileName: true,
			Content:  true,
		}
	}

	if query.IsNegated {
		q = &zoektquery.Not{Child: q}
	}

	if typ == symbolRequest {
		// Tell zoekt q must match on symbols
		q = &zoektquery.Symbol{
			Expr: q,
		}
	}

	and = append(and, q)

	// zoekt also uses regular expressions for file paths
	// TODO PathPatternsAreCaseSensitive
	// TODO whitespace in file path patterns?
	for _, p := range query.IncludePatterns {
		q, err := zoektutil.FileRe(p, query.IsCaseSensitive)
		if err != nil {
			return nil, err
		}
		and = append(and, q)
	}
	if query.ExcludePattern != "" {
		q, err := zoektutil.FileRe(query.ExcludePattern, query.IsCaseSensitive)
		if err != nil {
			return nil, err
		}
		and = append(and, &zoektquery.Not{Child: q})
	}

	// For conditionals that happen on a repo we can use type:repo queries. eg
	// (type:repo file:foo) (type:repo file:bar) will match all repos which
	// contain a filename matching "foo" and a filename matchinb "bar".
	//
	// Note: (type:repo file:foo file:bar) will only find repos with a
	// filename containing both "foo" and "bar".
	for _, p := range query.FilePatternsReposMustInclude {
		q, err := zoektutil.FileRe(p, query.IsCaseSensitive)
		if err != nil {
			return nil, err
		}
		and = append(and, &zoektquery.Type{Type: zoektquery.TypeRepo, Child: q})
	}
	for _, p := range query.FilePatternsReposMustExclude {
		q, err := zoektutil.FileRe(p, query.IsCaseSensitive)
		if err != nil {
			return nil, err
		}
		and = append(and, &zoektquery.Not{Child: &zoektquery.Type{Type: zoektquery.TypeRepo, Child: q}})
	}

	return zoektquery.Simplify(zoektquery.NewAnd(and...)), nil
}

// zoektIndexedRepos splits the revs into two parts: (1) the repository
// revisions in indexedSet (indexed) and (2) the repositories that are
// unindexed.
func zoektIndexedRepos(indexedSet map[string]*zoekt.Repository, revs []*search.RepositoryRevisions, filter func(*zoekt.Repository) bool) (indexed *indexedRepoRevs, unindexed []*search.RepositoryRevisions) {
	// PERF: If len(revs) is large, we expect to be doing an indexed
	// search. So set indexed to the max size it can be to avoid growing.
	indexed = &indexedRepoRevs{
		repoRevs:     make(map[string]*search.RepositoryRevisions, len(revs)),
		repoBranches: make(map[string][]string, len(revs)),
	}
	unindexed = make([]*search.RepositoryRevisions, 0)

	for _, reporev := range revs {
		repo, ok := indexedSet[string(reporev.Repo.Name)]
		if !ok || (filter != nil && !filter(repo)) {
			unindexed = append(unindexed, reporev)
			continue
		}

		unindexedRevs := indexed.Add(reporev, repo)
		if len(unindexedRevs) > 0 {
			copy := *reporev
			copy.Revs = unindexedRevs
			unindexed = append(unindexed, &copy)
		}
	}

	return indexed, unindexed
}

// indexedRepoRevs creates both the Sourcegraph and Zoekt representation of a
// list of repository and refs to search.
type indexedRepoRevs struct {
	// repoRevs is the Sourcegraph representation of a the list of repoRevs
	// repository and revisions to search.
	repoRevs map[string]*search.RepositoryRevisions

	// repoBranches will be used when we query zoekt. The order of branches
	// must match that in a reporev such that we can map back results. IE this
	// invariant is maintained:
	//
	//  repoBranches[reporev.Repo.Name][i] <-> reporev.Revs[i]
	repoBranches map[string][]string

	// NotHEADOnlySearch is true if we are searching a branch other than HEAD.
	//
	// This option can be removed once structural search supports searching
	// more than HEAD.
	NotHEADOnlySearch bool
}

// headBranch is used as a singleton of the indexedRepoRevs.repoBranches to save
// common-case allocations within indexedRepoRevs.Add.
var headBranch = []string{"HEAD"}

// Add will add reporev and repo to the list of repository and branches to
// search if reporev's refs are a subset of repo's branches. It will return
// the revision specifiers it can't add.
func (rb *indexedRepoRevs) Add(reporev *search.RepositoryRevisions, repo *zoekt.Repository) []search.RevisionSpecifier {
	// A repo should only appear once in revs. However, in case this
	// invariant is broken we will treat later revs as if it isn't
	// indexed.
	if _, ok := rb.repoBranches[string(reporev.Repo.Name)]; ok {
		return reporev.Revs
	}

	if !reporev.OnlyExplicit() {
		// Contains a RefGlob or ExcludeRefGlob so we can't do indexed
		// search on it.
		//
		// TODO we could only process the explicit revs and return the non
		// explicit ones as unindexed.
		return reporev.Revs
	}

	if len(reporev.Revs) == 1 && repo.Branches[0].Name == "HEAD" && (reporev.Revs[0].RevSpec == "" || reporev.Revs[0].RevSpec == "HEAD") {
		rb.repoRevs[string(reporev.Repo.Name)] = reporev
		rb.repoBranches[string(reporev.Repo.Name)] = headBranch
		return nil
	}

	// notHEADOnlySearch is set to true if we search any branch other than
	// repo.Branches[0]
	notHEADOnlySearch := false

	// Assume for large searches they will mostly involve indexed
	// revisions, so just allocate that.
	var unindexed []search.RevisionSpecifier
	indexed := make([]search.RevisionSpecifier, 0, len(reporev.Revs))

	branches := make([]string, 0, len(reporev.Revs))
	for _, rev := range reporev.Revs {
		if rev.RevSpec == "" || rev.RevSpec == "HEAD" {
			// Zoekt convention that first branch is HEAD
			branches = append(branches, repo.Branches[0].Name)
			indexed = append(indexed, rev)
			continue
		}

		found := false
		for i, branch := range repo.Branches {
			if branch.Name == rev.RevSpec {
				branches = append(branches, branch.Name)
				notHEADOnlySearch = notHEADOnlySearch || i > 0
				found = true
				break
			}
			// Check if rev is an abbrev commit SHA
			if len(rev.RevSpec) >= 4 && strings.HasPrefix(branch.Version, rev.RevSpec) {
				branches = append(branches, branch.Name)
				notHEADOnlySearch = notHEADOnlySearch || i > 0
				found = true
				break
			}
		}

		if found {
			indexed = append(indexed, rev)
		} else {
			unindexed = append(unindexed, rev)
		}
	}

	// We found indexed branches! Track them.
	if len(indexed) > 0 {
		rb.repoRevs[string(reporev.Repo.Name)] = reporev
		rb.repoBranches[string(reporev.Repo.Name)] = branches
		rb.NotHEADOnlySearch = rb.NotHEADOnlySearch || notHEADOnlySearch
	}

	return unindexed
}

// GetRepoInputRev returns the repo and inputRev associated with file.
func (rb *indexedRepoRevs) GetRepoInputRev(file *zoekt.FileMatch) (repo *types.RepoName, inputRevs []string) {
	repoRev := rb.repoRevs[file.Repository]

	inputRevs = make([]string, 0, len(file.Branches))
	for _, branch := range file.Branches {
		for i, b := range rb.repoBranches[file.Repository] {
			if branch == b {
				// RevSpec is guaranteed to be explicit via zoektIndexedRepos
				inputRevs = append(inputRevs, repoRev.Revs[i].RevSpec)
			}
		}
	}

	if len(inputRevs) == 0 {
		// Did not find a match. This is unexpected, but we can fallback to
		// file.Version to generate correct links.
		inputRevs = append(inputRevs, file.Version)
	}

	return repoRev.Repo, inputRevs
}<|MERGE_RESOLUTION|>--- conflicted
+++ resolved
@@ -4,11 +4,6 @@
 	"context"
 	"fmt"
 	"net/url"
-<<<<<<< HEAD
-	"regexp/syntax"
-=======
-	"sort"
->>>>>>> 08f02935
 	"strings"
 	"time"
 	"unicode/utf8"
