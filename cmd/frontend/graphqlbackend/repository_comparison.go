--- conflicted
+++ resolved
@@ -88,27 +88,14 @@
 		return toGitCommitResolver(r, commitID, nil), nil
 	}
 
-<<<<<<< HEAD
-	repo, err := r.repo(ctx)
-	if err != nil {
-		return nil, err
-	}
-	grepo, err := backend.CachedGitRepo(ctx, repo)
-	if err != nil {
-		return nil, err
-	}
-
-	head, err := getCommit(ctx, *grepo, headRevspec)
-=======
-	head, err := getCommit(ctx, r.repo.Name, headRevspec)
->>>>>>> baa9d03d
+	head, err := getCommit(ctx, r.innerRepo.Name, headRevspec)
 	if err != nil {
 		return nil, err
 	}
 
 	// Find the common merge-base for the diff. That's the revision the diff applies to,
 	// not the baseRevspec.
-	mergeBaseCommit, err := git.MergeBase(ctx, r.repo.Name, api.CommitID(baseRevspec), api.CommitID(headRevspec))
+	mergeBaseCommit, err := git.MergeBase(ctx, r.innerRepo.Name, api.CommitID(baseRevspec), api.CommitID(headRevspec))
 	if err != nil {
 		return nil, err
 	}
@@ -116,7 +103,7 @@
 	// We use the merge-base as the base commit here, as the diff will only be guaranteed to be
 	// applicable to the file from that revision.
 	commitString := strings.TrimSpace(string(mergeBaseCommit))
-	base, err := getCommit(ctx, r.repo.Name, commitString)
+	base, err := getCommit(ctx, r.innerRepo.Name, commitString)
 	if err != nil {
 		return nil, err
 	}
@@ -225,23 +212,9 @@
 				base = string(cmp.base.OID())
 			}
 
-<<<<<<< HEAD
-			repo, err := cmp.repo.repo(ctx)
-			if err != nil {
-				return
-			}
-
-			var cachedRepo *gitserver.Repo
-			cachedRepo, err = backend.CachedGitRepo(ctx, repo)
-			if err != nil {
-				return
-			}
-
-=======
->>>>>>> baa9d03d
 			var iter *git.DiffFileIterator
 			iter, err = git.Diff(ctx, git.DiffOptions{
-				Repo: cmp.repo.repo.Name,
+				Repo: cmp.repo.innerRepo.Name,
 				Base: base,
 				Head: string(cmp.head.OID()),
 			})
