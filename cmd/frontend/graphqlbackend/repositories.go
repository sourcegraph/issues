package graphqlbackend

import (
	"context"
	"sync"
	"time"

	"github.com/sourcegraph/sourcegraph/internal/actor"

	"github.com/google/zoekt"

	"github.com/sourcegraph/sourcegraph/cmd/frontend/backend"
	"github.com/sourcegraph/sourcegraph/cmd/frontend/envvar"
	"github.com/sourcegraph/sourcegraph/cmd/frontend/graphqlbackend/graphqlutil"
	"github.com/sourcegraph/sourcegraph/internal/api"
	"github.com/sourcegraph/sourcegraph/internal/database"
	"github.com/sourcegraph/sourcegraph/internal/database/dbutil"
	"github.com/sourcegraph/sourcegraph/internal/search"
	"github.com/sourcegraph/sourcegraph/internal/types"
)

func (r *schemaResolver) Repositories(args *struct {
	graphqlutil.ConnectionArgs
	Query      *string
	Names      *[]string
	Cloned     bool
	NotCloned  bool
	Indexed    bool
	NotIndexed bool
	OrderBy    string
	Descending bool
	After      *string
}) (*repositoryConnectionResolver, error) {
	opt := database.ReposListOptions{
		OrderBy: database.RepoListOrderBy{{
			Field:      toDBRepoListColumn(args.OrderBy),
			Descending: args.Descending,
		}},
	}
	if args.Names != nil {
		opt.Names = *args.Names
	}
	if args.Query != nil {
		opt.Query = *args.Query
	}
	if args.After != nil {
		cursor, err := unmarshalRepositoryCursor(args.After)
		if err != nil {
			return nil, err
		}
		opt.CursorColumn = cursor.Column
		opt.CursorValue = cursor.Value
		opt.CursorDirection = cursor.Direction
	} else {
		opt.CursorColumn = string(toDBRepoListColumn(args.OrderBy))
		opt.CursorValue = ""
		if args.Descending {
			opt.CursorDirection = "prev"
		} else {
			opt.CursorDirection = "next"
		}
	}
	args.ConnectionArgs.Set(&opt.LimitOffset)
	return &repositoryConnectionResolver{
		db:         r.db,
		opt:        opt,
		cloned:     args.Cloned,
		notCloned:  args.NotCloned,
		indexed:    args.Indexed,
		notIndexed: args.NotIndexed,
	}, nil
}

type TotalCountArgs struct {
	Precise bool
}

type RepositoryConnectionResolver interface {
	Nodes(ctx context.Context) ([]*RepositoryResolver, error)
	TotalCount(ctx context.Context, args *TotalCountArgs) (*int32, error)
	PageInfo(ctx context.Context) (*graphqlutil.PageInfo, error)
}

var _ RepositoryConnectionResolver = &repositoryConnectionResolver{}

type repositoryConnectionResolver struct {
	db         dbutil.DB
	opt        database.ReposListOptions
	cloned     bool
	notCloned  bool
	indexed    bool
	notIndexed bool

	// cache results because they are used by multiple fields
	once  sync.Once
	repos []*types.Repo
	err   error
}

func (r *repositoryConnectionResolver) compute(ctx context.Context) ([]*types.Repo, error) {
	r.once.Do(func() {
		opt2 := r.opt

		if envvar.SourcegraphDotComMode() {
			// 🚨 SECURITY: Don't allow non-admins to perform huge queries on Sourcegraph.com.
			if isSiteAdmin := backend.CheckCurrentUserIsSiteAdmin(ctx) == nil; !isSiteAdmin {
				if opt2.LimitOffset == nil {
					opt2.LimitOffset = &database.LimitOffset{Limit: 1000}
				}
			}
		}

		var indexed map[string]*zoekt.Repository
		searchIndexEnabled := search.Indexed().Enabled()
		isIndexed := func(repo api.RepoName) bool {
			if !searchIndexEnabled {
				return true // do not need index
			}
			_, ok := indexed[string(repo)]
			return ok
		}
		if searchIndexEnabled && (!r.indexed || !r.notIndexed) {
			listCtx, cancel := context.WithTimeout(ctx, 2*time.Second)
			defer cancel()
			var err error
			indexed, err = search.Indexed().ListAll(listCtx)
			if err != nil {
				r.err = err
				return
			}
			// ensure we fetch at least as many repos as we have indexed
			if opt2.LimitOffset != nil && opt2.LimitOffset.Limit < len(indexed) {
				opt2.LimitOffset.Limit = len(indexed) * 2
			}
		}

		if !r.cloned {
			opt2.NoCloned = true
		} else if !r.notCloned {
			// notCloned is true by default.
			// this condition is valid only if it has been
			// explicitly set to false by the client.
			opt2.OnlyCloned = true
		}

		for {
			// Cursor-based pagination requires that we fetch limit+1 records, so
			// that we know whether or not there's an additional page (or more)
			// beyond the current one. We reset the limit immediately afterward for
			// any subsequent calculations.
			if opt2.LimitOffset != nil {
				opt2.LimitOffset.Limit++
			}
			repos, err := backend.Repos.List(ctx, opt2)
			if err != nil {
				r.err = err
				return
			}
			if opt2.LimitOffset != nil {
				opt2.LimitOffset.Limit--
			}
			reposFromDB := len(repos)

			if !r.indexed || !r.notIndexed {
				keepRepos := repos[:0]
				for _, repo := range repos {
					indexed := isIndexed(repo.Name)
					if (r.indexed && indexed) || (r.notIndexed && !indexed) {
						keepRepos = append(keepRepos, repo)
					}
				}
				repos = keepRepos
			}

			r.repos = append(r.repos, repos...)

			if opt2.LimitOffset == nil {
				break
			} else {
				// check if we filtered some repos and if
				// we need to get more from the DB
				if len(repos) >= r.opt.Limit || reposFromDB < r.opt.Limit {
					break
				}
				opt2.Offset += opt2.Limit
			}
		}
	})

	return r.repos, r.err
}

func (r *repositoryConnectionResolver) Nodes(ctx context.Context) ([]*RepositoryResolver, error) {
	repos, err := r.compute(ctx)
	if err != nil {
		return nil, err
	}
	resolvers := make([]*RepositoryResolver, 0, len(repos))
	for i, repo := range repos {
		if r.opt.LimitOffset != nil && i == r.opt.Limit {
			break
		}

		resolvers = append(resolvers, NewRepositoryResolver(r.db, repo))
	}
	return resolvers, nil
}

func (r *repositoryConnectionResolver) TotalCount(ctx context.Context, args *TotalCountArgs) (countptr *int32, err error) {
<<<<<<< HEAD
	// 🚨 SECURITY: Only site admins or same user can do this, because a total repository count does not respect
	// repository permissions.
	if err := backend.CheckSiteAdminOrSameUser(ctx, actor.FromContext(ctx).UID); err != nil {
		return nil, err
=======
	if r.opt.UserID != 0 {
		// 🚨 SECURITY: If filtering by user, restrict to that user
		if err := backend.CheckSameUser(ctx, r.opt.UserID); err != nil {
			return nil, err
		}
	} else {
		// 🚨 SECURITY: Only site admins can list all repos, because a total repository
		// count does not respect repository permissions.
		if err := backend.CheckCurrentUserIsSiteAdmin(ctx); err != nil {
			return nil, err
		}
>>>>>>> f14b7f65
	}

	i32ptr := func(v int32) *int32 {
		return &v
	}

	if !r.cloned || !r.notCloned {
		// Don't support counting if filtering by clone status.
		return nil, nil
	}
	if !r.indexed || !r.notIndexed {
		// Don't support counting if filtering by index status.
		return nil, nil
	}

	// Counting repositories is slow on Sourcegraph.com. Don't wait very long for an exact count.
	if !args.Precise && envvar.SourcegraphDotComMode() {
		if len(r.opt.Query) < 4 {
			return nil, nil
		}

		var cancel func()
		ctx, cancel = context.WithTimeout(ctx, 300*time.Millisecond)
		defer cancel()
		defer func() {
			if ctx.Err() == context.DeadlineExceeded {
				countptr = nil
				err = nil
			}
		}()
	}

	count, err := database.Repos(r.db).Count(ctx, r.opt)
	return i32ptr(int32(count)), err
}

func (r *repositoryConnectionResolver) PageInfo(ctx context.Context) (*graphqlutil.PageInfo, error) {
	repos, err := r.compute(ctx)
	if err != nil {
		return nil, err
	}
	if len(repos) == 0 || r.opt.LimitOffset == nil || len(repos) <= r.opt.Limit {
		return graphqlutil.HasNextPage(false), nil
	}

	var value string
	switch r.opt.CursorColumn {
	case string(database.RepoListName):
		value = string(repos[len(repos)-1].Name)
	case string(database.RepoListCreatedAt):
		value = repos[len(repos)-1].CreatedAt.Format("2006-01-02 15:04:05.999999")
	}
	return graphqlutil.NextPageCursor(marshalRepositoryCursor(
		&repositoryCursor{
			Column:    r.opt.CursorColumn,
			Value:     value,
			Direction: r.opt.CursorDirection,
		},
	)), nil
}

func repoNamesToStrings(repoNames []api.RepoName) []string {
	strings := make([]string, len(repoNames))
	for i, repoName := range repoNames {
		strings[i] = string(repoName)
	}
	return strings
}

func toDBRepoListColumn(ob string) database.RepoListColumn {
	switch ob {
	case "REPO_URI", "REPOSITORY_NAME":
		return database.RepoListName
	case "REPO_CREATED_AT", "REPOSITORY_CREATED_AT":
		return database.RepoListCreatedAt
	default:
		return ""
	}
}<|MERGE_RESOLUTION|>--- conflicted
+++ resolved
@@ -207,12 +207,6 @@
 }
 
 func (r *repositoryConnectionResolver) TotalCount(ctx context.Context, args *TotalCountArgs) (countptr *int32, err error) {
-<<<<<<< HEAD
-	// 🚨 SECURITY: Only site admins or same user can do this, because a total repository count does not respect
-	// repository permissions.
-	if err := backend.CheckSiteAdminOrSameUser(ctx, actor.FromContext(ctx).UID); err != nil {
-		return nil, err
-=======
 	if r.opt.UserID != 0 {
 		// 🚨 SECURITY: If filtering by user, restrict to that user
 		if err := backend.CheckSameUser(ctx, r.opt.UserID); err != nil {
@@ -224,7 +218,6 @@
 		if err := backend.CheckCurrentUserIsSiteAdmin(ctx); err != nil {
 			return nil, err
 		}
->>>>>>> f14b7f65
 	}
 
 	i32ptr := func(v int32) *int32 {
