package graphqlbackend

import (
	"context"
	"encoding/json"
	"fmt"
	"reflect"
	"strings"
	"testing"

	"github.com/google/go-cmp/cmp"
	"github.com/google/go-cmp/cmp/cmpopts"
	"github.com/google/zoekt"
	"github.com/graph-gophers/graphql-go"

	"github.com/sourcegraph/sourcegraph/internal/api"
	"github.com/sourcegraph/sourcegraph/internal/conf"
	"github.com/sourcegraph/sourcegraph/internal/db"
	"github.com/sourcegraph/sourcegraph/internal/gitserver"
	"github.com/sourcegraph/sourcegraph/internal/search"
	searchbackend "github.com/sourcegraph/sourcegraph/internal/search/backend"
	"github.com/sourcegraph/sourcegraph/internal/search/query"
	querytypes "github.com/sourcegraph/sourcegraph/internal/search/query/types"
	"github.com/sourcegraph/sourcegraph/internal/types"
	"github.com/sourcegraph/sourcegraph/internal/vcs/git"
	"github.com/sourcegraph/sourcegraph/schema"
)

func TestSearch(t *testing.T) {
	type Results struct {
		Results     []interface{}
		ResultCount int
	}
	tcs := []struct {
		name                         string
		searchQuery                  string
		searchVersion                string
		reposListMock                func(v0 context.Context, v1 db.ReposListOptions) ([]*types.Repo, error)
		repoRevsMock                 func(spec string, opt git.ResolveRevisionOptions) (api.CommitID, error)
		externalServicesListMock     func(opt db.ExternalServicesListOptions) ([]*types.ExternalService, error)
		phabricatorGetRepoByNameMock func(repo api.RepoName) (*types.PhabricatorRepo, error)
		wantResults                  Results
	}{
		{
			name:        "empty query against no repos gets no results",
			searchQuery: "",
			reposListMock: func(v0 context.Context, v1 db.ReposListOptions) ([]*types.Repo, error) {
				return nil, nil
			},
			repoRevsMock: func(spec string, opt git.ResolveRevisionOptions) (api.CommitID, error) {
				return "", nil
			},
			externalServicesListMock: func(opt db.ExternalServicesListOptions) ([]*types.ExternalService, error) {
				return nil, nil
			},
			phabricatorGetRepoByNameMock: func(repo api.RepoName) (*types.PhabricatorRepo, error) {
				return nil, nil
			},
			wantResults: Results{
				Results:     nil,
				ResultCount: 0,
			},
			searchVersion: "V1",
		},
		{
			name:        "empty query against empty repo gets no results",
			searchQuery: "",
			reposListMock: func(v0 context.Context, v1 db.ReposListOptions) ([]*types.Repo, error) {
				return []*types.Repo{{Name: "test"}},

					nil
			},
			repoRevsMock: func(spec string, opt git.ResolveRevisionOptions) (api.CommitID, error) {
				return "", nil
			},
			externalServicesListMock: func(opt db.ExternalServicesListOptions) ([]*types.ExternalService, error) {
				return nil, nil
			},
			phabricatorGetRepoByNameMock: func(repo api.RepoName) (*types.PhabricatorRepo, error) {
				return nil, nil
			},
			wantResults: Results{
				Results:     nil,
				ResultCount: 0,
			},
			searchVersion: "V1",
		},
	}
	for _, tc := range tcs {
		t.Run(tc.name, func(t *testing.T) {
			conf.Mock(&conf.Unified{})
			defer conf.Mock(nil)
			vars := map[string]interface{}{"query": tc.searchQuery, "version": tc.searchVersion}

			mockDecodedViewerFinalSettings = &schema.Settings{}
			defer func() { mockDecodedViewerFinalSettings = nil }()

			db.Mocks.Repos.List = tc.reposListMock
			sr := &schemaResolver{}
			schema, err := graphql.ParseSchema(Schema, sr, graphql.Tracer(prometheusTracer{}))
			if err != nil {
				t.Fatal(err)
			}
			db.Mocks.ExternalServices.List = tc.externalServicesListMock
			db.Mocks.Phabricator.GetByName = tc.phabricatorGetRepoByNameMock
			git.Mocks.ResolveRevision = tc.repoRevsMock
			result := schema.Exec(context.Background(), testSearchGQLQuery, "", vars)
			if len(result.Errors) > 0 {
				t.Fatalf("graphQL query returned errors: %+v", result.Errors)
			}
			var search struct {
				Results Results
			}
			if err := json.Unmarshal(result.Data, &search); err != nil {
				t.Fatalf("parsing JSON response: %v", err)
			}
			gotResults := search.Results
			if !reflect.DeepEqual(gotResults, tc.wantResults) {
				t.Fatalf("results = %+v, want %+v", gotResults, tc.wantResults)
			}
		})
	}
}

var testSearchGQLQuery = `
		fragment FileMatchFields on FileMatch {
			repository {
				name
				url
			}
			file {
				name
				path
				url
				commit {
					oid
				}
			}
			lineMatches {
				preview
				lineNumber
				offsetAndLengths
				limitHit
			}
		}

		fragment CommitSearchResultFields on CommitSearchResult {
			messagePreview {
				value
				highlights{
					line
					character
					length
				}
			}
			diffPreview {
				value
				highlights {
					line
					character
					length
				}
			}
			label {
				html
			}
			url
			matches {
				url
				body {
					html
					text
				}
				highlights {
					character
					line
					length
				}
			}
			commit {
				repository {
					name
				}
				oid
				url
				subject
				author {
					date
					person {
						displayName
					}
				}
			}
		}

		fragment RepositoryFields on Repository {
			name
			url
			externalURLs {
				serviceType
				url
			}
			label {
				html
			}
		}

		query ($query: String!, $version: SearchVersion!, $patternType: SearchPatternType) {
			site {
				buildVersion
			}
			search(query: $query, version: $version, patternType: $patternType) {
				results {
					results{
						__typename
						... on FileMatch {
						...FileMatchFields
					}
						... on CommitSearchResult {
						...CommitSearchResultFields
					}
						... on Repository {
						...RepositoryFields
					}
					}
					limitHit
					cloning {
						name
					}
					missing {
						name
					}
					timedout {
						name
					}
					resultCount
					elapsedMilliseconds
				}
			}
		}
`

func testStringResult(result *searchSuggestionResolver) string {
	var name string
	switch r := result.result.(type) {
	case *RepositoryResolver:
<<<<<<< HEAD
		name = "repo:" + string(r.innerRepo.Name)
=======
		name = "repo:" + r.Name()
>>>>>>> 61bed0b1
	case *GitTreeEntryResolver:
		name = "file:" + r.Path()
	case *languageResolver:
		name = "lang:" + r.name
	default:
		panic("never here")
	}
	if result.score == 0 {
		return "<removed>"
	}
	return name
}

func TestDefaultRepositories(t *testing.T) {
	tcs := []struct {
		name             string
		defaultsInDb     []string
		indexedRepoNames map[string]bool
		want             []string
		excludePatterns  []string
	}{
		{
			name:             "none in db => none returned",
			defaultsInDb:     nil,
			indexedRepoNames: nil,
			want:             nil,
		},
		{
			name:             "two in db, one indexed => indexed repo returned",
			defaultsInDb:     []string{"unindexedrepo", "indexedrepo"},
			indexedRepoNames: map[string]bool{"indexedrepo": true},
			want:             []string{"indexedrepo"},
		},
		{
			name:             "should not return excluded repo",
			defaultsInDb:     []string{"unindexedrepo1", "indexedrepo1", "indexedrepo2", "indexedrepo3"},
			indexedRepoNames: map[string]bool{"indexedrepo1": true, "indexedrepo2": true, "indexedrepo3": true},
			excludePatterns:  []string{"indexedrepo3"},
			want:             []string{"indexedrepo1", "indexedrepo2"},
		},
		{
			name:             "should not return excluded repo (case insensitive)",
			defaultsInDb:     []string{"unindexedrepo1", "indexedrepo1", "indexedrepo2", "Indexedrepo3"},
			indexedRepoNames: map[string]bool{"indexedrepo1": true, "indexedrepo2": true, "Indexedrepo3": true},
			excludePatterns:  []string{"indexedrepo3"},
			want:             []string{"indexedrepo1", "indexedrepo2"},
		},
		{
			name:             "should not return excluded repos ending in `test`",
			defaultsInDb:     []string{"repo1", "repo2", "repo-test", "repoTEST"},
			indexedRepoNames: map[string]bool{"repo1": true, "repo2": true, "repo-test": true, "repoTEST": true},
			excludePatterns:  []string{"test$"},
			want:             []string{"repo1", "repo2"},
		},
	}
	for _, tc := range tcs {
		t.Run(tc.name, func(t *testing.T) {

			var drs []*types.RepoName
			for i, name := range tc.defaultsInDb {
				r := &types.RepoName{
					ID:   api.RepoID(i),
					Name: api.RepoName(name),
				}
				drs = append(drs, r)
			}
			getRawDefaultRepos := func(ctx context.Context) ([]*types.RepoName, error) {
				return drs, nil
			}

			var indexed []*zoekt.RepoListEntry
			for name := range tc.indexedRepoNames {
				indexed = append(indexed, &zoekt.RepoListEntry{Repository: zoekt.Repository{Name: name}})
			}
			z := &searchbackend.Zoekt{
				Client:       &fakeSearcher{repos: indexed},
				DisableCache: true,
			}

			ctx := context.Background()
			drs, err := defaultRepositories(ctx, getRawDefaultRepos, z, tc.excludePatterns)
			if err != nil {
				t.Fatal(err)
			}
			var drNames []string
			for _, dr := range drs {
				drNames = append(drNames, string(dr.Name))
			}
			if !reflect.DeepEqual(drNames, tc.want) {
				t.Errorf("names of default repos = %v, want %v", drNames, tc.want)
			}
		})
	}
}

func TestDetectSearchType(t *testing.T) {
	typeRegexp := "regexp"
	typeLiteral := "literal"
	testCases := []struct {
		name        string
		version     string
		patternType *string
		input       string
		want        query.SearchType
	}{
		{"V1, no pattern type", "V1", nil, "", query.SearchTypeRegex},
		{"V2, no pattern type", "V2", nil, "", query.SearchTypeLiteral},
		{"V2, no pattern type, input does not produce parse error", "V2", nil, "/-/godoc", query.SearchTypeLiteral},
		{"V1, regexp pattern type", "V1", &typeRegexp, "", query.SearchTypeRegex},
		{"V2, regexp pattern type", "V2", &typeRegexp, "", query.SearchTypeRegex},
		{"V1, literal pattern type", "V1", &typeLiteral, "", query.SearchTypeLiteral},
		{"V2, override regexp pattern type", "V2", &typeLiteral, "patterntype:regexp", query.SearchTypeRegex},
		{"V2, override regex variant pattern type", "V2", &typeLiteral, "patterntype:regex", query.SearchTypeRegex},
		{"V2, override regex variant pattern type with double quotes", "V2", &typeLiteral, `patterntype:"regex"`, query.SearchTypeRegex},
		{"V2, override regex variant pattern type with single quotes", "V2", &typeLiteral, `patterntype:'regex'`, query.SearchTypeRegex},
		{"V1, override literal pattern type", "V1", &typeRegexp, "patterntype:literal", query.SearchTypeLiteral},
		{"V1, override literal pattern type, with case-insensitive query", "V1", &typeRegexp, "pAtTErNTypE:literal", query.SearchTypeLiteral},
	}

	for _, test := range testCases {
		t.Run(test.name, func(*testing.T) {
			got, err := detectSearchType(test.version, test.patternType)
			useNewParser := []bool{true, false}
			for _, parserOpt := range useNewParser {
				got = overrideSearchType(test.input, got, parserOpt)
				if err != nil {
					t.Fatal(err)
				}
				if got != test.want {
					t.Errorf("failed %v, got %v, expected %v", test.name, got, test.want)
				}
			}
		})
	}
}

func TestExactlyOneRepo(t *testing.T) {
	cases := []struct {
		repoFilters []string
		want        bool
	}{
		{
			repoFilters: []string{`^github\.com/sourcegraph/zoekt$`},
			want:        true,
		},
		{
			repoFilters: []string{`^github\.com/sourcegraph/zoekt$@ef3ec23`},
			want:        true,
		},
		{
			repoFilters: []string{`^github\.com/sourcegraph/zoekt$@ef3ec23:deadbeef`},
			want:        true,
		},
		{
			repoFilters: []string{`^.*$`},
			want:        false,
		},

		{
			repoFilters: []string{`^github\.com/sourcegraph/zoekt`},
			want:        false,
		},
		{
			repoFilters: []string{`^github\.com/sourcegraph/zoekt$`, `github\.com/sourcegraph/sourcegraph`},
			want:        false,
		},
	}
	for _, c := range cases {
		t.Run("exactly one repo", func(t *testing.T) {
			if got := exactlyOneRepo(c.repoFilters); got != c.want {
				t.Errorf("got %t, want %t", got, c.want)
			}
		})
	}
}

func TestQuoteSuggestions(t *testing.T) {
	t.Run("regex error", func(t *testing.T) {
		raw := "*"
		_, err := query.Process(raw, query.SearchTypeRegex)
		if err == nil {
			t.Fatalf("error returned from query.Process(%q) is nil", raw)
		}
		alert := alertForQuery(raw, err)
		if !strings.Contains(strings.ToLower(alert.title), "regexp") {
			t.Errorf("title is '%s', want it to contain 'regexp'", alert.title)
		}
		if !strings.Contains(alert.description, "regular expression") {
			t.Errorf("description is '%s', want it to contain 'regular expression'", alert.description)
		}
	})

	t.Run("type error that is not a regex error should show a suggestion", func(t *testing.T) {
		raw := "-foobar"
		_, alert := query.Process(raw, query.SearchTypeRegex)
		if alert == nil {
			t.Fatalf("alert returned from query.Process(%q) is nil", raw)
		}
	})

	t.Run("query parse error", func(t *testing.T) {
		raw := ":"
		_, err := query.Process(raw, query.SearchTypeRegex)
		if err == nil {
			t.Fatalf("error returned from query.Process(%q) is nil", raw)
		}
		alert := alertForQuery(raw, err)
		if strings.Contains(strings.ToLower(alert.title), "regexp") {
			t.Errorf("title is '%s', want it not to contain 'regexp'", alert.title)
		}
		if strings.Contains(alert.description, "regular expression") {
			t.Errorf("description is '%s', want it not to contain 'regular expression'", alert.description)
		}
	})

	t.Run("negated file field with an invalid regex", func(t *testing.T) {
		raw := "-f:(a"
		_, err := query.Process(raw, query.SearchTypeRegex)
		if err == nil {
			t.Fatal("query.Process failed to detect the invalid regex in the f: field")
		}
		alert := alertForQuery(raw, err)
		if len(alert.proposedQueries) != 1 {
			t.Fatalf("got %d proposed queries (%v), want exactly 1", len(alert.proposedQueries), alert.proposedQueries)
		}
	})
}

func TestEueryForStableResults(t *testing.T) {
	cases := []struct {
		query           string
		wantStableCount int32
		wantError       error
	}{
		{
			query:           "foo stable:yes",
			wantStableCount: 30,
		},
		{
			query:           "foo stable:yes count:1000",
			wantStableCount: 1000,
		},
		{
			query:     "foo stable:yes count:5001",
			wantError: fmt.Errorf("Stable searches are limited to at max count:%d results. Consider removing 'stable:', narrowing the search with 'repo:', or using the paginated search API.", maxSearchResultsPerPaginatedRequest),
		},
	}
	for _, c := range cases {
		t.Run("query for stable results", func(t *testing.T) {
			queryInfo, _ := query.Process(c.query, query.SearchTypeLiteral)
			args, queryInfo, err := queryForStableResults(&SearchArgs{}, queryInfo)
			if err != nil {
				if !reflect.DeepEqual(err, c.wantError) {
					t.Errorf("Got error %v, want %v", err, c.wantError)
				}
				return
			}
			if diff := cmp.Diff(*args.First, c.wantStableCount); diff != "" {
				t.Error(diff)
			}
			// Ensure type:file is set.
			fileValue := "file"
			wantTypeValue := querytypes.Value{String: &fileValue}
			gotTypeValues := queryInfo.Fields()["type"]
			if len(gotTypeValues) != 1 && *gotTypeValues[0] != wantTypeValue {
				t.Errorf("Query %s sets stable:yes but is not transformed with type:file.", c.query)
			}
		})
	}
}

func TestVersionContext(t *testing.T) {
	conf.Mock(&conf.Unified{
		SiteConfiguration: schema.SiteConfiguration{
			ExperimentalFeatures: &schema.ExperimentalFeatures{
				VersionContexts: []*schema.VersionContext{
					{
						Name: "ctx-1",
						Revisions: []*schema.VersionContextRevision{
							{Repo: "github.com/sourcegraph/foo", Rev: "some-branch"},
							{Repo: "github.com/sourcegraph/foobar", Rev: "v1.0.0"},
							{Repo: "github.com/sourcegraph/bar", Rev: "e62b6218f61cc1564d6ebcae19f9dafdf1357567"},
						},
					}, {
						Name: "multiple-revs",
						Revisions: []*schema.VersionContextRevision{
							{Repo: "github.com/sourcegraph/foobar", Rev: "v1.0.0"},
							{Repo: "github.com/sourcegraph/foobar", Rev: "v1.1.0"},
							{Repo: "github.com/sourcegraph/bar", Rev: "e62b6218f61cc1564d6ebcae19f9dafdf1357567"},
						},
					},
				},
			},
		},
	})
	defer conf.Mock(nil)

	tcs := []struct {
		name           string
		searchQuery    string
		versionContext string
		// db.ReposListOptions.Names
		wantReposListOptionsNames []string
		reposGetListNames         []string
		wantResults               []string
	}{{
		name:           "query with version context should return the right repositories",
		searchQuery:    "foo",
		versionContext: "ctx-1",
		wantReposListOptionsNames: []string{
			"github.com/sourcegraph/foo",
			"github.com/sourcegraph/foobar",
			"github.com/sourcegraph/bar",
		},
		reposGetListNames: []string{
			"github.com/sourcegraph/foo",
			"github.com/sourcegraph/foobar",
			"github.com/sourcegraph/bar",
		},
		wantResults: []string{
			"github.com/sourcegraph/foo@some-branch",
			"github.com/sourcegraph/foobar@v1.0.0",
			"github.com/sourcegraph/bar@e62b6218f61cc1564d6ebcae19f9dafdf1357567",
		},
	}, {
		name:           "query with version context and subset of repos",
		searchQuery:    "repo:github.com/sourcegraph/foo.*",
		versionContext: "ctx-1",
		wantReposListOptionsNames: []string{
			"github.com/sourcegraph/foo",
			"github.com/sourcegraph/foobar",
			"github.com/sourcegraph/bar",
		},
		reposGetListNames: []string{
			"github.com/sourcegraph/foo",
			"github.com/sourcegraph/foobar",
		},
		wantResults: []string{
			"github.com/sourcegraph/foo@some-branch",
			"github.com/sourcegraph/foobar@v1.0.0",
		},
	}, {
		name:           "query with version context and non-exact search",
		searchQuery:    "repo:github.com/sourcegraph/notincontext",
		versionContext: "ctx-1",
		wantReposListOptionsNames: []string{
			"github.com/sourcegraph/foo",
			"github.com/sourcegraph/foobar",
			"github.com/sourcegraph/bar",
		},
		reposGetListNames: []string{},
		wantResults:       []string{},
	}, {
		name:                      "query with version context and exact repo search",
		searchQuery:               "repo:github.com/sourcegraph/notincontext@v1.0.0",
		versionContext:            "ctx-1",
		wantReposListOptionsNames: []string{},
		reposGetListNames:         []string{"github.com/sourcegraph/notincontext"},
		wantResults:               []string{"github.com/sourcegraph/notincontext@v1.0.0"},
	}, {
		name:           "multiple revs",
		searchQuery:    "foo",
		versionContext: "multiple-revs",
		wantReposListOptionsNames: []string{
			"github.com/sourcegraph/foobar",
			"github.com/sourcegraph/foobar", // we don't mind listing repos twice
			"github.com/sourcegraph/bar",
		},
		reposGetListNames: []string{
			"github.com/sourcegraph/foobar",
			"github.com/sourcegraph/bar",
		},
		wantResults: []string{
			"github.com/sourcegraph/foobar@v1.0.0:v1.1.0",
			"github.com/sourcegraph/bar@e62b6218f61cc1564d6ebcae19f9dafdf1357567",
		},
	}}
	for _, tc := range tcs {
		t.Run(tc.name, func(t *testing.T) {
			qinfo, err := query.ParseAndCheck(tc.searchQuery)
			if err != nil {
				t.Fatal(err)
			}

			resolver := searchResolver{
				query:          qinfo,
				versionContext: &tc.versionContext,
				userSettings:   &schema.Settings{},
			}

			db.Mocks.Repos.ListRepoNames = func(ctx context.Context, opts db.ReposListOptions) ([]*types.RepoName, error) {
				if diff := cmp.Diff(tc.wantReposListOptionsNames, opts.Names, cmpopts.EquateEmpty()); diff != "" {
					t.Fatalf("db.RepostListOptions.Names mismatch (-want, +got):\n%s", diff)
				}
				var repos []*types.RepoName
				for _, name := range tc.reposGetListNames {
					repos = append(repos, &types.RepoName{Name: api.RepoName(name)})
				}
				return repos, nil
			}

			gotResult, err := resolver.resolveRepositories(context.Background(), nil)
			if err != nil {
				t.Fatal(err)
			}
			var got []string
			for _, repoRev := range gotResult.repoRevs {
				got = append(got, string(repoRev.Repo.Name)+"@"+strings.Join(repoRev.RevSpecs(), ":"))
			}

			if diff := cmp.Diff(tc.wantResults, got, cmpopts.EquateEmpty()); diff != "" {
				t.Fatalf("mismatch (-want, +got):\n%s", diff)
			}
		})
	}
}

func TestComputeExcludedRepositories(t *testing.T) {
	cases := []struct {
		Name              string
		Query             string
		Repos             []types.Repo
		WantExcludedRepos excludedRepos
	}{
		{
			Name:  "filter out forks and archived repos",
			Query: "repo:repo",
			Repos: []types.Repo{
				{
					Name: "repo-ordinary",
				},
				{
					Name: "repo-forked",
					Fork: true,
				},
				{
					Name: "repo-forked-2",
					Fork: true,
				},
				{
					Name:     "repo-archived",
					Archived: true,
				},
			},
			WantExcludedRepos: excludedRepos{forks: 2, archived: 1},
		},
		{
			Name:  "exact repo match does not exclude fork",
			Query: "repo:^repo-forked$",
			Repos: []types.Repo{
				{
					Name: "repo-forked",
					Fork: true,
				},
			},
			WantExcludedRepos: excludedRepos{forks: 0, archived: 0},
		},
		{
			Name:  "when fork is set don't populate exclude",
			Query: "repo:repo fork:no",
			Repos: []types.Repo{
				{
					Name: "repo",
				},
				{
					Name: "repo-forked",
					Fork: true,
				},
			},
			WantExcludedRepos: excludedRepos{forks: 0, archived: 0},
		},
	}

	for _, c := range cases {
		// Setup: parse the query, extract its repo filters, and use
		// those to populate the resolve repo options to pass to the
		// function under test.
		q, err := query.ParseAndCheck(c.Query)
		if err != nil {
			t.Fatal(err)
		}
		r := searchResolver{query: q}
		includePatterns, _ := r.query.RegexpPatterns(query.FieldRepo)
		options := db.ReposListOptions{IncludePatterns: includePatterns}

		// Setup: the mock DB lookup returns forked repo count if OnlyForks is set,
		// and archived repo count if OnlyArchived is set.
		db.Mocks.Repos.Count = func(_ context.Context, options db.ReposListOptions) (int, error) {
			var count int
			if options.OnlyForks {
				for _, repo := range c.Repos {
					if repo.Fork {
						count += 1
					}
				}
			}
			if options.OnlyArchived {
				for _, repo := range c.Repos {
					if repo.Archived {
						count += 1
					}
				}
			}
			return count, nil
		}

		t.Run("exclude repo", func(t *testing.T) {
			got := computeExcludedRepositories(context.Background(), q, options)
			if !reflect.DeepEqual(got, c.WantExcludedRepos) {
				t.Fatalf("results = %+v, want %+v", got, c.WantExcludedRepos)
			}
		})
	}
}

func mkFileMatch(repo *types.Repo, path string, lineNumbers ...int32) *FileMatchResolver {
	if repo == nil {
		repo = &types.Repo{
			ID:   1,
			Name: "repo",
		}
	}
	var lines []*lineMatch
	for _, n := range lineNumbers {
		lines = append(lines, &lineMatch{JLineNumber: n})
	}
	return &FileMatchResolver{
		uri:          fileMatchURI(repo.Name, "", path),
		JPath:        path,
		JLineMatches: lines,
		Repo:         &RepositoryResolver{innerRepo: repo},
	}
}

func TestRevisionValidation(t *testing.T) {

	// mocks a repo repoFoo with revisions revBar and revBas
	git.Mocks.ResolveRevision = func(spec string, opt git.ResolveRevisionOptions) (api.CommitID, error) {
		// trigger errors
		if spec == "bad_commit" {
			return "", git.BadCommitError{}
		}
		if spec == "deadline_exceeded" {
			return "", context.DeadlineExceeded
		}

		// known revisions
		m := map[string]struct{}{
			"revBar": {},
			"revBas": {},
		}
		if _, ok := m[spec]; ok {
			return "", nil
		}
		return "", &gitserver.RevisionNotFoundError{Repo: "repoFoo", Spec: spec}
	}
	defer func() { git.Mocks.ResolveRevision = nil }()

	db.Mocks.Repos.ListRepoNames = func(ctx context.Context, opts db.ReposListOptions) ([]*types.RepoName, error) {
		return []*types.RepoName{{Name: "repoFoo"}}, nil
	}
	defer func() { db.Mocks.Repos.List = nil }()

	tests := []struct {
		repoFilters              []string
		wantRepoRevs             []*search.RepositoryRevisions
		wantMissingRepoRevisions []*search.RepositoryRevisions
		wantErr                  error
	}{
		{
			repoFilters: []string{"repoFoo@revBar:^revBas"},
			wantRepoRevs: []*search.RepositoryRevisions{{
				Repo: &types.RepoName{Name: "repoFoo"},
				Revs: []search.RevisionSpecifier{
					{
						RevSpec:        "revBar",
						RefGlob:        "",
						ExcludeRefGlob: "",
					},
					{
						RevSpec:        "^revBas",
						RefGlob:        "",
						ExcludeRefGlob: "",
					},
				},
			}},
			wantMissingRepoRevisions: nil,
		},
		{
			repoFilters: []string{"repoFoo@*revBar:*!revBas"},
			wantRepoRevs: []*search.RepositoryRevisions{{
				Repo: &types.RepoName{Name: "repoFoo"},
				Revs: []search.RevisionSpecifier{
					{
						RevSpec:        "",
						RefGlob:        "revBar",
						ExcludeRefGlob: "",
					},
					{
						RevSpec:        "",
						RefGlob:        "",
						ExcludeRefGlob: "revBas",
					},
				},
			}},
			wantMissingRepoRevisions: nil,
		},
		{
			repoFilters: []string{"repoFoo@revBar:^revQux"},
			wantRepoRevs: []*search.RepositoryRevisions{{
				Repo: &types.RepoName{Name: "repoFoo"},
				Revs: []search.RevisionSpecifier{
					{
						RevSpec:        "revBar",
						RefGlob:        "",
						ExcludeRefGlob: "",
					},
				},
				ListRefs: nil,
			}},
			wantMissingRepoRevisions: []*search.RepositoryRevisions{{
				Repo: &types.RepoName{Name: "repoFoo"},
				Revs: []search.RevisionSpecifier{
					{
						RevSpec:        "^revQux",
						RefGlob:        "",
						ExcludeRefGlob: "",
					},
				},
			}},
		},
		{
			repoFilters:              []string{"repoFoo@revBar:bad_commit"},
			wantRepoRevs:             nil,
			wantMissingRepoRevisions: nil,
			wantErr:                  git.BadCommitError{},
		},
		{
			repoFilters:              []string{"repoFoo@revBar:^bad_commit"},
			wantRepoRevs:             nil,
			wantMissingRepoRevisions: nil,
			wantErr:                  git.BadCommitError{},
		},
		{
			repoFilters:              []string{"repoFoo@revBar:deadline_exceeded"},
			wantRepoRevs:             nil,
			wantMissingRepoRevisions: nil,
			wantErr:                  context.DeadlineExceeded,
		},
		{
			repoFilters: []string{"repoFoo"},
			wantRepoRevs: []*search.RepositoryRevisions{{
				Repo: &types.RepoName{Name: "repoFoo"},
				Revs: []search.RevisionSpecifier{
					{
						RevSpec:        "",
						RefGlob:        "",
						ExcludeRefGlob: "",
					},
				},
			}},
			wantMissingRepoRevisions: nil,
			wantErr:                  nil,
		},
	}

	for _, tt := range tests {
		t.Run(tt.repoFilters[0], func(t *testing.T) {

			op := resolveRepoOp{repoFilters: tt.repoFilters}
			resolved, err := resolveRepositories(context.Background(), op)

			if diff := cmp.Diff(tt.wantRepoRevs, resolved.repoRevs); diff != "" {
				t.Error(diff)
			}
			if diff := cmp.Diff(tt.wantMissingRepoRevisions, resolved.missingRepoRevs); diff != "" {
				t.Error(diff)
			}
			if tt.wantErr != err {
				t.Errorf("got: %v, expected: %v", err, tt.wantErr)
			}
		})
	}
}

func TestRepoGroupValuesToRegexp(t *testing.T) {
	groups := map[string][]RepoGroupValue{
		"go": {
			RepoPath("github.com/saucegraph/saucegraph"),
			RepoRegexpPattern(`github\.com/golang/.*`),
		},
		"typescript": {
			RepoPath("github.com/eslint/eslint"),
		},
	}

	cases := []struct {
		LookupGroupNames []string
		Want             []string
	}{
		{
			LookupGroupNames: []string{"go"},
			Want: []string{
				`^github\.com/saucegraph/saucegraph$`,
				`github\.com/golang/.*`,
			},
		},
		{
			LookupGroupNames: []string{"go", "typescript"},
			Want: []string{
				`^github\.com/saucegraph/saucegraph$`,
				`github\.com/golang/.*`,
				`^github\.com/eslint/eslint$`,
			},
		},
	}

	for _, c := range cases {
		t.Run("repogroup values to regexp", func(t *testing.T) {
			got := repoGroupValuesToRegexp(c.LookupGroupNames, groups)
			if diff := cmp.Diff(c.Want, got); diff != "" {
				t.Error(diff)
			}
		})
	}
}

func repoRev(revSpec string) *search.RepositoryRevisions {
	return &search.RepositoryRevisions{
		Repo: &types.RepoName{ID: api.RepoID(0), Name: "test/repo"},
		Revs: []search.RevisionSpecifier{
			{RevSpec: revSpec},
		},
	}
}

func TestGetRepos(t *testing.T) {
	in := []*search.RepositoryRevisions{repoRev("HEAD")}
	rp := (&search.Promise{}).Resolve(in)
	out, err := getRepos(context.Background(), rp)
	if err != nil {
		t.Error(err)
	}
	if ok := reflect.DeepEqual(in, out); !ok {
		t.Errorf("got %+v, expected %+v", out, in)
	}
}

func TestGetReposWrongUnderlyingType(t *testing.T) {
	in := "anything"
	rp := (&search.Promise{}).Resolve(in)
	_, err := getRepos(context.Background(), rp)
	if err == nil {
		t.Errorf("Expected error, got nil")
	}
}<|MERGE_RESOLUTION|>--- conflicted
+++ resolved
@@ -244,11 +244,7 @@
 	var name string
 	switch r := result.result.(type) {
 	case *RepositoryResolver:
-<<<<<<< HEAD
-		name = "repo:" + string(r.innerRepo.Name)
-=======
 		name = "repo:" + r.Name()
->>>>>>> 61bed0b1
 	case *GitTreeEntryResolver:
 		name = "file:" + r.Path()
 	case *languageResolver:
