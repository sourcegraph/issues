package graphqlbackend

import (
	"context"
	"encoding/json"
	"reflect"
	"testing"

	"github.com/graph-gophers/graphql-go"

	"github.com/sourcegraph/sourcegraph/cmd/frontend/db"
	"github.com/sourcegraph/sourcegraph/cmd/frontend/types"
	"github.com/sourcegraph/sourcegraph/pkg/api"
	"github.com/sourcegraph/sourcegraph/pkg/conf"
	"github.com/sourcegraph/sourcegraph/pkg/vcs/git"
)

func TestSearch(t *testing.T) {
	type Results struct {
		Results     []interface{}
		ResultCount int
	}
	tcs := []struct {
		name                         string
		searchQuery                  string
		reposListMock                func(v0 context.Context, v1 db.ReposListOptions) ([]*types.Repo, error)
		repoRevsMock                 func(spec string, opt *git.ResolveRevisionOptions) (api.CommitID, error)
		externalServicesListMock     func(opt db.ExternalServicesListOptions) ([]*types.ExternalService, error)
		phabricatorGetRepoByNameMock func(repo api.RepoName) (*types.PhabricatorRepo, error)
		wantResults                  Results
	}{
		{
			name:        "empty query against no repos gets no results",
			searchQuery: "",
			reposListMock: func(v0 context.Context, v1 db.ReposListOptions) ([]*types.Repo, error) {
				return nil, nil
			},
			repoRevsMock: func(spec string, opt *git.ResolveRevisionOptions) (api.CommitID, error) {
				return api.CommitID(""), nil
			},
			externalServicesListMock: func(opt db.ExternalServicesListOptions) ([]*types.ExternalService, error) {
				return nil, nil
			},
			phabricatorGetRepoByNameMock: func(repo api.RepoName) (*types.PhabricatorRepo, error) {
				return nil, nil
			},
			wantResults: Results{
				Results:     nil,
				ResultCount: 0,
			},
		},
		{
			name:        "empty query against empty repo gets no results",
			searchQuery: "",
			reposListMock: func(v0 context.Context, v1 db.ReposListOptions) ([]*types.Repo, error) {
				return []*types.Repo{
					{
						Name: "test",
					},
				}, nil
			},
			repoRevsMock: func(spec string, opt *git.ResolveRevisionOptions) (api.CommitID, error) {
				return api.CommitID(""), nil
			},
			externalServicesListMock: func(opt db.ExternalServicesListOptions) ([]*types.ExternalService, error) {
				return nil, nil
			},
			phabricatorGetRepoByNameMock: func(repo api.RepoName) (*types.PhabricatorRepo, error) {
				return nil, nil
			},
			wantResults: Results{
				Results:     nil,
				ResultCount: 0,
			},
		},
	}
	for _, tc := range tcs {
		t.Run(tc.name, func(t *testing.T) {
			conf.Mock(&conf.Unified{})
			defer conf.Mock(nil)
			vars := map[string]interface{}{"query": tc.searchQuery}
			db.Mocks.Repos.List = tc.reposListMock
<<<<<<< HEAD
			sr := &schemaResolver{
				recentSearches: &RecentSearchesIgnorer{},
			}
			schema, err := graphql.ParseSchema(Schema, sr, graphql.Tracer(prometheusTracer{}))
			if err != nil {
				t.Fatal(err)
			}
			result := schema.Exec(context.Background(), testSearchGQLQuery, "", vars)
=======
			db.Mocks.ExternalServices.List = tc.externalServicesListMock
			db.Mocks.Phabricator.GetByName = tc.phabricatorGetRepoByNameMock
			git.Mocks.ResolveRevision = tc.repoRevsMock
			result := GraphQLSchema.Exec(context.Background(), testSearchGQLQuery, "", vars)
>>>>>>> cc5de96d
			if len(result.Errors) > 0 {
				t.Fatalf("graphQL query returned errors: %+v", result.Errors)
			}
			var search struct {
				Results Results
			}
			if err := json.Unmarshal(result.Data, &search); err != nil {
				t.Fatalf("parsing JSON response: %v", err)
			}
			gotResults := search.Results
			if !reflect.DeepEqual(gotResults, tc.wantResults) {
				t.Fatalf("results = %+v, want %+v", gotResults, tc.wantResults)
			}
		})
	}
}

type RecentSearchesIgnorer struct{}

func (m *RecentSearchesIgnorer) Log(ctx context.Context, s string) error { return nil }
func (m *RecentSearchesIgnorer) Top(ctx context.Context, n int32) (map[string]int32, error) {
	return nil, nil
}
func (m *RecentSearchesIgnorer) List(ctx context.Context) ([]string, error)   { return nil, nil }
func (m *RecentSearchesIgnorer) Cleanup(ctx context.Context, limit int) error { return nil }

var testSearchGQLQuery = `
		fragment FileMatchFields on FileMatch {
			repository {
				name
				url
			}
			file {
				name
				path
				url
				commit {
					oid
				}
			}
			lineMatches {
				preview
				lineNumber
				offsetAndLengths
				limitHit
			}
		}

		fragment CommitSearchResultFields on CommitSearchResult {
			messagePreview {
				value
				highlights{
					line
					character
					length
				}
			}
			diffPreview {
				value
				highlights {
					line
					character
					length
				}
			}
			label {
				html
			}
			url
			matches {
				url
				body {
					html
					text
				}
				highlights {
					character
					line
					length
				}
			}
			commit {
				repository {
					name
				}
				oid
				url
				subject
				author {
					date
					person {
						displayName
					}
				}
			}
		}

		fragment RepositoryFields on Repository {
			name
			url
			externalURLs {
				serviceType
				url
			}
			label {
				html
			}
		}

		query ($query: String!) {
			site {
				buildVersion
			}
			search(query: $query) {
				results {
					results{
						__typename
						... on FileMatch {
						...FileMatchFields
					}
						... on CommitSearchResult {
						...CommitSearchResultFields
					}
						... on Repository {
						...RepositoryFields
					}
					}
					limitHit
					cloning {
						name
					}
					missing {
						name
					}
					timedout {
						name
					}
					resultCount
					elapsedMilliseconds
				}
			}
		}
`

func testStringResult(result *searchSuggestionResolver) string {
	var name string
	switch r := result.result.(type) {
	case *repositoryResolver:
		name = "repo:" + string(r.repo.Name)
	case *gitTreeEntryResolver:
		name = "file:" + r.path
	default:
		panic("never here")
	}
	if result.score == 0 {
		return "<removed>"
	}
	return name
}<|MERGE_RESOLUTION|>--- conflicted
+++ resolved
@@ -80,7 +80,6 @@
 			defer conf.Mock(nil)
 			vars := map[string]interface{}{"query": tc.searchQuery}
 			db.Mocks.Repos.List = tc.reposListMock
-<<<<<<< HEAD
 			sr := &schemaResolver{
 				recentSearches: &RecentSearchesIgnorer{},
 			}
@@ -88,13 +87,10 @@
 			if err != nil {
 				t.Fatal(err)
 			}
-			result := schema.Exec(context.Background(), testSearchGQLQuery, "", vars)
-=======
 			db.Mocks.ExternalServices.List = tc.externalServicesListMock
 			db.Mocks.Phabricator.GetByName = tc.phabricatorGetRepoByNameMock
 			git.Mocks.ResolveRevision = tc.repoRevsMock
-			result := GraphQLSchema.Exec(context.Background(), testSearchGQLQuery, "", vars)
->>>>>>> cc5de96d
+			result := schema.Exec(context.Background(), testSearchGQLQuery, "", vars)
 			if len(result.Errors) > 0 {
 				t.Fatalf("graphQL query returned errors: %+v", result.Errors)
 			}
