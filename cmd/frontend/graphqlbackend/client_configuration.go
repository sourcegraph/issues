package graphqlbackend

import (
	"context"

	"github.com/sourcegraph/sourcegraph/pkg/conf"
)

type clientConfigurationResolver struct {
	contentScriptUrls []string
	parentSourcegraph *parentSourcegraphResolver
}

type parentSourcegraphResolver struct {
	url string
}

func (r *clientConfigurationResolver) ContentScriptURLs() []string {
	return r.contentScriptUrls
}

func (r *clientConfigurationResolver) ParentSourcegraph() *parentSourcegraphResolver {
	return r.parentSourcegraph
}

func (r *parentSourcegraphResolver) URL() string {
	return r.url
}

func (r *schemaResolver) ClientConfiguration(ctx context.Context) (*clientConfigurationResolver, error) {
	cfg := conf.Get()
	var contentScriptUrls []string

<<<<<<< HEAD
=======
	// The following code makes serial database calls.
	// Ideally these could be done in parallel, but the table is small
	// and I don't think real world perf is going to be bad.

>>>>>>> 690aec80
	githubs, err := conf.GitHubConfigs(ctx)
	if err != nil {
		return nil, err
	}
	for _, gh := range githubs {
		contentScriptUrls = append(contentScriptUrls, gh.Url)
	}

	bitbucketservers, err := conf.BitbucketServerConfigs(ctx)
	if err != nil {
		return nil, err
	}
	for _, bb := range bitbucketservers {
		contentScriptUrls = append(contentScriptUrls, bb.Url)
	}

	gitlabs, err := conf.GitLabConfigs(ctx)
	if err != nil {
		return nil, err
	}
	for _, gl := range gitlabs {
		contentScriptUrls = append(contentScriptUrls, gl.Url)
	}

	phabricators, err := conf.PhabricatorConfigs(ctx)
	if err != nil {
		return nil, err
	}
	for _, ph := range phabricators {
		contentScriptUrls = append(contentScriptUrls, ph.Url)
	}

	for _, rb := range cfg.ReviewBoard {
		contentScriptUrls = append(contentScriptUrls, rb.Url)
	}

	var parentSourcegraph parentSourcegraphResolver
	if cfg.ParentSourcegraph != nil {
		parentSourcegraph.url = cfg.ParentSourcegraph.Url
	}

	return &clientConfigurationResolver{
		contentScriptUrls: contentScriptUrls,
		parentSourcegraph: &parentSourcegraph,
	}, nil
}<|MERGE_RESOLUTION|>--- conflicted
+++ resolved
@@ -31,13 +31,10 @@
 	cfg := conf.Get()
 	var contentScriptUrls []string
 
-<<<<<<< HEAD
-=======
 	// The following code makes serial database calls.
 	// Ideally these could be done in parallel, but the table is small
 	// and I don't think real world perf is going to be bad.
 
->>>>>>> 690aec80
 	githubs, err := conf.GitHubConfigs(ctx)
 	if err != nil {
 		return nil, err
