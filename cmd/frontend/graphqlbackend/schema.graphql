--- conflicted
+++ resolved
@@ -426,11 +426,7 @@
     # The changesets in this campaign.
     changesets(first: Int): ChangesetConnection!
 
-<<<<<<< HEAD
-    # The changeset counts over time, in 1 day intervals backwards from the point in time given in `to`.
-=======
     # The changeset counts over time, in 1 day intervals backwards from the point in time given in 'to'.
->>>>>>> cf8fca96
     changesetCountsOverTime(
         # Only include changeset counts up to this point in time (inclusive).
         # Defaults to createdAt.
