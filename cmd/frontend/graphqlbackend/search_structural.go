--- conflicted
+++ resolved
@@ -241,13 +241,8 @@
 			JPath:     file.FileName,
 			JLimitHit: fileLimitHit,
 			uri:       fileMatchURI(repoRev.Repo.Name, "", file.FileName),
-<<<<<<< HEAD
 			Repo:      repoResolvers[repoRev.Repo.Name],
-			CommitID:  repoRev.IndexedHEADCommit(),
-=======
-			Repo:      repoRev.Repo,
 			CommitID:  api.CommitID(file.Version),
->>>>>>> 479122d2
 		}
 	}
 
