--- conflicted
+++ resolved
@@ -91,11 +91,7 @@
 		db.Mocks.Repos.Count = mockCount
 
 		mockSearchFilesInRepos = func(args *search.TextParameters) ([]*FileMatchResolver, *searchResultsCommon, error) {
-<<<<<<< HEAD
-			return nil, &searchResultsCommon{repos: []*types.RepoName{{ID: 1, Name: "repo"}}}, nil
-=======
 			return nil, &searchResultsCommon{}, nil
->>>>>>> 37bb63c1
 		}
 		defer func() { mockSearchFilesInRepos = nil }()
 
@@ -152,15 +148,9 @@
 			if want := `(foo\d).*?(bar\*)`; args.PatternInfo.Pattern != want {
 				t.Errorf("got %q, want %q", args.PatternInfo.Pattern, want)
 			}
-<<<<<<< HEAD
 			repo := &types.RepoName{ID: 1, Name: "repo"}
-			fm := mkFileMatch(repo.ToRepo(), "dir/file", 123)
-			return []*FileMatchResolver{fm}, &searchResultsCommon{repos: []*types.RepoName{repo}}, nil
-=======
-			repo := &types.Repo{ID: 1, Name: "repo"}
 			fm := mkFileMatch(repo, "dir/file", 123)
 			return []*FileMatchResolver{fm}, &searchResultsCommon{}, nil
->>>>>>> 37bb63c1
 		}
 		defer func() { mockSearchFilesInRepos = nil }()
 
@@ -223,15 +213,9 @@
 			if want := `foo\\d "bar\*"`; args.PatternInfo.Pattern != want {
 				t.Errorf("got %q, want %q", args.PatternInfo.Pattern, want)
 			}
-<<<<<<< HEAD
 			repo := &types.RepoName{ID: 1, Name: "repo"}
-			fm := mkFileMatch(repo.ToRepo(), "dir/file", 123)
-			return []*FileMatchResolver{fm}, &searchResultsCommon{repos: []*types.RepoName{repo}}, nil
-=======
-			repo := &types.Repo{ID: 1, Name: "repo"}
 			fm := mkFileMatch(repo, "dir/file", 123)
 			return []*FileMatchResolver{fm}, &searchResultsCommon{}, nil
->>>>>>> 37bb63c1
 		}
 		defer func() { mockSearchFilesInRepos = nil }()
 
@@ -538,9 +522,9 @@
 }
 
 func TestSearchResolver_DynamicFilters(t *testing.T) {
-	repo := &types.Repo{Name: "testRepo"}
+	repo := &types.RepoName{Name: "testRepo"}
 	repoMatch := &RepositoryResolver{
-		innerRepo: repo,
+		innerRepo: repo.ToRepo(),
 	}
 	fileMatch := func(path string) *FileMatchResolver {
 		return mkFileMatch(repo, path)
