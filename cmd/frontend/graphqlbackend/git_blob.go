--- conflicted
+++ resolved
@@ -12,11 +12,7 @@
 		StartLine int32
 		EndLine   int32
 	}) ([]*hunkResolver, error) {
-<<<<<<< HEAD
-	hunks, err := git.BlameFile(ctx, gitserver.Repo{Name: r.commit.repoResolver.innerRepo.Name}, r.Path(), &git.BlameOptions{
-=======
 	hunks, err := git.BlameFile(ctx, r.commit.repoResolver.innerRepo.Name, r.Path(), &git.BlameOptions{
->>>>>>> 61bed0b1
 		NewestCommit: api.CommitID(r.commit.OID()),
 		StartLine:    int(args.StartLine),
 		EndLine:      int(args.EndLine),
