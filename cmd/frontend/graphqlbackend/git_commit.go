package graphqlbackend

import (
	"context"
	"fmt"
	"strings"
	"sync"

	"github.com/sourcegraph/sourcegraph/cmd/frontend/backend"
	"github.com/sourcegraph/sourcegraph/cmd/frontend/graphqlbackend/externallink"
	"github.com/sourcegraph/sourcegraph/cmd/frontend/graphqlbackend/graphqlutil"
	"github.com/sourcegraph/sourcegraph/internal/api"
	"github.com/sourcegraph/sourcegraph/internal/vcs/git"

	"github.com/graph-gophers/graphql-go"
	"github.com/graph-gophers/graphql-go/relay"
)

func gitCommitByID(ctx context.Context, id graphql.ID) (*GitCommitResolver, error) {
	repoID, commitID, err := unmarshalGitCommitID(id)
	if err != nil {
		return nil, err
	}
	repo, err := repositoryByID(ctx, repoID)
	if err != nil {
		return nil, err
	}
	return repo.Commit(ctx, &RepositoryCommitArgs{Rev: string(commitID)})
}

type GitCommitResolver struct {
	repoResolver *RepositoryResolver

	// inputRev is the Git revspec that the user originally requested that resolved to this Git commit. It is used
	// to avoid redirecting a user browsing a revision "mybranch" to the absolute commit ID as they follow links in the UI.
	inputRev *string

	// fetch + serve sourcegraph stored user information
	includeUserInfo bool

	// oid MUST be specified and a 40-character Git SHA.
	oid GitObjectID

	gitRepo api.RepoName

	commitOnce sync.Once
	commit     *git.Commit
	commitErr  error
}

// When set to nil, commit will be loaded lazily as needed by the resolver. Pass in a commit when you have batch loaded
// a bunch of them and already have them at hand.
func toGitCommitResolver(repo *RepositoryResolver, id api.CommitID, commit *git.Commit) *GitCommitResolver {
	return &GitCommitResolver{
		repoResolver:    repo,
		includeUserInfo: true,
<<<<<<< HEAD
		gitRepo:         gitserver.Repo{Name: repo.innerRepo.Name},
=======
		gitRepo:         repo.repo.Name,
>>>>>>> baa9d03d
		oid:             GitObjectID(id),
		commit:          commit,
	}
}

func (r *GitCommitResolver) resolveCommit(ctx context.Context) (*git.Commit, error) {
	r.commitOnce.Do(func() {
		if r.commit != nil {
			return
		}

		opts := git.ResolveRevisionOptions{}
		r.commit, r.commitErr = git.GetCommit(ctx, r.gitRepo, api.CommitID(r.oid), opts)
	})
	return r.commit, r.commitErr
}

// gitCommitGQLID is a type used for marshaling and unmarshaling a Git commit's
// GraphQL ID.
type gitCommitGQLID struct {
	Repository graphql.ID  `json:"r"`
	CommitID   GitObjectID `json:"c"`
}

func marshalGitCommitID(repo graphql.ID, commitID GitObjectID) graphql.ID {
	return relay.MarshalID("GitCommit", gitCommitGQLID{Repository: repo, CommitID: commitID})
}

func unmarshalGitCommitID(id graphql.ID) (repoID graphql.ID, commitID GitObjectID, err error) {
	var spec gitCommitGQLID
	err = relay.UnmarshalSpec(id, &spec)
	return spec.Repository, spec.CommitID, err
}

func (r *GitCommitResolver) ID() graphql.ID {
	return marshalGitCommitID(r.repoResolver.ID(), r.oid)
}

func (r *GitCommitResolver) Repository() *RepositoryResolver { return r.repoResolver }

func (r *GitCommitResolver) OID() GitObjectID { return r.oid }

func (r *GitCommitResolver) AbbreviatedOID() string {
	return string(r.oid)[:7]
}

func (r *GitCommitResolver) Author(ctx context.Context) (*signatureResolver, error) {
	commit, err := r.resolveCommit(ctx)
	if err != nil {
		return nil, err
	}
	return toSignatureResolver(&commit.Author, r.includeUserInfo), nil
}

func (r *GitCommitResolver) Committer(ctx context.Context) (*signatureResolver, error) {
	commit, err := r.resolveCommit(ctx)
	if err != nil {
		return nil, err
	}
	return toSignatureResolver(commit.Committer, r.includeUserInfo), nil
}

func (r *GitCommitResolver) Message(ctx context.Context) (string, error) {
	commit, err := r.resolveCommit(ctx)
	if err != nil {
		return "", err
	}
	return commit.Message, err
}

func (r *GitCommitResolver) Subject(ctx context.Context) (string, error) {
	commit, err := r.resolveCommit(ctx)
	if err != nil {
		return "", err
	}
	return GitCommitSubject(commit.Message), err
}

func (r *GitCommitResolver) Body(ctx context.Context) (*string, error) {
	commit, err := r.resolveCommit(ctx)
	if err != nil {
		return nil, err
	}

	body := GitCommitBody(commit.Message)
	if body == "" {
		return nil, nil
	}

	return &body, nil
}

func (r *GitCommitResolver) Parents(ctx context.Context) ([]*GitCommitResolver, error) {
	commit, err := r.resolveCommit(ctx)
	if err != nil {
		return nil, err
	}

	resolvers := make([]*GitCommitResolver, len(commit.Parents))
	// TODO(tsenart): We can get the parent commits in batch from gitserver instead of doing
	// N roundtrips. We already have a git.Commits method. Maybe we can use that.
	for i, parent := range commit.Parents {
		var err error
		resolvers[i], err = r.repoResolver.Commit(ctx, &RepositoryCommitArgs{Rev: string(parent)})
		if err != nil {
			return nil, err
		}
	}
	return resolvers, nil
}

func (r *GitCommitResolver) URL() (string, error) {
	return r.repoResolver.URL() + "/-/commit/" + string(r.inputRevOrImmutableRev()), nil
}

func (r *GitCommitResolver) CanonicalURL() (string, error) {
	return r.repoResolver.URL() + "/-/commit/" + string(r.oid), nil
}

func (r *GitCommitResolver) ExternalURLs(ctx context.Context) ([]*externallink.Resolver, error) {
	repo, err := r.repoResolver.repo(ctx)
	if err != nil {
		return nil, err
	}

	return externallink.Commit(ctx, repo, api.CommitID(r.oid))
}

func (r *GitCommitResolver) Tree(ctx context.Context, args *struct {
	Path      string
	Recursive bool
}) (*GitTreeEntryResolver, error) {
	stat, err := git.Stat(ctx, r.gitRepo, api.CommitID(r.oid), args.Path)
	if err != nil {
		return nil, err
	}
	if !stat.Mode().IsDir() {
		return nil, fmt.Errorf("not a directory: %q", args.Path)
	}
	return &GitTreeEntryResolver{
		commit:      r,
		stat:        stat,
		isRecursive: args.Recursive,
	}, nil
}

func (r *GitCommitResolver) Blob(ctx context.Context, args *struct {
	Path string
}) (*GitTreeEntryResolver, error) {
	stat, err := git.Stat(ctx, r.gitRepo, api.CommitID(r.oid), args.Path)
	if err != nil {
		return nil, err
	}
	if !stat.Mode().IsRegular() {
		return nil, fmt.Errorf("not a blob: %q", args.Path)
	}
	return &GitTreeEntryResolver{
		commit: r,
		stat:   stat,
	}, nil
}

func (r *GitCommitResolver) File(ctx context.Context, args *struct {
	Path string
}) (*GitTreeEntryResolver, error) {
	return r.Blob(ctx, args)
}

func (r *GitCommitResolver) Languages(ctx context.Context) ([]string, error) {
	repo, err := r.repoResolver.repo(ctx)
	if err != nil {
		return nil, err
	}

	inventory, err := backend.Repos.GetInventory(ctx, repo, api.CommitID(r.oid), false)
	if err != nil {
		return nil, err
	}

	names := make([]string, len(inventory.Languages))
	for i, l := range inventory.Languages {
		names[i] = l.Name
	}
	return names, nil
}

func (r *GitCommitResolver) LanguageStatistics(ctx context.Context) ([]*languageStatisticsResolver, error) {
	repo, err := r.repoResolver.repo(ctx)
	if err != nil {
		return nil, err
	}

	inventory, err := backend.Repos.GetInventory(ctx, repo, api.CommitID(r.oid), false)
	if err != nil {
		return nil, err
	}
	stats := make([]*languageStatisticsResolver, 0, len(inventory.Languages))
	for _, lang := range inventory.Languages {
		stats = append(stats, &languageStatisticsResolver{
			l: lang,
		})
	}
	return stats, nil
}

func (r *GitCommitResolver) Ancestors(ctx context.Context, args *struct {
	graphqlutil.ConnectionArgs
	Query *string
	Path  *string
	After *string
}) (*gitCommitConnectionResolver, error) {
	return &gitCommitConnectionResolver{
		revisionRange: string(r.oid),
		first:         args.ConnectionArgs.First,
		query:         args.Query,
		path:          args.Path,
		after:         args.After,
		repo:          r.repoResolver,
	}, nil
}

func (r *GitCommitResolver) BehindAhead(ctx context.Context, args *struct {
	Revspec string
}) (*behindAheadCountsResolver, error) {
	counts, err := git.GetBehindAhead(ctx, r.gitRepo, args.Revspec, string(r.oid))
	if err != nil {
		return nil, err
	}

	return &behindAheadCountsResolver{
		behind: int32(counts.Behind),
		ahead:  int32(counts.Ahead),
	}, nil
}

type behindAheadCountsResolver struct{ behind, ahead int32 }

func (r *behindAheadCountsResolver) Behind() int32 { return r.behind }
func (r *behindAheadCountsResolver) Ahead() int32  { return r.ahead }

// inputRevOrImmutableRev returns the input revspec, if it is provided and nonempty. Otherwise it returns the
// canonical OID for the revision.
func (r *GitCommitResolver) inputRevOrImmutableRev() string {
	if r.inputRev != nil && *r.inputRev != "" {
		return escapePathForURL(*r.inputRev)
	}
	return string(r.oid)
}

// repoRevURL returns the URL path prefix to use when constructing URLs to resources at this
// revision. Unlike inputRevOrImmutableRev, it does NOT use the OID if no input revspec is
// given. This is because the convention in the frontend is for repo-rev URLs to omit the "@rev"
// portion (unlike for commit page URLs, which must include some revspec in
// "/REPO/-/commit/REVSPEC").
func (r *GitCommitResolver) repoRevURL() (string, error) {
	url := r.repoResolver.URL()
	var rev string
	if r.inputRev != nil {
		rev = *r.inputRev // use the original input rev from the user
	} else {
		rev = string(r.oid)
	}
	if rev != "" {
		return url + "@" + escapePathForURL(rev), nil
	}
	return url, nil
}

func (r *GitCommitResolver) canonicalRepoRevURL() (string, error) {
	return r.repoResolver.URL() + "@" + string(r.oid), nil
}

// GitCommitSubject returns the first line of the Git commit message.
func GitCommitSubject(message string) string {
	i := strings.Index(message, "\n")
	if i == -1 {
		return message
	}
	return message[:i]
}

// GitCommitBody returns the contents of the Git commit message after the subject.
func GitCommitBody(message string) string {
	i := strings.Index(message, "\n")
	if i == -1 {
		return ""
	}
	return strings.TrimSpace(message[i:])
}<|MERGE_RESOLUTION|>--- conflicted
+++ resolved
@@ -54,11 +54,7 @@
 	return &GitCommitResolver{
 		repoResolver:    repo,
 		includeUserInfo: true,
-<<<<<<< HEAD
-		gitRepo:         gitserver.Repo{Name: repo.innerRepo.Name},
-=======
-		gitRepo:         repo.repo.Name,
->>>>>>> baa9d03d
+		gitRepo:         repo.innerRepo.Name,
 		oid:             GitObjectID(id),
 		commit:          commit,
 	}
