package graphqlbackend

import (
	"context"
	"errors"
	"sync"

	"github.com/sourcegraph/sourcegraph/internal/vcs/git"
)

type gitObjectType string

func (gitObjectType) ImplementsGraphQLType(name string) bool { return name == "GitObjectType" }

const (
	gitObjectTypeCommit  gitObjectType = "GIT_COMMIT"
	gitObjectTypeTag     gitObjectType = "GIT_TAG"
	gitObjectTypeTree    gitObjectType = "GIT_TREE"
	gitObjectTypeBlob    gitObjectType = "GIT_BLOB"
	gitObjectTypeUnknown gitObjectType = "GIT_UNKNOWN"
)

func toGitObjectType(t git.ObjectType) gitObjectType {
	switch t {
	case git.ObjectTypeCommit:
		return gitObjectTypeCommit
	case git.ObjectTypeTag:
		return gitObjectTypeTag
	case git.ObjectTypeTree:
		return gitObjectTypeTree
	case git.ObjectTypeBlob:
		return gitObjectTypeBlob
	}
	return gitObjectTypeUnknown
}

type GitObjectID string

func (GitObjectID) ImplementsGraphQLType(name string) bool {
	return name == "GitObjectID"
}

func (id *GitObjectID) UnmarshalGraphQL(input interface{}) error {
	if input, ok := input.(string); ok && git.IsAbsoluteRevision(input) {
		*id = GitObjectID(input)
		return nil
	}
	return errors.New("GitObjectID: expected 40-character string (SHA-1 hash)")
}

type gitObject struct {
	repo *RepositoryResolver
	oid  GitObjectID
	typ  gitObjectType
}

func (o *gitObject) OID(ctx context.Context) (GitObjectID, error) { return o.oid, nil }
func (o *gitObject) AbbreviatedOID(ctx context.Context) (string, error) {
	return string(o.oid[:7]), nil
}

func (o *gitObject) Commit(ctx context.Context) (*GitCommitResolver, error) {
	return o.repo.Commit(ctx, &RepositoryCommitArgs{Rev: string(o.oid)})
}
func (o *gitObject) Type(context.Context) (gitObjectType, error) { return o.typ, nil }

type gitObjectResolver struct {
	repo    *RepositoryResolver
	revspec string

	once sync.Once
	oid  GitObjectID
	typ  gitObjectType
	err  error
}

func (o *gitObjectResolver) resolve(ctx context.Context) (GitObjectID, gitObjectType, error) {
	o.once.Do(func() {
<<<<<<< HEAD
		repo, err := o.repo.repo(ctx)
		if err != nil {
			o.err = err
			return
		}

		cachedRepo, err := backend.CachedGitRepo(ctx, repo)
		if err != nil {
			o.err = err
			return
		}
		oid, objectType, err := git.GetObject(ctx, *cachedRepo, o.revspec)
=======
		oid, objectType, err := git.GetObject(ctx, o.repo.repo.Name, o.revspec)
>>>>>>> baa9d03d
		if err != nil {
			o.err = err
			return
		}
		o.oid = GitObjectID(oid.String())
		o.typ = toGitObjectType(objectType)
	})
	return o.oid, o.typ, o.err
}

func (o *gitObjectResolver) OID(ctx context.Context) (GitObjectID, error) {
	oid, _, err := o.resolve(ctx)
	return oid, err
}

func (o *gitObjectResolver) AbbreviatedOID(ctx context.Context) (string, error) {
	oid, _, err := o.resolve(ctx)
	if err != nil {
		return "", err
	}
	return string(oid[:7]), nil
}

func (o *gitObjectResolver) Commit(ctx context.Context) (*GitCommitResolver, error) {
	oid, _, err := o.resolve(ctx)
	if err != nil {
		return nil, err
	}
	return o.repo.Commit(ctx, &RepositoryCommitArgs{Rev: string(oid)})
}

func (o *gitObjectResolver) Type(ctx context.Context) (gitObjectType, error) {
	_, typ, err := o.resolve(ctx)
	return typ, err
}<|MERGE_RESOLUTION|>--- conflicted
+++ resolved
@@ -76,22 +76,7 @@
 
 func (o *gitObjectResolver) resolve(ctx context.Context) (GitObjectID, gitObjectType, error) {
 	o.once.Do(func() {
-<<<<<<< HEAD
-		repo, err := o.repo.repo(ctx)
-		if err != nil {
-			o.err = err
-			return
-		}
-
-		cachedRepo, err := backend.CachedGitRepo(ctx, repo)
-		if err != nil {
-			o.err = err
-			return
-		}
-		oid, objectType, err := git.GetObject(ctx, *cachedRepo, o.revspec)
-=======
-		oid, objectType, err := git.GetObject(ctx, o.repo.repo.Name, o.revspec)
->>>>>>> baa9d03d
+		oid, objectType, err := git.GetObject(ctx, o.repo.innerRepo.Name, o.revspec)
 		if err != nil {
 			o.err = err
 			return
