--- conflicted
+++ resolved
@@ -393,18 +393,11 @@
 	Config          string
 	CreatedAt       time.Time
 	UpdatedAt       time.Time
-<<<<<<< HEAD
-	DeletedAt       *time.Time
-	LastSyncAt      *time.Time
-	NextSyncAt      *time.Time
-	NamespaceUserID *int32
-	Unrestricted    bool // Whether access to repositories belong to this external service is unrestricted.
-=======
 	DeletedAt       time.Time
 	LastSyncAt      time.Time
 	NextSyncAt      time.Time
 	NamespaceUserID int32
->>>>>>> 8e8d0caa
+	Unrestricted    bool // Whether access to repositories belong to this external service is unrestricted.
 }
 
 // URN returns a unique resource identifier of this external service,
