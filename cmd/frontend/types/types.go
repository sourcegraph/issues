// Package types defines types used by the frontend.
package types

import (
	"database/sql"
	"fmt"
	"net/url"
	"reflect"
	"sort"
	"strconv"
	"strings"
	"time"

	"github.com/goware/urlx"
	"github.com/hashicorp/go-multierror"
	"github.com/pkg/errors"
	"github.com/sourcegraph/sourcegraph/internal/api"
	"github.com/sourcegraph/sourcegraph/internal/extsvc"
	"github.com/sourcegraph/sourcegraph/internal/extsvc/awscodecommit"
	"github.com/sourcegraph/sourcegraph/internal/extsvc/bitbucketserver"
	"github.com/sourcegraph/sourcegraph/internal/extsvc/github"
	"github.com/sourcegraph/sourcegraph/internal/extsvc/gitlab"
	"github.com/sourcegraph/sourcegraph/internal/extsvc/gitolite"
	"github.com/sourcegraph/sourcegraph/internal/jsonc"
	"github.com/sourcegraph/sourcegraph/schema"
	"github.com/xeipuuv/gojsonschema"
)

// RepoFields are lazy loaded data fields on a Repo (from the DB).
type RepoFields struct {
	// URI is the full name for this repository (e.g.,
	// "github.com/user/repo"). See the documentation for the Name field.
	URI string

	// Description is a brief description of the repository.
	Description string

	// Fork is whether this repository is a fork of another repository.
	Fork bool

	// Archived is whether this repository has been archived.
	Archived bool

	// Cloned is whether this repository is cloned.
	Cloned bool

	// CreatedAt indicates when the repository record was created.
	CreatedAt time.Time

	// UpdatedAt is when this repository's metadata was last updated on Sourcegraph.
	UpdatedAt time.Time

	// DeletedAt is when this repository was soft-deleted from Sourcegraph.
	DeletedAt time.Time

	// Metadata contains the raw source code host JSON metadata.
	Metadata interface{}

	// Sources identifies all the repo sources this Repo belongs to.
	// The key is a URN created by extsvc.URN
	Sources map[string]*SourceInfo
}

// A SourceInfo represents a source a Repo belongs to (such as an external service).
type SourceInfo struct {
	ID       string
	CloneURL string
}

// ExternalServiceID returns the ID of the external service this
// SourceInfo refers to.
func (i SourceInfo) ExternalServiceID() int64 {
	ps := strings.SplitN(i.ID, ":", 3)
	if len(ps) != 3 {
		return -1
	}

	id, err := strconv.ParseInt(ps[2], 10, 64)
	if err != nil {
		return -1
	}

	return id
}

// Repo represents a source code repository.
type Repo struct {
	// ID is the unique numeric ID for this repository.
	ID api.RepoID
	// ExternalRepo identifies this repository by its ID on the external service where it resides (and the external
	// service itself).
	ExternalRepo api.ExternalRepoSpec
	// Name is the name for this repository (e.g., "github.com/user/repo"). It
	// is the same as URI, unless the user configures a non-default
	// repositoryPathPattern.
	//
	// Previously, this was called RepoURI.
	Name api.RepoName

	// Private is whether the repository is private on the code host.
	Private bool

	// RepoFields contains fields that are loaded from the DB only when necessary.
	// This is to reduce memory usage when loading thousands of repos.
	*RepoFields
}

// CloneURLs returns all the clone URLs this repo is clonable from.
func (r *Repo) CloneURLs() []string {
	urls := make([]string, 0, len(r.Sources))
	for _, src := range r.Sources {
		if src != nil && src.CloneURL != "" {
			urls = append(urls, src.CloneURL)
		}
	}
	return urls
}

// IsDeleted returns true if the repo is deleted.
func (r *Repo) IsDeleted() bool { return !r.DeletedAt.IsZero() }

// ExternalServiceIDs returns the IDs of the external services this
// repo belongs to.
func (r *Repo) ExternalServiceIDs() []int64 {
	ids := make([]int64, 0, len(r.Sources))
	for _, src := range r.Sources {
		ids = append(ids, src.ExternalServiceID())
	}
	return ids
}

// Update updates Repo r with the fields from the given newer Repo n,
// returning true if modified.
func (r *Repo) Update(n *Repo) (modified bool) {
	if r.Name != n.Name {
		r.Name, modified = n.Name, true
	}

	if r.URI != n.URI {
		r.URI, modified = n.URI, true
	}

	if r.Description != n.Description {
		r.Description, modified = n.Description, true
	}

	if n.ExternalRepo != (api.ExternalRepoSpec{}) &&
		!r.ExternalRepo.Equal(&n.ExternalRepo) {
		r.ExternalRepo, modified = n.ExternalRepo, true
	}

	if r.Archived != n.Archived {
		r.Archived, modified = n.Archived, true
	}

	if r.Fork != n.Fork {
		r.Fork, modified = n.Fork, true
	}

	if r.Private != n.Private {
		r.Private, modified = n.Private, true
	}

	if !reflect.DeepEqual(r.Sources, n.Sources) {
		r.Sources, modified = n.Sources, true
	}

	// As a special case, we clear out the value of ViewerPermission for GitHub repos as
	// the value is dependent on the token used to fetch it. We don't want to store this in the DB as it will
	// flip flop as we fetch the same repo from different external services.
	switch x := n.Metadata.(type) {
	case *github.Repository:
		cp := *x
		cp.ViewerPermission = ""
		n = n.With(func(clone *Repo) {
			// Repo.Clone does not currently clone metadata for any types as they could contain hard to clone
			// items such as maps. However, we know that copying github.Repository is safe as it only contains values.
			clone.Metadata = &cp
		})
	}

	if !reflect.DeepEqual(r.Metadata, n.Metadata) {
		r.Metadata, modified = n.Metadata, true
	}

	return modified
}

// Clone returns a clone of the given repo.
func (r *Repo) Clone() *Repo {
	if r == nil {
		return nil
	}
	clone := *r
	if r.RepoFields != nil {
		repoFields := *r.RepoFields
		clone.RepoFields = &repoFields
	}
	if r.Sources != nil {
		clone.Sources = make(map[string]*SourceInfo, len(r.Sources))
		for k, v := range r.Sources {
			clone.Sources[k] = v
		}
	}
	return &clone
}

// Apply applies the given functional options to the Repo.
func (r *Repo) Apply(opts ...func(*Repo)) {
	if r == nil {
		return
	}

	for _, opt := range opts {
		opt(r)
	}
}

// With returns a clone of the given repo with the given functional options applied.
func (r *Repo) With(opts ...func(*Repo)) *Repo {
	clone := r.Clone()
	clone.Apply(opts...)
	return clone
}

// Less compares Repos by the important fields (fields with constraints in our
// DB). Additionally it will compare on Sources to give a deterministic order
// on repos returned from a sourcer.
//
// NewDiff relies on Less to deterministically decide on the order to merge
// repositories, as well as which repository to keep on conflicts.
//
// Context on using other fields such as timestamps to order/resolve
// conflicts: We only want to rely on values that have constraints in our
// database. Timestamps have the following downsides:
//
//   - We need to assume the upstream codehost has reasonable values for them
//   - Not all codehosts set them to relevant values (eg gitolite or other)
//   - They could change often for codehosts that do set them.
func (r *Repo) Less(s *Repo) bool {
	if r.ID != s.ID {
		return r.ID < s.ID
	}
	if r.Name != s.Name {
		return r.Name < s.Name
	}
	if cmp := r.ExternalRepo.Compare(s.ExternalRepo); cmp != 0 {
		return cmp == -1
	}

	return sortedSliceLess(sourcesKeys(r.Sources), sourcesKeys(s.Sources))
}

func (r *Repo) String() string {
	eid := fmt.Sprintf("{%s %s %s}", r.ExternalRepo.ServiceID, r.ExternalRepo.ServiceType, r.ExternalRepo.ID)
	if r.IsDeleted() {
		return fmt.Sprintf("Repo{ID: %d, Name: %q, EID: %s, IsDeleted: true}", r.ID, r.Name, eid)
	}
	return fmt.Sprintf("Repo{ID: %d, Name: %q, EID: %s}", r.ID, r.Name, eid)
}

func sourcesKeys(m map[string]*SourceInfo) []string {
	keys := make([]string, 0, len(m))
	for k := range m {
		keys = append(keys, k)
	}
	sort.Strings(keys)
	return keys
}

// sortedSliceLess returns true if a < b
func sortedSliceLess(a, b []string) bool {
	for i, v := range a {
		if i == len(b) {
			return false
		}
		if v != b[i] {
			return v < b[i]
		}
	}
	return len(a) != len(b)
}

// Repos is an utility type with convenience methods for operating on lists of Repos.
type Repos []*Repo

func (rs Repos) Len() int           { return len(rs) }
func (rs Repos) Less(i, j int) bool { return rs[i].ID < rs[j].ID }
func (rs Repos) Swap(i, j int)      { rs[i], rs[j] = rs[j], rs[i] }

// IDs returns the list of ids from all Repos.
func (rs Repos) IDs() []api.RepoID {
	ids := make([]api.RepoID, len(rs))
	for i := range rs {
		ids[i] = rs[i].ID
	}
	return ids
}

// Names returns the list of names from all Repos.
func (rs Repos) Names() []string {
	names := make([]string, len(rs))
	for i := range rs {
		names[i] = string(rs[i].Name)
	}
	return names
}

// NamesSummary caps the number of repos to 20 when composing a space-separated list string.
// Used in logging statements.
func (rs Repos) NamesSummary() string {
	if len(rs) > 20 {
		return strings.Join(rs[:20].Names(), " ") + "..."
	}
	return strings.Join(rs.Names(), " ")
}

// Kinds returns the unique set of kinds from all Repos.
func (rs Repos) Kinds() (kinds []string) {
	set := map[string]bool{}
	for _, r := range rs {
		kind := strings.ToUpper(r.ExternalRepo.ServiceType)
		if !set[kind] {
			kinds = append(kinds, kind)
			set[kind] = true
		}
	}
	return kinds
}

// ExternalRepos returns the list of set ExternalRepoSpecs from all Repos.
func (rs Repos) ExternalRepos() []api.ExternalRepoSpec {
	specs := make([]api.ExternalRepoSpec, 0, len(rs))
	for _, r := range rs {
		specs = append(specs, r.ExternalRepo)
	}
	return specs
}

// Sources returns a map of all the sources per repo id.
func (rs Repos) Sources() map[api.RepoID][]SourceInfo {
	sources := make(map[api.RepoID][]SourceInfo)
	for i := range rs {
		for _, info := range rs[i].Sources {
			sources[rs[i].ID] = append(sources[rs[i].ID], *info)
		}
	}

	return sources
}

// Concat adds the given Repos to the end of rs.
func (rs *Repos) Concat(others ...Repos) {
	for _, o := range others {
		*rs = append(*rs, o...)
	}
}

// Clone returns a clone of Repos.
func (rs Repos) Clone() Repos {
	o := make(Repos, 0, len(rs))
	for _, r := range rs {
		o = append(o, r.Clone())
	}
	return o
}

// Apply applies the given functional options to the Repo.
func (rs Repos) Apply(opts ...func(*Repo)) {
	for _, r := range rs {
		r.Apply(opts...)
	}
}

// With returns a clone of the given repos with the given functional options applied.
func (rs Repos) With(opts ...func(*Repo)) Repos {
	clone := rs.Clone()
	clone.Apply(opts...)
	return clone
}

// Filter returns all the Repos that match the given predicate.
func (rs Repos) Filter(pred func(*Repo) bool) (fs Repos) {
	for _, r := range rs {
		if pred(r) {
			fs = append(fs, r)
		}
	}
	return fs
}

// ExternalService is a connection to an external service.
type ExternalService struct {
	ID              int64
	Kind            string
	DisplayName     string
	Config          string
	CreatedAt       time.Time
	UpdatedAt       time.Time
	DeletedAt       time.Time
	LastSyncAt      time.Time
	NextSyncAt      time.Time
	NamespaceUserID int32
	Unrestricted    bool // Whether access to repositories belong to this external service is unrestricted.
}

// URN returns a unique resource identifier of this external service,
// used as the key in a repo's Sources map as well as the SourceInfo ID.
func (e *ExternalService) URN() string {
	return extsvc.URN(e.Kind, e.ID)
}

// IsDeleted returns true if the external service is deleted.
func (e *ExternalService) IsDeleted() bool { return !e.DeletedAt.IsZero() }

// Update updates ExternalService e with the fields from the given newer ExternalService n,
// returning true if modified.
func (e *ExternalService) Update(n *ExternalService) (modified bool) {
	if e.ID != n.ID {
		return false
	}

	if !strings.EqualFold(e.Kind, n.Kind) {
		e.Kind, modified = strings.ToUpper(n.Kind), true
	}

	if e.DisplayName != n.DisplayName {
		e.DisplayName, modified = n.DisplayName, true
	}

	if e.Config != n.Config {
		e.Config, modified = n.Config, true
	}

	if !e.UpdatedAt.Equal(n.UpdatedAt) {
		e.UpdatedAt, modified = n.UpdatedAt, true
	}

	if !e.DeletedAt.Equal(n.DeletedAt) {
		e.DeletedAt, modified = n.DeletedAt, true
	}

	return modified
}

// Configuration returns the external service config.
func (e *ExternalService) Configuration() (cfg interface{}, _ error) {
	return extsvc.ParseConfig(e.Kind, e.Config)
}

// Exclude changes the configuration of an external service to exclude the given
// repos from being synced.
func (e *ExternalService) Exclude(rs ...*Repo) error {
	switch strings.ToUpper(e.Kind) {
	case extsvc.KindGitHub:
		return e.excludeGithubRepos(rs...)
	case extsvc.KindGitLab:
		return e.excludeGitLabRepos(rs...)
	case extsvc.KindBitbucketServer:
		return e.excludeBitbucketServerRepos(rs...)
	case extsvc.KindAWSCodeCommit:
		return e.excludeAWSCodeCommitRepos(rs...)
	case extsvc.KindGitolite:
		return e.excludeGitoliteRepos(rs...)
	case extsvc.KindOther:
		return e.excludeOtherRepos(rs...)
	default:
		return errors.Errorf("external service kind %q doesn't have an exclude list", e.Kind)
	}
}

// excludeOtherRepos changes the configuration of an OTHER external service to exclude
// the given repos.
func (e *ExternalService) excludeOtherRepos(rs ...*Repo) error {
	if len(rs) == 0 {
		return nil
	}

	return e.config(extsvc.KindOther, func(v interface{}) (string, interface{}, error) {
		c := v.(*schema.OtherExternalServiceConnection)

		var base *url.URL
		if c.Url != "" {
			var err error
			if base, err = url.Parse(c.Url); err != nil {
				return "", nil, err
			}
		}

		set := make(map[string]bool, len(c.Repos))
		for _, name := range c.Repos {
			if name != "" {
				u, err := otherRepoCloneURL(base, name)
				if err != nil {
					return "", nil, err
				}

				if name = u.String(); base != nil {
					name = nameWithOwner(name)
				}

				set[name] = true
			}
		}

		for _, r := range rs {
			if r.ExternalRepo.ServiceType != extsvc.TypeOther {
				continue
			}

			u, err := url.Parse(r.ExternalRepo.ServiceID)
			if err != nil {
				return "", nil, err
			}

			name := u.Scheme + "://" + string(r.Name)
			if base != nil {
				name = nameWithOwner(string(r.Name))
			}

			delete(set, name)
		}

		repos := make([]string, 0, len(set))
		for name := range set {
			repos = append(repos, name)
		}

		sort.Strings(repos)

		return "repos", repos, nil
	})
}

func otherRepoCloneURL(base *url.URL, repo string) (*url.URL, error) {
	if base == nil {
		return url.Parse(repo)
	}
	return base.Parse(repo)
}

// excludeGitLabRepos changes the configuration of a GitLab external service to exclude the
// given repos from being synced.
func (e *ExternalService) excludeGitLabRepos(rs ...*Repo) error {
	if len(rs) == 0 {
		return nil
	}

	return e.config(extsvc.KindGitLab, func(v interface{}) (string, interface{}, error) {
		c := v.(*schema.GitLabConnection)
		set := make(map[string]bool, len(c.Exclude)*2)
		for _, ex := range c.Exclude {
			if ex.Id != 0 {
				set[strconv.Itoa(ex.Id)] = true
			}

			if ex.Name != "" {
				set[strings.ToLower(ex.Name)] = true
			}
		}

		for _, r := range rs {
			p, ok := r.Metadata.(*gitlab.Project)
			if !ok {
				continue
			}

			name := p.PathWithNamespace
			id := strconv.Itoa(p.ID)

			if !set[name] && !set[id] {
				c.Exclude = append(c.Exclude, &schema.ExcludedGitLabProject{
					Name: name,
					Id:   p.ID,
				})

				if id != "" {
					set[id] = true
				}

				if name != "" {
					set[name] = true
				}
			}
		}

		return "exclude", c.Exclude, nil
	})
}

// excludeBitbucketServerRepos changes the configuration of a BitbucketServer external service to exclude the
// given repos from being synced.
func (e *ExternalService) excludeBitbucketServerRepos(rs ...*Repo) error {
	if len(rs) == 0 {
		return nil
	}

	return e.config(extsvc.KindBitbucketServer, func(v interface{}) (string, interface{}, error) {
		c := v.(*schema.BitbucketServerConnection)
		set := make(map[string]bool, len(c.Exclude)*2)
		for _, ex := range c.Exclude {
			if ex.Id != 0 {
				set[strconv.Itoa(ex.Id)] = true
			}

			if ex.Name != "" {
				set[strings.ToLower(ex.Name)] = true
			}
		}

		for _, r := range rs {
			repo, ok := r.Metadata.(*bitbucketserver.Repo)
			if !ok {
				continue
			}

			id := strconv.Itoa(repo.ID)

			// The names in the exclude list do not abide by the
			// repositoryPathPattern setting. They have a fixed format.
			name := repo.Slug
			if repo.Project != nil {
				name = repo.Project.Key + "/" + name
			}

			if !set[name] && !set[id] {
				c.Exclude = append(c.Exclude, &schema.ExcludedBitbucketServerRepo{
					Name: name,
					Id:   repo.ID,
				})

				if id != "" {
					set[id] = true
				}

				if name != "" {
					set[name] = true
				}
			}
		}

		return "exclude", c.Exclude, nil
	})
}

// excludeGitoliteRepos changes the configuration of a Gitolite external service to exclude the
// given repos from being synced.
func (e *ExternalService) excludeGitoliteRepos(rs ...*Repo) error {
	if len(rs) == 0 {
		return nil
	}

	return e.config(extsvc.KindGitolite, func(v interface{}) (string, interface{}, error) {
		c := v.(*schema.GitoliteConnection)
		set := make(map[string]bool, len(c.Exclude))
		for _, ex := range c.Exclude {
			if ex.Name != "" {
				set[ex.Name] = true
			}
		}

		for _, r := range rs {
			repo, ok := r.Metadata.(*gitolite.Repo)
			if ok && repo.Name != "" && !set[repo.Name] {
				c.Exclude = append(c.Exclude, &schema.ExcludedGitoliteRepo{Name: repo.Name})
				set[repo.Name] = true
			}
		}

		return "exclude", c.Exclude, nil
	})
}

// excludeGithubRepos changes the configuration of a Github external service to exclude the
// given repos from being synced.
func (e *ExternalService) excludeGithubRepos(rs ...*Repo) error {
	if len(rs) == 0 {
		return nil
	}

	return e.config(extsvc.KindGitHub, func(v interface{}) (string, interface{}, error) {
		c := v.(*schema.GitHubConnection)
		set := make(map[string]bool, len(c.Exclude)*2)
		for _, ex := range c.Exclude {
			if ex.Id != "" {
				set[ex.Id] = true
			}

			if ex.Name != "" {
				set[strings.ToLower(ex.Name)] = true
			}
		}

		for _, r := range rs {
			repo, ok := r.Metadata.(*github.Repository)
			if !ok {
				continue
			}

			id := repo.ID
			name := repo.NameWithOwner

			if !set[name] && !set[id] {
				c.Exclude = append(c.Exclude, &schema.ExcludedGitHubRepo{
					Name: name,
					Id:   id,
				})

				if id != "" {
					set[id] = true
				}

				if name != "" {
					set[name] = true
				}
			}
		}

		return "exclude", c.Exclude, nil
	})
}

// excludeAWSCodeCommitRepos changes the configuration of a AWS CodeCommit
// external service to exclude the given repos from being synced.
func (e *ExternalService) excludeAWSCodeCommitRepos(rs ...*Repo) error {
	if len(rs) == 0 {
		return nil
	}

	return e.config(extsvc.KindAWSCodeCommit, func(v interface{}) (string, interface{}, error) {
		c := v.(*schema.AWSCodeCommitConnection)
		set := make(map[string]bool, len(c.Exclude)*2)
		for _, ex := range c.Exclude {
			if ex.Id != "" {
				set[ex.Id] = true
			}

			if ex.Name != "" {
				set[strings.ToLower(ex.Name)] = true
			}
		}

		for _, r := range rs {
			repo, ok := r.Metadata.(*awscodecommit.Repository)
			if !ok {
				continue
			}

			id := repo.ID
			name := repo.Name

			if !set[name] && !set[id] {
				c.Exclude = append(c.Exclude, &schema.ExcludedAWSCodeCommitRepo{
					Name: name,
					Id:   id,
				})

				if id != "" {
					set[id] = true
				}

				if name != "" {
					set[name] = true
				}
			}
		}

		return "exclude", c.Exclude, nil
	})
}

func nameWithOwner(name string) string {
	u, _ := urlx.Parse(name)
	if u != nil {
		name = strings.TrimPrefix(u.Path, "/")
	}
	return strings.ToLower(name)
}

func (e *ExternalService) config(kind string, opt func(c interface{}) (string, interface{}, error)) error {
	if !strings.EqualFold(kind, e.Kind) {
		return fmt.Errorf("config: unexpected external service kind %q", e.Kind)
	}

	c, err := e.Configuration()
	if err != nil {
		return errors.Wrap(err, "config")
	}

	path, val, err := opt(c)
	if err != nil {
		return errors.Wrap(err, "config")
	}

	if !reflect.ValueOf(val).IsNil() {
		edited, err := jsonc.Edit(e.Config, val, strings.Split(path, ".")...)
		if err != nil {
			return errors.Wrap(err, "edit")
		}
		e.Config = edited
	}

	return e.validateConfig()
}

func (e ExternalService) schema() string {
	switch strings.ToUpper(e.Kind) {
	case extsvc.KindAWSCodeCommit:
		return schema.AWSCodeCommitSchemaJSON
	case extsvc.KindBitbucketServer:
		return schema.BitbucketServerSchemaJSON
	case extsvc.KindGitHub:
		return schema.GitHubSchemaJSON
	case extsvc.KindGitLab:
		return schema.GitLabSchemaJSON
	case extsvc.KindGitolite:
		return schema.GitoliteSchemaJSON
	case extsvc.KindPhabricator:
		return schema.PhabricatorSchemaJSON
	case extsvc.KindOther:
		return schema.OtherExternalServiceSchemaJSON
	default:
		return ""
	}
}

// validateConfig validates the config of an external service
// against its JSON schema.
func (e *ExternalService) validateConfig() error {
	sl := gojsonschema.NewSchemaLoader()
	sc, err := sl.Compile(gojsonschema.NewStringLoader(e.schema()))
	if err != nil {
		return errors.Wrapf(err, "failed to compile schema for external service of kind %q", e.Kind)
	}

	normalized, err := jsonc.Parse(e.Config)
	if err != nil {
		return errors.Wrapf(err, "failed to normalize JSON")
	}

	res, err := sc.Validate(gojsonschema.NewBytesLoader(normalized))
	if err != nil {
		return errors.Wrap(err, "failed to validate config against schema")
	}

	errs := new(multierror.Error)
	for _, err := range res.Errors() {
		errs = multierror.Append(errs, errors.New(err.String()))
	}

	return errs.ErrorOrNil()
}

// Clone returns a clone of the given external service.
func (e *ExternalService) Clone() *ExternalService {
	clone := *e
	return &clone
}

// Apply applies the given functional options to the ExternalService.
func (e *ExternalService) Apply(opts ...func(*ExternalService)) {
	if e == nil {
		return
	}

	for _, opt := range opts {
		opt(e)
	}
}

// With returns a clone of the given repo with the given functional options applied.
func (e *ExternalService) With(opts ...func(*ExternalService)) *ExternalService {
	clone := e.Clone()
	clone.Apply(opts...)
	return clone
}

// ExternalServices is an utility type with
// convenience methods for operating on lists of ExternalServices.
type ExternalServices []*ExternalService

// IDs returns the list of ids from all ExternalServices.
func (es ExternalServices) IDs() []int64 {
	ids := make([]int64, len(es))
	for i := range es {
		ids[i] = es[i].ID
	}
	return ids
}

// DisplayNames returns the list of display names from all ExternalServices.
func (es ExternalServices) DisplayNames() []string {
	names := make([]string, len(es))
	for i := range es {
		names[i] = es[i].DisplayName
	}
	return names
}

// Kinds returns the unique set of Kinds in the given external services list.
func (es ExternalServices) Kinds() (kinds []string) {
	set := make(map[string]bool, len(es))
	for _, e := range es {
		if !set[e.Kind] {
			kinds = append(kinds, e.Kind)
			set[e.Kind] = true
		}
	}
	return kinds
}

// URNs returns the list of URNs from all ExternalServices.
func (es ExternalServices) URNs() []string {
	urns := make([]string, len(es))
	for i := range es {
		urns[i] = es[i].URN()
	}
	return urns
}

func (es ExternalServices) Len() int {
	return len(es)
}

func (es ExternalServices) Swap(i, j int) {
	es[i], es[j] = es[j], es[i]
}

func (es ExternalServices) Less(i, j int) bool {
	return es[i].ID < es[j].ID
}

// Clone returns a clone of the given external services.
func (es ExternalServices) Clone() ExternalServices {
	o := make(ExternalServices, 0, len(es))
	for _, r := range es {
		o = append(o, r.Clone())
	}
	return o
}

// Apply applies the given functional options to the ExternalService.
func (es ExternalServices) Apply(opts ...func(*ExternalService)) {
	for _, r := range es {
		r.Apply(opts...)
	}
}

// With returns a clone of the given external services with the given functional options applied.
func (es ExternalServices) With(opts ...func(*ExternalService)) ExternalServices {
	clone := es.Clone()
	clone.Apply(opts...)
	return clone
}

type GlobalState struct {
	SiteID      string
	Initialized bool // whether the initial site admin account has been created
}

// User represents a registered user.
type User struct {
	ID                    int32
	Username              string
	DisplayName           string
	AvatarURL             string
	CreatedAt             time.Time
	UpdatedAt             time.Time
	SiteAdmin             bool
	BuiltinAuth           bool
	Tags                  []string
	InvalidatedSessionsAt time.Time
}

type Org struct {
	ID          int32
	Name        string
	DisplayName *string
	CreatedAt   time.Time
	UpdatedAt   time.Time
}

type OrgMembership struct {
	ID        int32
	OrgID     int32
	UserID    int32
	CreatedAt time.Time
	UpdatedAt time.Time
}

type PhabricatorRepo struct {
	ID       int32
	Name     api.RepoName
	URL      string
	Callsign string
}

type UserUsageStatistics struct {
	UserID                      int32
	PageViews                   int32
	SearchQueries               int32
	CodeIntelligenceActions     int32
	FindReferencesActions       int32
	LastActiveTime              *time.Time
	LastCodeHostIntegrationTime *time.Time
}

// UserUsageCounts captures the usage numbers of a user in a single day.
type UserUsageCounts struct {
	Date           time.Time
	UserID         uint32
	SearchCount    int32
	CodeIntelCount int32
}

// UserDates captures the created and deleted dates of a single user.
type UserDates struct {
	UserID    int32
	CreatedAt time.Time
	DeletedAt time.Time
}

// NOTE: DO NOT alter this struct without making a symmetric change
// to the updatecheck handler. This struct is marshalled and sent to
// BigQuery, which requires the input match its schema exactly.
type SiteUsageStatistics struct {
	DAUs []*SiteActivityPeriod
	WAUs []*SiteActivityPeriod
	MAUs []*SiteActivityPeriod
}

// NOTE: DO NOT alter this struct without making a symmetric change
// to the updatecheck handler. This struct is marshalled and sent to
// BigQuery, which requires the input match its schema exactly.
type SiteActivityPeriod struct {
	StartTime            time.Time
	UserCount            int32
	RegisteredUserCount  int32
	AnonymousUserCount   int32
	IntegrationUserCount int32
}

// NOTE: DO NOT alter this struct without making a symmetric change
// to the updatecheck handler. This struct is marshalled and sent to
// BigQuery, which requires the input match its schema exactly.
type CampaignsUsageStatistics struct {
	CampaignsCount              int32
	ActionChangesetsCount       int32
	ActionChangesetsMergedCount int32
	ManualChangesetsCount       int32
	ManualChangesetsMergedCount int32
}

// NOTE: DO NOT alter this struct without making a symmetric change
// to the updatecheck handler. This struct is marshalled and sent to
// BigQuery, which requires the input match its schema exactly.
type CodeIntelUsageStatistics struct {
	Daily   []*CodeIntelUsagePeriod
	Weekly  []*CodeIntelUsagePeriod
	Monthly []*CodeIntelUsagePeriod
}

// NOTE: DO NOT alter this struct without making a symmetric change
// to the updatecheck handler. This struct is marshalled and sent to
// BigQuery, which requires the input match its schema exactly.
type CodeIntelUsagePeriod struct {
	StartTime   time.Time
	Hover       *CodeIntelEventCategoryStatistics
	Definitions *CodeIntelEventCategoryStatistics
	References  *CodeIntelEventCategoryStatistics
}

// NOTE: DO NOT alter this struct without making a symmetric change
// to the updatecheck handler. This struct is marshalled and sent to
// BigQuery, which requires the input match its schema exactly.
type CodeIntelEventCategoryStatistics struct {
	LSIF   *CodeIntelEventStatistics
	LSP    *CodeIntelEventStatistics
	Search *CodeIntelEventStatistics
}

// NOTE: DO NOT alter this struct without making a symmetric change
// to the updatecheck handler. This struct is marshalled and sent to
// BigQuery, which requires the input match its schema exactly.
type CodeIntelEventStatistics struct {
	UsersCount  int32
	EventsCount *int32
}

// NOTE: DO NOT alter this struct without making a symmetric change
// to the updatecheck handler. This struct is marshalled and sent to
// BigQuery, which requires the input match its schema exactly.
type SearchUsageStatistics struct {
	Daily   []*SearchUsagePeriod
	Weekly  []*SearchUsagePeriod
	Monthly []*SearchUsagePeriod
}

// NOTE: DO NOT alter this struct without making a symmetric change
// to the updatecheck handler. This struct is marshalled and sent to
// BigQuery, which requires the input match its schema exactly.
type SearchUsagePeriod struct {
	StartTime          time.Time
	TotalUsers         int32
	Literal            *SearchEventStatistics
	Regexp             *SearchEventStatistics
	After              *SearchCountStatistics
	Archived           *SearchCountStatistics
	Author             *SearchCountStatistics
	Before             *SearchCountStatistics
	Case               *SearchCountStatistics
	Commit             *SearchEventStatistics
	Committer          *SearchCountStatistics
	Content            *SearchCountStatistics
	Count              *SearchCountStatistics
	Diff               *SearchEventStatistics
	File               *SearchEventStatistics
	Fork               *SearchCountStatistics
	Index              *SearchCountStatistics
	Lang               *SearchCountStatistics
	Message            *SearchCountStatistics
	PatternType        *SearchCountStatistics
	Repo               *SearchEventStatistics
	Repohascommitafter *SearchCountStatistics
	Repohasfile        *SearchCountStatistics
	Repogroup          *SearchCountStatistics
	Structural         *SearchEventStatistics
	Symbol             *SearchEventStatistics
	Timeout            *SearchCountStatistics
	Type               *SearchCountStatistics
	SearchModes        *SearchModeUsageStatistics
}

type SearchModeUsageStatistics struct {
	Interactive *SearchCountStatistics
	PlainText   *SearchCountStatistics
}

type SearchCountStatistics struct {
	UserCount   *int32
	EventsCount *int32
}

// NOTE: DO NOT alter this struct without making a symmetric change
// to the updatecheck handler. This struct is marshalled and sent to
// BigQuery, which requires the input match its schema exactly.
type SearchEventStatistics struct {
	UserCount      *int32
	EventsCount    *int32
	EventLatencies *SearchEventLatencies
}

// NOTE: DO NOT alter this struct without making a symmetric change
// to the updatecheck handler. This struct is marshalled and sent to
// BigQuery, which requires the input match its schema exactly.
type SearchEventLatencies struct {
	P50 float64
	P90 float64
	P99 float64
}

// SiteUsageSummary is an alternate view of SiteUsageStatistics which is
// calculated in the database layer.
type SiteUsageSummary struct {
	Month                   time.Time
	Week                    time.Time
	Day                     time.Time
	UniquesMonth            int32
	UniquesWeek             int32
	UniquesDay              int32
	RegisteredUniquesMonth  int32
	RegisteredUniquesWeek   int32
	RegisteredUniquesDay    int32
	IntegrationUniquesMonth int32
	IntegrationUniquesWeek  int32
	IntegrationUniquesDay   int32
	ManageUniquesMonth      int32
	CodeUniquesMonth        int32
	VerifyUniquesMonth      int32
	MonitorUniquesMonth     int32
	ManageUniquesWeek       int32
	CodeUniquesWeek         int32
	VerifyUniquesWeek       int32
	MonitorUniquesWeek      int32
}

// AggregatedEvent represents the total events, unique users, and
// latencies over the current month, week, and day for a single event.
type AggregatedEvent struct {
	Name           string
	Month          time.Time
	Week           time.Time
	Day            time.Time
	TotalMonth     int32
	TotalWeek      int32
	TotalDay       int32
	UniquesMonth   int32
	UniquesWeek    int32
	UniquesDay     int32
	LatenciesMonth []float64
	LatenciesWeek  []float64
	LatenciesDay   []float64
}

type SurveyResponse struct {
	ID        int32
	UserID    *int32
	Email     *string
	Score     int32
	Reason    *string
	Better    *string
	CreatedAt time.Time
}

type Event struct {
	ID              int32
	Name            string
	URL             string
	UserID          *int32
	AnonymousUserID string
	Argument        string
	Source          string
	Version         string
	Timestamp       time.Time
}

// GrowthStatistics represents the total users that were created,
// deleted, resurrected, churned and retained over the current month.
type GrowthStatistics struct {
	DeletedUsers     int32
	CreatedUsers     int32
	ResurrectedUsers int32
	ChurnedUsers     int32
	RetainedUsers    int32
}

// SavedSearches represents the total number of saved searches, users
// using saved searches, and usage of saved searches.
type SavedSearches struct {
	TotalSavedSearches   int32
	UniqueUsers          int32
	NotificationsSent    int32
	NotificationsClicked int32
	UniqueUserPageViews  int32
	OrgSavedSearches     int32
}

// Panel homepage represents interaction data on the
// enterprise homepage panels.
type HomepagePanels struct {
	RecentFilesClickedPercentage           *float64
	RecentSearchClickedPercentage          *float64
	RecentRepositoriesClickedPercentage    *float64
	SavedSearchesClickedPercentage         *float64
	NewSavedSearchesClickedPercentage      *float64
	TotalPanelViews                        *float64
	UsersFilesClickedPercentage            *float64
	UsersSearchClickedPercentage           *float64
	UsersRepositoriesClickedPercentage     *float64
	UsersSavedSearchesClickedPercentage    *float64
	UsersNewSavedSearchesClickedPercentage *float64
	PercentUsersShown                      *float64
}

<<<<<<< HEAD
type WeeklyRetentionStats struct {
	WeekStart  time.Time
	CohortSize *int32
	Week0      *float64
	Week1      *float64
	Week2      *float64
	Week3      *float64
	Week4      *float64
	Week5      *float64
	Week6      *float64
	Week7      *float64
	Week8      *float64
	Week9      *float64
	Week10     *float64
	Week11     *float64
}

type RetentionStats struct {
	Weekly []*WeeklyRetentionStats
=======
type SearchOnboarding struct {
	TotalOnboardingTourViews   *int32
	ViewedLangStep             *int32
	ViewedFilterRepoStep       *int32
	ViewedAddQueryTermStep     *int32
	ViewedSubmitSearchStep     *int32
	ViewedSearchReferenceStep  *int32
	CloseOnboardingTourClicked *int32
>>>>>>> 4f78b025
}

// Secret represents the secrets table
type Secret struct {
	ID int32

	// The table containing an object whose token is being encrypted.
	SourceType sql.NullString

	// The ID of the object in the SourceType table.
	SourceID sql.NullInt32

	// KeyName represents a unique key for the case where we're storing key-value pairs.
	KeyName sql.NullString

	// Value contains the encrypted string
	Value string
}<|MERGE_RESOLUTION|>--- conflicted
+++ resolved
@@ -1262,7 +1262,6 @@
 	PercentUsersShown                      *float64
 }
 
-<<<<<<< HEAD
 type WeeklyRetentionStats struct {
 	WeekStart  time.Time
 	CohortSize *int32
@@ -1282,7 +1281,8 @@
 
 type RetentionStats struct {
 	Weekly []*WeeklyRetentionStats
-=======
+}
+
 type SearchOnboarding struct {
 	TotalOnboardingTourViews   *int32
 	ViewedLangStep             *int32
@@ -1291,7 +1291,6 @@
 	ViewedSubmitSearchStep     *int32
 	ViewedSearchReferenceStep  *int32
 	CloseOnboardingTourClicked *int32
->>>>>>> 4f78b025
 }
 
 // Secret represents the secrets table
