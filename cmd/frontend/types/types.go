--- conflicted
+++ resolved
@@ -380,14 +380,13 @@
 	Timestamp       time.Time
 }
 
-<<<<<<< HEAD
 type GrowthStatistics struct {
 	DeletedUsers 		int32
 	CreatedUsers 		int32
 	ResurrectedUsers 	int32
 	ChurnedUsers		int32
 	RetainedUsers 		int32
-=======
+
 // Secret represents the secrets table
 type Secret struct {
 	ID int32
@@ -403,5 +402,4 @@
 
 	// Value contains the encrypted string
 	Value string
->>>>>>> 2add748b
 }