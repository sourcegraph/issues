import * as constants from '../../shared/constants'
import * as fs from 'mz/fs'
import * as lsp from 'vscode-languageserver-protocol'
import * as nodepath from 'path'
import * as settings from '../settings'
import * as validation from '../middleware/validation'
import express from 'express'
import * as uuid from 'uuid'
import { addTags, logAndTraceCall, TracingContext } from '../../shared/tracing'
import { Backend } from '../backend/backend'
import { encodeCursor } from '../pagination/cursor'
import { Logger } from 'winston'
import { nextLink } from '../pagination/link'
import { pipeline as _pipeline } from 'stream'
import { promisify } from 'util'
import { Span, Tracer } from 'opentracing'
import { wrap } from 'async-middleware'
import { extractLimitOffset } from '../pagination/limit-offset'
import { UploadManager } from '../../shared/store/uploads'
import { readGzippedJsonElementsFromFile } from '../../shared/input'
import * as lsif from 'lsif-protocol'
import { ReferencePaginationCursor } from '../backend/cursor'
import { LsifUpload } from '../../shared/models/pg'

const pipeline = promisify(_pipeline)

/**
 * Create a router containing the LSIF upload and query endpoints.
 *
 * @param backend The backend instance.
 * @param uploadManager The uploads manager instance.
 * @param logger The logger instance.
 * @param tracer The tracer instance.
 */
export function createLsifRouter(
    backend: Backend,
    uploadManager: UploadManager,
    logger: Logger,
    tracer: Tracer | undefined
): express.Router {
    const router = express.Router()

    // Used to validate commit hashes are 40 hex digits
    const commitPattern = /^[a-f0-9]{40}$/

    /**
     * Ensure roots end with a slash, unless it refers to the top-level directory.
     *
     * @param root The input root.
     */
    const sanitizeRoot = (root: string | undefined): string => {
        if (root === undefined || root === '/' || root === '') {
            return ''
        }

        return root.endsWith('/') ? root : root + '/'
    }

    /**
     * Create a tracing context from the request logger and tracing span
     * tagged with the given values.
     *
     * @param req The express request.
     * @param tags The tags to apply to the logger and span.
     */
    const createTracingContext = (
        req: express.Request & { span?: Span },
        tags: { [K: string]: unknown }
    ): TracingContext => addTags({ logger, span: req.span }, tags)

    interface UploadQueryArgs {
        repositoryId: number
        commit: string
        root?: string
        indexerName?: string
    }

    interface UploadResponse {
        id: number
    }

    router.post(
        '/upload',
        validation.validationMiddleware([
            validation.validateInt('repositoryId'),
            validation.validateNonEmptyString('commit').matches(commitPattern),
            validation.validateOptionalString('root'),
            validation.validateOptionalString('indexerName'),
        ]),
        wrap(
<<<<<<< HEAD
            async (req: express.Request, res: express.Response<{ id: number }>): Promise<void> => {
                const { repositoryId, commit, root: rootRaw, indexerName }: UploadQueryArgs = req.query
=======
            async (req: express.Request, res: express.Response<UploadResponse>): Promise<void> => {
                const {
                    repositoryId,
                    commit,
                    root: rootRaw,
                    indexerName,
                    blocking,
                    maxWait,
                }: UploadQueryArgs = req.query
>>>>>>> 17b659d0

                const root = sanitizeRoot(rootRaw)
                const ctx = createTracingContext(req, { repositoryId, commit, root })
                const filename = nodepath.join(settings.STORAGE_ROOT, constants.UPLOADS_DIR, uuid.v4())
                const output = fs.createWriteStream(filename)
                await logAndTraceCall(ctx, 'Uploading dump', () => pipeline(req, output))

                const indexer = indexerName || (await findIndexer(filename))
                if (!indexer) {
                    throw new Error('Could not find tool type in metadata vertex at the start of the dump.')
                }

                // Add upload record
                const upload = await uploadManager.enqueue(
                    { repositoryId, commit, root, filename, indexer },
                    tracer,
                    ctx.span
                )

                // Upload conversion will complete asynchronously, send an accepted response
                // with the upload id so that the client can continue to track the progress
                // asynchronously.
                res.status(202).send({ id: upload.id })
            }
        )
    )

    interface ExistsQueryArgs {
        repositoryId: number
        commit: string
        path: string
    }

    interface ExistsResponse {
        uploads: LsifUpload[]
    }

    router.get(
        '/exists',
        validation.validationMiddleware([
            validation.validateInt('repositoryId'),
            validation.validateNonEmptyString('commit').matches(commitPattern),
            validation.validateNonEmptyString('path'),
        ]),
        wrap(
            async (req: express.Request, res: express.Response<ExistsResponse>): Promise<void> => {
                const { repositoryId, commit, path }: ExistsQueryArgs = req.query
                const ctx = createTracingContext(req, { repositoryId, commit })
                const uploads = await backend.exists(repositoryId, commit, path, ctx)
                res.json({ uploads })
            }
        )
    )

    interface FilePositionArgs {
        repositoryId: number
        commit: string
        path: string
        line: number
        character: number
        uploadId?: number
    }

    interface LocationsResponse {
        locations: { repositoryId: number; commit: string; path: string; range: lsp.Range }[]
    }

    router.get(
        '/definitions',
        validation.validationMiddleware([
            validation.validateInt('repositoryId'),
            validation.validateNonEmptyString('commit'),
            validation.validateNonEmptyString('path'),
            validation.validateInt('line'),
            validation.validateInt('character'),
            validation.validateInt('uploadId'),
        ]),
        wrap(
            async (req: express.Request, res: express.Response<LocationsResponse>): Promise<void> => {
                const { repositoryId, commit, path, line, character, uploadId }: FilePositionArgs = req.query
                const ctx = createTracingContext(req, { repositoryId, commit, path })

                const locations = await backend.definitions(
                    repositoryId,
                    commit,
                    path,
                    { line, character },
                    uploadId,
                    ctx
                )
                if (locations === undefined) {
                    throw Object.assign(new Error('LSIF upload not found'), { status: 404 })
                }

                res.send({
                    locations: locations.map(l => ({
                        repositoryId: l.dump.repositoryId,
                        commit: l.dump.commit,
                        path: l.path,
                        range: l.range,
                    })),
                })
            }
        )
    )

    interface ReferencesQueryArgs extends FilePositionArgs {
        commit: string
        cursor: ReferencePaginationCursor | undefined
    }

    router.get(
        '/references',
        validation.validationMiddleware([
            validation.validateInt('repositoryId'),
            validation.validateNonEmptyString('commit'),
            validation.validateNonEmptyString('path'),
            validation.validateInt('line'),
            validation.validateInt('character'),
            validation.validateInt('uploadId'),
            validation.validateLimit,
            validation.validateCursor<ReferencePaginationCursor>(),
        ]),
        wrap(
            async (req: express.Request, res: express.Response<LocationsResponse>): Promise<void> => {
                const { repositoryId, commit, path, line, character, uploadId, cursor }: ReferencesQueryArgs = req.query
                const { limit } = extractLimitOffset(req.query, settings.DEFAULT_REFERENCES_PAGE_SIZE)
                const ctx = createTracingContext(req, { repositoryId, commit, path })

                const result = await backend.references(
                    repositoryId,
                    commit,
                    path,
                    { line, character },
                    { limit, cursor },
                    constants.DEFAULT_REFERENCES_REMOTE_DUMP_LIMIT,
                    uploadId,
                    ctx
                )
                if (result === undefined) {
                    throw Object.assign(new Error('LSIF upload not found'), { status: 404 })
                }

                const { locations, newCursor } = result
                const encodedCursor = encodeCursor<ReferencePaginationCursor>(newCursor)
                if (encodedCursor) {
                    res.set('Link', nextLink(req, { limit, cursor: encodedCursor }))
                }

                res.json({
                    locations: locations.map(l => ({
                        repositoryId: l.dump.repositoryId,
                        commit: l.dump.commit,
                        path: l.path,
                        range: l.range,
                    })),
                })
            }
        )
    )

    type HoverResponse = { text: string; range: lsp.Range } | null

    router.get(
        '/hover',
        validation.validationMiddleware([
            validation.validateInt('repositoryId'),
            validation.validateNonEmptyString('commit'),
            validation.validateNonEmptyString('path'),
            validation.validateInt('line'),
            validation.validateInt('character'),
            validation.validateInt('uploadId'),
        ]),
        wrap(
            async (req: express.Request, res: express.Response<HoverResponse>): Promise<void> => {
                const { repositoryId, commit, path, line, character, uploadId }: FilePositionArgs = req.query
                const ctx = createTracingContext(req, { repositoryId, commit, path })

                const result = await backend.hover(repositoryId, commit, path, { line, character }, uploadId, ctx)
                if (result === undefined) {
                    throw Object.assign(new Error('LSIF upload not found'), { status: 404 })
                }

                res.json(result)
            }
        )
    )

    return router
}

/**
 * Read and decode the first entry of the dump. If the entry exists, encodes a metadata vertex,
 * and contains a tool info name field, return the contents of that field; otherwise undefined.
 *
 * @param filename The filename to read.
 */
async function findIndexer(filename: string): Promise<string | undefined> {
    for await (const element of readGzippedJsonElementsFromFile(filename) as AsyncIterable<lsif.Vertex | lsif.Edge>) {
        if (element.type === lsif.ElementTypes.vertex && element.label === lsif.VertexLabels.metaData) {
            return element.toolInfo?.name
        }
        break
    }

    return undefined
}<|MERGE_RESOLUTION|>--- conflicted
+++ resolved
@@ -88,20 +88,8 @@
             validation.validateOptionalString('indexerName'),
         ]),
         wrap(
-<<<<<<< HEAD
-            async (req: express.Request, res: express.Response<{ id: number }>): Promise<void> => {
+            async (req: express.Request, res: express.Response<UploadResponse>): Promise<void> => {
                 const { repositoryId, commit, root: rootRaw, indexerName }: UploadQueryArgs = req.query
-=======
-            async (req: express.Request, res: express.Response<UploadResponse>): Promise<void> => {
-                const {
-                    repositoryId,
-                    commit,
-                    root: rootRaw,
-                    indexerName,
-                    blocking,
-                    maxWait,
-                }: UploadQueryArgs = req.query
->>>>>>> 17b659d0
 
                 const root = sanitizeRoot(rootRaw)
                 const ctx = createTracingContext(req, { repositoryId, commit, root })
