--- conflicted
+++ resolved
@@ -1,14 +1,9 @@
 import * as settings from '../settings'
+import * as validation from '../middleware/validation'
 import express from 'express'
 import { Backend } from '../backend/backend'
-<<<<<<< HEAD
-import { Logger } from 'winston'
-=======
-import { limitOffset } from '../pagination/limit-offset'
->>>>>>> 9bda25a7
 import { nextLink } from '../pagination/link'
 import { wrap } from 'async-middleware'
-import * as validation from '../middleware/validation'
 
 /**
  * Create a router containing the LSIF dump endpoints.
