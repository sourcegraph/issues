--- conflicted
+++ resolved
@@ -18,11 +18,7 @@
 import { DumpManager } from '../shared/store/dumps'
 import { DependencyManager } from '../shared/store/dependencies'
 import { SRC_FRONTEND_INTERNAL } from '../shared/config/settings'
-<<<<<<< HEAD
-import { migrate } from './startup-migrations/migration'
 import { makeExpressApp } from '../shared/api/init'
-=======
->>>>>>> 00b0cfab
 
 /**
  * Runs the HTTP server that accepts LSIF dump uploads and responds to LSIF requests.
