<<<<<<< HEAD
import { Column, Entity, Index, PrimaryColumn, PrimaryGeneratedColumn, ViewColumn, ViewEntity } from 'typeorm'
=======
import { PrimaryGeneratedColumn, Column, Entity, PrimaryColumn, ViewEntity, ViewColumn } from 'typeorm'
import { getBatchSize } from './util'
>>>>>>> 37829703
import { EncodedBloomFilter } from './encoding'
import { getBatchSize } from './util'

/**
 * An entity within the cross-repo database. This tracks commit parentage and branch
 * heads for all known repositories.
 */
@Entity({ name: 'commits' })
export class Commit {
    /**
     * The number of model instances that can be inserted at once.
     */
    public static BatchSize = getBatchSize(3)

    /**
     * A unique ID required by typeorm entities.
     */
    @PrimaryGeneratedColumn('increment', { type: 'int' })
    public id!: number

    /**
     * The name of the source repository.
     */
    @Column('text')
    public repository!: string

    /**
     * The source commit.
     */
    @Column('text')
    public commit!: string

    /**
     * A parent commit. Multiple parents are represented by distinct rows
     * with the same boolean fields. This value is an empty string for a
     * commit with no parent.
     */
    @Column('text', { name: 'parent_commit' })
    public parentCommit!: string
}

/**
 * An entity within the cross-repo database. A row with a repository and commit
 * indicates that there exists LSIF data for that pair.
 */
@Entity({ name: 'lsif_data_markers' })
export class LsifDataMarker {
    /**
     * The name of the source repository.
     */
    @PrimaryColumn('text')
    public repository!: string

    /**
     * The source commit.
     */
    @PrimaryColumn('text')
    public commit!: string

    /**
     * The number of model instances that can be inserted at once.
     */
    public static BatchSize = getBatchSize(2)
}

/**
 * The base class for `PackageModel` and `ReferenceModel` as they have nearly
 * identical column descriptions.
 */
class Package {
    /**
     * A unique ID required by typeorm entities.
     */
    @PrimaryGeneratedColumn('increment', { type: 'int' })
    public id!: number

    /**
     * The name of the package type (e.g. npm, pip).
     */
    @Column('text')
    public scheme!: string

    /**
     * The name of the package this repository and commit provides.
     */
    @Column('text')
    public name!: string

    /**
     * The version of the package this repository and commit provides.
     */
    @Column('text', { nullable: true })
    public version!: string | null

    /**
     * The name of the source repository.
     */
    @Column('text')
    public repository!: string

    /**
     * The source commit.
     */
    @Column('text')
    public commit!: string
}

/**
 * An entity within the cross-repo database. This maps a given repository and commit
 * pair to the package that it provides to other projects.
 */
@Entity({ name: 'packages' })
export class PackageModel extends Package {
    /**
     * The number of model instances that can be inserted at once.
     */
    public static BatchSize = getBatchSize(5)
}

/**
 * An entity within the cross-repo database. This lists the dependencies of a given
 * repository and commit pair to support find global reference operations.
 */
@Entity({ name: 'references' })
export class ReferenceModel extends Package {
    /**
     * The number of model instances that can be inserted at once.
     */
    public static BatchSize = getBatchSize(6)

    /**
     * A serialized bloom filter that encodes the set of symbols that this repository
     * and commit imports from the given package. Testing this filter will prevent
     * the backend from opening databases that will yield no results for a particular
     * symbol.
     *
     * The type of the column is determined by the database backend: we use Postgres
     * with type `bytea` in production, but use SQLite in unit tests with type `blob`.
     */
    @Column(process.env.JEST_WORKER_ID !== undefined ? 'blob' : 'bytea')
    public filter!: EncodedBloomFilter
}

/**
 * A view that adds a `hasLsifData` column to the `commits` table. We define the view
 * in a migration as well as inline so that when we run unit tests (via a SQLite db)
 * we will also have access to the view.
 */
@ViewEntity({
    name: 'commit_with_lsif_markers',
    expression: `
        select
            c.repository,
            c."commit",
            c.parent_commit,
            exists (
                select 1
                from lsif_data_markers m
                where m.repository = c.repository and m."commit" = c."commit"
            ) as has_lsif_data
        from commits c
    `,
})
export class CommitWithLsifMarkers {
    @ViewColumn()
    public repository!: string

    @ViewColumn()
    public commit!: string

    @ViewColumn()
    public parentCommit!: string

    @ViewColumn()
    public hasLsifData!: boolean
}

/**
 * The entities composing the cross-repository database models.
 */
export const entities = [Commit, CommitWithLsifMarkers, LsifDataMarker, PackageModel, ReferenceModel]<|MERGE_RESOLUTION|>--- conflicted
+++ resolved
@@ -1,11 +1,13 @@
-<<<<<<< HEAD
-import { Column, Entity, Index, PrimaryColumn, PrimaryGeneratedColumn, ViewColumn, ViewEntity } from 'typeorm'
-=======
-import { PrimaryGeneratedColumn, Column, Entity, PrimaryColumn, ViewEntity, ViewColumn } from 'typeorm'
-import { getBatchSize } from './util'
->>>>>>> 37829703
-import { EncodedBloomFilter } from './encoding'
-import { getBatchSize } from './util'
+import {
+    Column,
+    Entity,
+    PrimaryColumn,
+    PrimaryGeneratedColumn,
+    ViewColumn,
+    ViewEntity
+    } from 'typeorm';
+import { EncodedBloomFilter } from './encoding';
+import { getBatchSize } from './util';
 
 /**
  * An entity within the cross-repo database. This tracks commit parentage and branch
