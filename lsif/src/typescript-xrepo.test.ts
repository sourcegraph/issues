--- conflicted
+++ resolved
@@ -1,23 +1,14 @@
 import * as fs from 'mz/fs'
-<<<<<<< HEAD
 import * as path from 'path'
-import * as rimraf from 'rimraf'
 import * as zlib from 'mz/zlib'
+import rmfr from 'rmfr'
+import { ConnectionCache, DocumentCache, ResultChunkCache } from './cache'
 import { convertLsif } from './conversion'
-import { ConnectionCache, DocumentCache, ResultChunkCache } from './cache'
 import { createCommit, createLocation, createRemoteLocation } from './test-utils'
 import { createDatabaseFilename } from './util'
 import { Database } from './database'
 import { Readable } from 'stream'
 import { XrepoDatabase } from './xrepo'
-=======
-import * as zlib from 'mz/zlib'
-import rmfr from 'rmfr'
-import { ConnectionCache, DocumentCache, ResultChunkCache } from './cache'
-import { createBackend } from './backend'
-import { createCommit, createLocation, createRemoteLocation } from './test-utils'
-import { Readable } from 'stream'
->>>>>>> 2907b6e0
 
 describe('Database', () => {
     let storageRoot!: string
@@ -38,22 +29,8 @@
         )
 
     beforeAll(async () => {
-<<<<<<< HEAD
-        storageRoot = await fs.promises.mkdtemp('typescript-')
+        storageRoot = await fs.mkdtemp('typescript-', { encoding: 'utf8' })
         const xrepoDatabase = new XrepoDatabase(connectionCache, path.join(storageRoot, 'correlation.db'))
-=======
-        storageRoot = await fs.mkdtemp('typescript-', { encoding: 'utf8' })
-        const backend = await createBackend(storageRoot, connectionCache, documentCache, resultChunkCache)
-        const inputs: { input: Readable; repository: string; commit: string }[] = []
-
-        for (const repository of ['a', 'b1', 'b2', 'b3', 'c1', 'c2', 'c3']) {
-            const input = fs
-                .createReadStream(`./test-data/typescript/xrepo/data/${repository}.lsif.gz`)
-                .pipe(zlib.createGunzip())
-            const commit = createCommit(repository)
-            inputs.push({ input, repository, commit })
-        }
->>>>>>> 2907b6e0
 
         for (const { input, repository, commit } of createTestInputs()) {
             const database = createDatabaseFilename(storageRoot, repository, commit)
