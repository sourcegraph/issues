import promClient from 'prom-client'
import { GenericCache } from './cache'
import * as sinon from 'sinon'

describe('GenericCache', () => {
    const testCacheHitCounter = new promClient.Counter({
        name: 'test_cache_hit',
        help: 'test_cache_hit',
        labelNames: ['type'],
    })

    const testCacheEvictionCounter = new promClient.Counter({
        name: 'test_cache_eviction',
        help: 'test_cache_eviction',
        labelNames: ['type'],
    })

    const testCacheSizeGauge = new promClient.Gauge({
        name: 'test_cache_size',
        help: 'test_cache_size',
    })

    const testMetrics = {
        hitCounter: testCacheHitCounter,
        sizeGauge: testCacheSizeGauge,
        evictionCounter: testCacheEvictionCounter,
    }

    it('should evict items based by reverse recency', async () => {
        const values = [
            'foo', // foo*
            'bar', // bar* foo
            'baz', // baz* bar foo
            'bonk', // bonk* baz bar foo
            'quux', // quux* bonk baz bar foo
            'bar', // bar quux bonk baz foo
            'foo', // foo bar quux bonk baz
            'honk', // honk* foo bar quux bonk
            'foo', // foo honk bar quux bonk
            'baz', // baz* foo honk bar quux
        ]

<<<<<<< HEAD
        const factoryArgs: string[] = []
        const cache = new GenericCache<string, string>(5, () => 1, () => {}, testMetrics)
=======
        // These are the cache values that need to be created, in-order
        const expectedInstantiations = ['foo', 'bar', 'baz', 'bonk', 'quux', 'honk', 'baz']
>>>>>>> 2b94563e

        const factory = sinon.stub<string[], Promise<string>>()
        for (const [i, value] of expectedInstantiations.entries()) {
            // Log the value arg and resolve the cache data immediately
            factory.onCall(i).returns(Promise.resolve(value))
        }

        const cache = new GenericCache<string, string>(5, () => 1, () => {})
        for (const value of values) {
            const returnValue = await cache.withValue(value, () => factory(value), v => Promise.resolve(v))
            expect(returnValue).toBe(value)
        }

        // Expect the args of the factory to equal the resolved values
        expect(factory.args).toEqual(expectedInstantiations.map(v => [v]))
    })

    it('should asynchronously resolve cache values', async () => {
<<<<<<< HEAD
        const cache = new GenericCache<string, string>(5, () => 1, () => {}, testMetrics)

        let innerCalls = 0
        const innerPromise = new Promise<string>(resolve => {
            innerCalls++
            setTimeout(() => resolve('bar'), 10)
        })
=======
        const factory = sinon.stub<string[], Promise<string>>()
        const { wait, done } = createBarrier()
        factory.returns(wait.then(() => 'bar'))
>>>>>>> 2b94563e

        const cache = new GenericCache<string, string>(5, () => 1, () => {})
        const p1 = cache.withValue('foo', factory, v => Promise.resolve(v))
        const p2 = cache.withValue('foo', factory, v => Promise.resolve(v))
        const p3 = cache.withValue('foo', factory, v => Promise.resolve(v))
        done()

        expect(await Promise.all([p1, p2, p3])).toEqual(['bar', 'bar', 'bar'])
        expect(factory.callCount).toEqual(1)
    })

    it('should call dispose function on eviction', async () => {
        const values = [
            'foo', // foo
            'bar', // bar foo
            'baz', // baz bar (drops foo)
            'foo', // foo baz (drops bar)
        ]

<<<<<<< HEAD
        const disposeArgs: string[] = []
        const cache = new GenericCache<string, string>(2, () => 1, v => disposeArgs.push(v), testMetrics)
=======
        const { wait, done } = createBarrier()
        const disposer = sinon.spy(done)
        const cache = new GenericCache<string, string>(2, () => 1, disposer)
>>>>>>> 2b94563e

        for (const value of values) {
            await cache.withValue(value, () => Promise.resolve(value), v => Promise.resolve(v))
        }

        await wait
        expect(disposer.args).toEqual([['foo'], ['bar']])
    })

    it('should calculate size by resolved value', async () => {
        const values = [
            2, // 2,   size = 2
            3, // 3 2, size = 5
            1, // 1 3, size = 4
            2, // 1 2, size = 3
        ]

<<<<<<< HEAD
        const factoryArgs: number[] = []
        const cache = new GenericCache<number, number>(5, v => v, () => {}, testMetrics)
=======
        const expectedInstantiations = [2, 3, 1, 2]

        const factory = sinon.stub<number[], Promise<number>>()
        for (const [i, value] of expectedInstantiations.entries()) {
            factory.onCall(i).returns(Promise.resolve(value))
        }
>>>>>>> 2b94563e

        const cache = new GenericCache<number, number>(5, v => v, () => {})
        for (const value of values) {
            await cache.withValue(value, () => factory(value), v => Promise.resolve(v))
        }

        expect(factory.args).toEqual(expectedInstantiations.map(v => [v]))
    })

    it('should not evict referenced cache entries', async () => {
<<<<<<< HEAD
        const disposeArgs: string[] = []
        const cache = new GenericCache<string, string>(5, () => 1, v => disposeArgs.push(v), testMetrics)

        await cache.withValue(
            'foo',
            () => Promise.resolve('foo'),
            async () => {
                await cache.withValue(
                    'bar',
                    () => Promise.resolve('bar'),
                    async () => {
                        await cache.withValue(
                            'baz',
                            () => Promise.resolve('baz'),
                            async () => {
                                await cache.withValue(
                                    'bonk',
                                    () => Promise.resolve('bonk'),
                                    async () => {
                                        await cache.withValue(
                                            'quux',
                                            () => Promise.resolve('quux'),
                                            async () => {
                                                // Sixth entry, but nothing to evict (all held)
                                                await cache.withValue(
                                                    'honk',
                                                    () => Promise.resolve('honk'),
                                                    () => {
                                                        expect(disposeArgs).toEqual([])
                                                        return Promise.resolve()
                                                    }
                                                )

                                                // Seventh entry, honk can now be removed as it's the least
                                                // recently used value that's not currently under a read lock.
                                                await cache.withValue(
                                                    'ronk',
                                                    () => Promise.resolve('ronk'),
                                                    async () => {
                                                        // allow disposal to run asynchronously
                                                        await new Promise(resolve =>
                                                            setTimeout(() => {
                                                                expect(disposeArgs).toEqual(['honk'])
                                                                resolve()
                                                            }, 10)
                                                        )
                                                    }
                                                )
                                            }
                                        )
                                    }
                                )
                            }
                        )
                    }
                )
            }
        )
=======
        const { wait, done } = createBarrier()
        const disposer = sinon.spy(done)
        const cache = new GenericCache<string, string>(5, () => 1, disposer)

        const fooResolver = () => Promise.resolve('foo')
        const barResolver = () => Promise.resolve('bar')
        const bazResolver = () => Promise.resolve('baz')
        const bonkResolver = () => Promise.resolve('bonk')
        const quuxResolver = () => Promise.resolve('quux')
        const honkResolver = () => Promise.resolve('honk')
        const ronkResolver = () => Promise.resolve('ronk')

        await cache.withValue('foo', fooResolver, async () => {
            await cache.withValue('bar', barResolver, async () => {
                await cache.withValue('baz', bazResolver, async () => {
                    await cache.withValue('bonk', bonkResolver, async () => {
                        await cache.withValue('quux', quuxResolver, async () => {
                            // Sixth entry, but nothing to evict (all held)
                            await cache.withValue('honk', honkResolver, () => Promise.resolve(null))

                            // Seventh entry, honk can now be removed as it's the least
                            // recently used value that's not currently under a read lock.
                            await cache.withValue('ronk', ronkResolver, () => Promise.resolve(null))
                        })
                    })
                })
            })
        })
>>>>>>> 2b94563e

        // Release and remove the least recently used

        await cache.withValue(
            'honk',
            () => Promise.resolve('honk'),
            async () => {
                await wait
                expect(disposer.args).toEqual([['honk'], ['foo'], ['bar']])
            }
        )
    })
})

/**
 * Return a barrier promise that blocks until the done function is called.
 */
function createBarrier(): { wait: Promise<void>; done: () => void } {
    let done!: () => void
    const wait = new Promise<void>(resolve => (done = resolve))
    return { wait, done }
}<|MERGE_RESOLUTION|>--- conflicted
+++ resolved
@@ -40,13 +40,8 @@
             'baz', // baz* foo honk bar quux
         ]
 
-<<<<<<< HEAD
-        const factoryArgs: string[] = []
-        const cache = new GenericCache<string, string>(5, () => 1, () => {}, testMetrics)
-=======
         // These are the cache values that need to be created, in-order
         const expectedInstantiations = ['foo', 'bar', 'baz', 'bonk', 'quux', 'honk', 'baz']
->>>>>>> 2b94563e
 
         const factory = sinon.stub<string[], Promise<string>>()
         for (const [i, value] of expectedInstantiations.entries()) {
@@ -54,7 +49,7 @@
             factory.onCall(i).returns(Promise.resolve(value))
         }
 
-        const cache = new GenericCache<string, string>(5, () => 1, () => {})
+        const cache = new GenericCache<string, string>(5, () => 1, () => {}, testMetrics)
         for (const value of values) {
             const returnValue = await cache.withValue(value, () => factory(value), v => Promise.resolve(v))
             expect(returnValue).toBe(value)
@@ -65,21 +60,11 @@
     })
 
     it('should asynchronously resolve cache values', async () => {
-<<<<<<< HEAD
-        const cache = new GenericCache<string, string>(5, () => 1, () => {}, testMetrics)
-
-        let innerCalls = 0
-        const innerPromise = new Promise<string>(resolve => {
-            innerCalls++
-            setTimeout(() => resolve('bar'), 10)
-        })
-=======
         const factory = sinon.stub<string[], Promise<string>>()
         const { wait, done } = createBarrier()
         factory.returns(wait.then(() => 'bar'))
->>>>>>> 2b94563e
 
-        const cache = new GenericCache<string, string>(5, () => 1, () => {})
+        const cache = new GenericCache<string, string>(5, () => 1, () => {}, testMetrics)
         const p1 = cache.withValue('foo', factory, v => Promise.resolve(v))
         const p2 = cache.withValue('foo', factory, v => Promise.resolve(v))
         const p3 = cache.withValue('foo', factory, v => Promise.resolve(v))
@@ -97,14 +82,9 @@
             'foo', // foo baz (drops bar)
         ]
 
-<<<<<<< HEAD
-        const disposeArgs: string[] = []
-        const cache = new GenericCache<string, string>(2, () => 1, v => disposeArgs.push(v), testMetrics)
-=======
         const { wait, done } = createBarrier()
         const disposer = sinon.spy(done)
-        const cache = new GenericCache<string, string>(2, () => 1, disposer)
->>>>>>> 2b94563e
+        const cache = new GenericCache<string, string>(2, () => 1, disposer, testMetrics)
 
         for (const value of values) {
             await cache.withValue(value, () => Promise.resolve(value), v => Promise.resolve(v))
@@ -122,19 +102,14 @@
             2, // 1 2, size = 3
         ]
 
-<<<<<<< HEAD
-        const factoryArgs: number[] = []
-        const cache = new GenericCache<number, number>(5, v => v, () => {}, testMetrics)
-=======
         const expectedInstantiations = [2, 3, 1, 2]
 
         const factory = sinon.stub<number[], Promise<number>>()
         for (const [i, value] of expectedInstantiations.entries()) {
             factory.onCall(i).returns(Promise.resolve(value))
         }
->>>>>>> 2b94563e
 
-        const cache = new GenericCache<number, number>(5, v => v, () => {})
+        const cache = new GenericCache<number, number>(5, v => v, () => {}, testMetrics)
         for (const value of values) {
             await cache.withValue(value, () => factory(value), v => Promise.resolve(v))
         }
@@ -143,69 +118,9 @@
     })
 
     it('should not evict referenced cache entries', async () => {
-<<<<<<< HEAD
-        const disposeArgs: string[] = []
-        const cache = new GenericCache<string, string>(5, () => 1, v => disposeArgs.push(v), testMetrics)
-
-        await cache.withValue(
-            'foo',
-            () => Promise.resolve('foo'),
-            async () => {
-                await cache.withValue(
-                    'bar',
-                    () => Promise.resolve('bar'),
-                    async () => {
-                        await cache.withValue(
-                            'baz',
-                            () => Promise.resolve('baz'),
-                            async () => {
-                                await cache.withValue(
-                                    'bonk',
-                                    () => Promise.resolve('bonk'),
-                                    async () => {
-                                        await cache.withValue(
-                                            'quux',
-                                            () => Promise.resolve('quux'),
-                                            async () => {
-                                                // Sixth entry, but nothing to evict (all held)
-                                                await cache.withValue(
-                                                    'honk',
-                                                    () => Promise.resolve('honk'),
-                                                    () => {
-                                                        expect(disposeArgs).toEqual([])
-                                                        return Promise.resolve()
-                                                    }
-                                                )
-
-                                                // Seventh entry, honk can now be removed as it's the least
-                                                // recently used value that's not currently under a read lock.
-                                                await cache.withValue(
-                                                    'ronk',
-                                                    () => Promise.resolve('ronk'),
-                                                    async () => {
-                                                        // allow disposal to run asynchronously
-                                                        await new Promise(resolve =>
-                                                            setTimeout(() => {
-                                                                expect(disposeArgs).toEqual(['honk'])
-                                                                resolve()
-                                                            }, 10)
-                                                        )
-                                                    }
-                                                )
-                                            }
-                                        )
-                                    }
-                                )
-                            }
-                        )
-                    }
-                )
-            }
-        )
-=======
         const { wait, done } = createBarrier()
         const disposer = sinon.spy(done)
-        const cache = new GenericCache<string, string>(5, () => 1, disposer)
+        const cache = new GenericCache<string, string>(5, () => 1, disposer, testMetrics)
 
         const fooResolver = () => Promise.resolve('foo')
         const barResolver = () => Promise.resolve('bar')
@@ -231,7 +146,6 @@
                 })
             })
         })
->>>>>>> 2b94563e
 
         // Release and remove the least recently used
 
