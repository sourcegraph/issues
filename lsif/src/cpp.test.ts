--- conflicted
+++ resolved
@@ -3,11 +3,7 @@
 import rmfr from 'rmfr'
 import { ConnectionCache, DocumentCache, ResultChunkCache } from './cache'
 import { convertLsif } from './importer'
-<<<<<<< HEAD
-import { createCommit, createLocation, createSilentLogger } from './test-utils'
-=======
 import { createCommit, createLocation, createSilentLogger, getTestData } from './test-utils'
->>>>>>> d53a0096
 import { createDatabaseFilename } from './util'
 import { Database } from './database'
 import { XrepoDatabase } from './xrepo'
@@ -25,11 +21,7 @@
         storageRoot = await fs.mkdtemp('cpp-', { encoding: 'utf8' })
         const xrepoDatabase = new XrepoDatabase(connectionCache, path.join(storageRoot, 'xrepo.db'))
 
-<<<<<<< HEAD
-        const input = fs.createReadStream('./test-data/cpp/data/data.lsif.gz')
-=======
         const input = await getTestData('cpp/data/data.lsif.gz')
->>>>>>> d53a0096
         const database = createDatabaseFilename(storageRoot, repository, commit)
         const { packages, references } = await convertLsif(input, database, createSilentLogger())
         await xrepoDatabase.addPackagesAndReferences(repository, commit, packages, references)
