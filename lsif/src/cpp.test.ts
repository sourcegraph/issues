import * as fs from 'mz/fs'
import * as path from 'path'
import rmfr from 'rmfr'
import { ConnectionCache, DocumentCache, ResultChunkCache } from './cache'
<<<<<<< HEAD
import { convertLsif } from './importer'
import { createCommit, createLocation } from './test-utils'
import { createDatabaseFilename } from './util'
import { Database } from './database'
import { XrepoDatabase } from './xrepo'
=======
import { createBackend } from './backend'
import { createCommit, createLocation, getTestData } from './test-utils'
>>>>>>> a3606438

describe('Database', () => {
    let storageRoot!: string
    const repository = 'five'
    const commit = createCommit('five')

    const connectionCache = new ConnectionCache(10)
    const documentCache = new DocumentCache(10)
    const resultChunkCache = new ResultChunkCache(10)

    beforeAll(async () => {
        storageRoot = await fs.mkdtemp('cpp-', { encoding: 'utf8' })
<<<<<<< HEAD
        const xrepoDatabase = new XrepoDatabase(connectionCache, path.join(storageRoot, 'xrepo.db'))

        const input = fs.createReadStream('./test-data/cpp/data/data.lsif.gz')
        const database = createDatabaseFilename(storageRoot, repository, commit)
        const { packages, references } = await convertLsif(input, database)
        await xrepoDatabase.addPackagesAndReferences(repository, commit, packages, references)
=======
        const backend = await createBackend(storageRoot, connectionCache, documentCache, resultChunkCache)
        const input = (await getTestData('cpp/data/data.lsif.gz')).pipe(zlib.createGunzip())
        await backend.insertDump(input, 'five', createCommit('five'))
>>>>>>> a3606438
    })

    afterAll(async () => await rmfr(storageRoot))

    const loadDatabase = (repository: string, commit: string): Database =>
        new Database(
            storageRoot,
            new XrepoDatabase(connectionCache, path.join(storageRoot, 'xrepo.db')),
            connectionCache,
            documentCache,
            resultChunkCache,
            repository,
            commit,
            createDatabaseFilename(storageRoot, repository, commit)
        )

    it('should find all defs of `four` from main.cpp', async () => {
        const db = loadDatabase(repository, commit)
        const definitions = await db.definitions('main.cpp', { line: 12, character: 3 })
        // TODO - (FIXME) currently the dxr indexer returns zero-width ranges
        expect(definitions).toEqual([createLocation('main.cpp', 6, 4, 6, 4)])
    })

    it('should find all defs of `five` from main.cpp', async () => {
        const db = loadDatabase(repository, commit)
        const definitions = await db.definitions('main.cpp', { line: 11, character: 3 })
        // TODO - (FIXME) currently the dxr indexer returns zero-width ranges
        expect(definitions).toEqual([createLocation('five.cpp', 2, 4, 2, 4)])
    })

    it('should find all refs of `five` from main.cpp', async () => {
        const db = loadDatabase(repository, commit)
        const references = await db.references('main.cpp', { line: 11, character: 3 })

        // TODO - should the definition be in this result set?
        expect(references).toContainEqual(createLocation('five.h', 1, 4, 1, 8))
        // TODO - (FIXME) currently the dxr indexer returns zero-width ranges
        expect(references).toContainEqual(createLocation('five.cpp', 2, 4, 2, 4))
        expect(references).toContainEqual(createLocation('main.cpp', 11, 2, 11, 6))
        expect(references).toContainEqual(createLocation('main.cpp', 13, 2, 13, 6))
        expect(references).toHaveLength(4)
    })
})<|MERGE_RESOLUTION|>--- conflicted
+++ resolved
@@ -2,16 +2,11 @@
 import * as path from 'path'
 import rmfr from 'rmfr'
 import { ConnectionCache, DocumentCache, ResultChunkCache } from './cache'
-<<<<<<< HEAD
 import { convertLsif } from './importer'
-import { createCommit, createLocation } from './test-utils'
+import { createCommit, createLocation, getTestData } from './test-utils'
 import { createDatabaseFilename } from './util'
 import { Database } from './database'
 import { XrepoDatabase } from './xrepo'
-=======
-import { createBackend } from './backend'
-import { createCommit, createLocation, getTestData } from './test-utils'
->>>>>>> a3606438
 
 describe('Database', () => {
     let storageRoot!: string
@@ -24,18 +19,12 @@
 
     beforeAll(async () => {
         storageRoot = await fs.mkdtemp('cpp-', { encoding: 'utf8' })
-<<<<<<< HEAD
         const xrepoDatabase = new XrepoDatabase(connectionCache, path.join(storageRoot, 'xrepo.db'))
 
-        const input = fs.createReadStream('./test-data/cpp/data/data.lsif.gz')
+        const input = await getTestData('cpp/data/data.lsif.gz')
         const database = createDatabaseFilename(storageRoot, repository, commit)
         const { packages, references } = await convertLsif(input, database)
         await xrepoDatabase.addPackagesAndReferences(repository, commit, packages, references)
-=======
-        const backend = await createBackend(storageRoot, connectionCache, documentCache, resultChunkCache)
-        const input = (await getTestData('cpp/data/data.lsif.gz')).pipe(zlib.createGunzip())
-        await backend.insertDump(input, 'five', createCommit('five'))
->>>>>>> a3606438
     })
 
     afterAll(async () => await rmfr(storageRoot))
