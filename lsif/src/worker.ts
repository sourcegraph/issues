import * as fs from 'mz/fs'
import * as path from 'path'
import exitHook from 'async-exit-hook'
import express from 'express'
import promBundle from 'express-prom-bundle'
import uuid from 'uuid'
import { convertLsif } from './importer'
import { createDatabaseFilename, ensureDirectory, readEnvInt } from './util'
import { createLogger } from './logging'
import { createPostgresConnection } from './connection'
import { JobsHash, Worker } from 'node-resque'
import { Logger } from 'winston'
import { XrepoDatabase } from './xrepo'
<<<<<<< HEAD
import { Tracer } from 'opentracing'
import { MonitoringContext, monitor } from './monitoring'
import { createTracer } from './tracing'
=======
>>>>>>> 34b51fff
import { waitForConfiguration, ConfigurationFetcher } from './config'
import { discoverAndUpdateCommit } from './commits'

/**
 * Which port to run the worker metrics server on. Defaults to 3187.
 */
const WORKER_METRICS_PORT = readEnvInt('WORKER_METRICS_PORT', 3187)

/**
 * The host and port running the redis instance containing work queues.
 *
 * Set addresses. Prefer in this order:
 *   - Specific envvar REDIS_STORE_ENDPOINT
 *   - Fallback envvar REDIS_ENDPOINT
 *   - redis-store:6379
 *
 *  Additionally keep this logic in sync with pkg/redispool/redispool.go and cmd/server/redis.go
 */
const REDIS_ENDPOINT = process.env.REDIS_STORE_ENDPOINT || process.env.REDIS_ENDPOINT || 'redis-store:6379'

/**
 * Where on the file system to store LSIF files.
 */
const STORAGE_ROOT = process.env.LSIF_STORAGE_ROOT || 'lsif-storage'

/**
 * Create a job that takes a repository, commit, and filename containing the gzipped
 * input of an LSIF dump and converts it to a SQLite database. This will also populate
 * the cross-repo database for this dump.
 *
 * @param xrepoDatabase The cross-repo database.
 * @param fetchConfiguration A function that returns the current configuration.
<<<<<<< HEAD
 * @param logger The logger instance.
 * @param tracer The tracer instance.
 */
const createConvertJob = (
    xrepoDatabase: XrepoDatabase,
    fetchConfiguration: ConfigurationFetcher,
    logger: Logger,
    tracer: Tracer | undefined
) => async (repository: string, commit: string, filename: string): Promise<void> => {
    const ctx = {
        logger: logger.child({ jobId: uuid.v4(), repository, commit }),
        span: tracer && tracer.startSpan('create convert job'),
    }
=======
 */
const createConvertJob = (xrepoDatabase: XrepoDatabase, fetchConfiguration: ConfigurationFetcher) => async (
    repository: string,
    commit: string,
    filename: string
): Promise<void> => {
    console.log(`Converting ${repository}@${commit}`)

    const input = fs.createReadStream(filename)
    const tempFile = path.join(STORAGE_ROOT, 'tmp', uuid.v4())
>>>>>>> 34b51fff

    console.log(`Converting ${repository}@${commit}`)

    await monitor(ctx, 'converting LSIF data', async (ctx: MonitoringContext) => {
        const input = fs.createReadStream(filename)
        const tempFile = path.join(STORAGE_ROOT, 'tmp', uuid.v4())

        try {
            // Create database in a temp path
            const { packages, references } = await convertLsif(input, tempFile, ctx)

            // Move the temp file where it can be found by the server
            await fs.rename(tempFile, createDatabaseFilename(STORAGE_ROOT, repository, commit))

            // Add the new database to the xrepo db
            await monitor(ctx, 'populating cross-repo database', () =>
                xrepoDatabase.addPackagesAndReferences(repository, commit, packages, references)
            )
        } catch (e) {
            // Don't leave busted artifacts
            await fs.unlink(tempFile)
            throw e
        }
    })

    // Update commit parentage information for this commit
    await discoverAndUpdateCommit(xrepoDatabase, repository, commit, fetchConfiguration().gitServers, ctx)

    // Update commit parentage information for this commit
    await discoverAndUpdateCommit(xrepoDatabase, repository, commit, fetchConfiguration().gitServers)

    // Remove input
    await fs.unlink(filename)
}

/**
 * Runs the worker which accepts LSIF conversion jobs from node-resque.
 *
 * @param logger The logger instance.
 */
async function main(logger: Logger): Promise<void> {
    // Read configuration from frontend
<<<<<<< HEAD
    const fetchConfiguration = await waitForConfiguration(logger)

    // Configure distributed tracing
    const tracer = createTracer('lsif-worker', fetchConfiguration())
=======
    const fetchConfiguration = await waitForConfiguration()
>>>>>>> 34b51fff

    // Ensure storage roots exist
    await ensureDirectory(STORAGE_ROOT)
    await ensureDirectory(path.join(STORAGE_ROOT, 'tmp'))
    await ensureDirectory(path.join(STORAGE_ROOT, 'uploads'))

    // Create cross-repo database
<<<<<<< HEAD
    const connection = await createPostgresConnection(fetchConfiguration(), logger)
    const xrepoDatabase = new XrepoDatabase(connection)

=======
    const connection = await createPostgresConnection(fetchConfiguration())
    const xrepoDatabase = new XrepoDatabase(connection)

    const jobFunctions = {
        convert: createConvertJob(xrepoDatabase, fetchConfiguration),
    }

>>>>>>> 34b51fff
    // Start metrics server
    startMetricsServer(logger)

    // Create worker and start processing jobs
    await startWorker(logger, {
        convert: createConvertJob(xrepoDatabase, fetchConfiguration, logger, tracer),
    })
}

/**
 * Connect to redis and begin processing work with the given hash of job functions.
 *
 * @param logger The logger instance.
 * @param jobFunctions An object whose values are the functions to execute for a job name matching its key.
 */
async function startWorker(
    logger: Logger,
    jobFunctions: { [name: string]: (...args: any[]) => Promise<any> }
): Promise<void> {
    const [host, port] = REDIS_ENDPOINT.split(':', 2)

    const connectionOptions = {
        host,
        port: parseInt(port, 10),
        namespace: 'lsif',
    }

    const jobs: JobsHash = {}
    for (const key of Object.keys(jobFunctions)) {
        jobs[key] = { perform: jobFunctions[key] }
    }

    // Create worker and log the interesting events
    const worker = new Worker({ connection: connectionOptions, queues: ['lsif'] }, jobs)
    worker.on('start', () => logger.debug('worker started'))
    worker.on('end', () => logger.debug('worker ended'))
    worker.on('poll', () => logger.debug('worker polling queue'))
    worker.on('ping', () => logger.debug('worker pinging queue'))
    worker.on('job', (_, job) => logger.debug('worker accepted job', { job }))
    worker.on('success', (_, job, result) => logger.debug('worker completed job', { job, result }))
    worker.on('failure', (_, job, failure) => logger.debug('worker failed job', { job, failure }))
    worker.on('cleaning_worker', (worker, pid) =>
        logger.debug('worker cleaning old sibling', { worker: `${worker}:${pid}` })
    )
    worker.on('error', error => logger.error('worker error', { error }))

    await worker.connect()
    exitHook(() => worker.end())
    await worker.start()
}

/**
 * Create an express server that only has /healthz and /metric endpoints.
 *
 * @param logger The logger instance.
 */
function startMetricsServer(logger: Logger): void {
    const app = express()
    app.get('/healthz', (_, res) => res.send('ok'))
    app.use(promBundle({}))

    app.listen(WORKER_METRICS_PORT, () => logger.debug('listening', { port: WORKER_METRICS_PORT }))
}

// Initialize logger
const appLogger = createLogger('lsif-worker')

// Launch!
main(appLogger).catch(error => {
    appLogger.error('failed to start process', { error })
    appLogger.on('finish', () => process.exit(1))
    appLogger.end()
})<|MERGE_RESOLUTION|>--- conflicted
+++ resolved
@@ -11,12 +11,9 @@
 import { JobsHash, Worker } from 'node-resque'
 import { Logger } from 'winston'
 import { XrepoDatabase } from './xrepo'
-<<<<<<< HEAD
 import { Tracer } from 'opentracing'
 import { MonitoringContext, monitor } from './monitoring'
 import { createTracer } from './tracing'
-=======
->>>>>>> 34b51fff
 import { waitForConfiguration, ConfigurationFetcher } from './config'
 import { discoverAndUpdateCommit } from './commits'
 
@@ -49,7 +46,6 @@
  *
  * @param xrepoDatabase The cross-repo database.
  * @param fetchConfiguration A function that returns the current configuration.
-<<<<<<< HEAD
  * @param logger The logger instance.
  * @param tracer The tracer instance.
  */
@@ -63,18 +59,6 @@
         logger: logger.child({ jobId: uuid.v4(), repository, commit }),
         span: tracer && tracer.startSpan('create convert job'),
     }
-=======
- */
-const createConvertJob = (xrepoDatabase: XrepoDatabase, fetchConfiguration: ConfigurationFetcher) => async (
-    repository: string,
-    commit: string,
-    filename: string
-): Promise<void> => {
-    console.log(`Converting ${repository}@${commit}`)
-
-    const input = fs.createReadStream(filename)
-    const tempFile = path.join(STORAGE_ROOT, 'tmp', uuid.v4())
->>>>>>> 34b51fff
 
     console.log(`Converting ${repository}@${commit}`)
 
@@ -117,14 +101,10 @@
  */
 async function main(logger: Logger): Promise<void> {
     // Read configuration from frontend
-<<<<<<< HEAD
     const fetchConfiguration = await waitForConfiguration(logger)
 
     // Configure distributed tracing
     const tracer = createTracer('lsif-worker', fetchConfiguration())
-=======
-    const fetchConfiguration = await waitForConfiguration()
->>>>>>> 34b51fff
 
     // Ensure storage roots exist
     await ensureDirectory(STORAGE_ROOT)
@@ -132,19 +112,9 @@
     await ensureDirectory(path.join(STORAGE_ROOT, 'uploads'))
 
     // Create cross-repo database
-<<<<<<< HEAD
     const connection = await createPostgresConnection(fetchConfiguration(), logger)
     const xrepoDatabase = new XrepoDatabase(connection)
 
-=======
-    const connection = await createPostgresConnection(fetchConfiguration())
-    const xrepoDatabase = new XrepoDatabase(connection)
-
-    const jobFunctions = {
-        convert: createConvertJob(xrepoDatabase, fetchConfiguration),
-    }
-
->>>>>>> 34b51fff
     // Start metrics server
     startMetricsServer(logger)
 
