import * as fs from 'mz/fs'
import * as path from 'path'
import exitHook from 'async-exit-hook'
import express from 'express'
import promBundle from 'express-prom-bundle'
import uuid from 'uuid'
import { convertLsif } from './importer'
import { createDatabaseFilename, ensureDirectory, logErrorAndExit, readEnvInt } from './util'
import { createPostgresConnection } from './connection'
import { JobsHash, Worker } from 'node-resque'
import { XrepoDatabase } from './xrepo'
<<<<<<< HEAD
import { GITSERVER_URLS, updateCommits } from './commits'
=======
import { waitForConfiguration } from './config'
>>>>>>> 274f104d

/**
 * Which port to run the worker metrics server on. Defaults to 3187.
 */
const WORKER_METRICS_PORT = readEnvInt('WORKER_METRICS_PORT', 3187)

/**
 * The host and port running the redis instance containing work queues.
 *
 * Set addresses. Prefer in this order:
 *   - Specific envvar REDIS_STORE_ENDPOINT
 *   - Fallback envvar REDIS_ENDPOINT
 *   - redis-store:6379
 *
 *  Additionally keep this logic in sync with pkg/redispool/redispool.go and cmd/server/redis.go
 */
const REDIS_ENDPOINT = process.env.REDIS_STORE_ENDPOINT || process.env.REDIS_ENDPOINT || 'redis-store:6379'

/**
 * Whether or not to log a message when the HTTP server is ready and listening.
 */
const LOG_READY = process.env.DEPLOY_TYPE === 'dev'

/**
 * Where on the file system to store LSIF files.
 */
const STORAGE_ROOT = process.env.LSIF_STORAGE_ROOT || 'lsif-storage'

/**
 * Create a job that takes a repository, commit, and filename containing the gzipped
 * input of an LSIF dump and converts it to a SQLite database. This will also populate
 * the cross-repo database for this dump.
 *
 * @param xrepoDatabase The cross-repo database.
 */
const createConvertJob = (xrepoDatabase: XrepoDatabase) => async (
    repository: string,
    commit: string,
    filename: string
): Promise<void> => {
    console.log(`Converting ${repository}@${commit}`)

    const input = fs.createReadStream(filename)
    const tempFile = path.join(STORAGE_ROOT, 'tmp', uuid.v4())

    try {
        // Create database in a temp path
        const { packages, references } = await convertLsif(input, tempFile)

        // Move the temp file where it can be found by the server
        await fs.rename(tempFile, createDatabaseFilename(STORAGE_ROOT, repository, commit))

        // Add the new database to the xrepo db
        await xrepoDatabase.addPackagesAndReferences(repository, commit, packages, references)
    } catch (e) {
        // Don't leave busted artifacts
        await fs.unlink(tempFile)
        throw e
    }

    // Update commit parentage information for this commit
    await updateCommits(GITSERVER_URLS, xrepoDatabase, repository, commit)

    // Remove input
    await fs.unlink(filename)
}

/**
 * Runs the worker which accepts LSIF conversion jobs from node-resque.
 */
async function main(): Promise<void> {
    // Read configuration from frontend
    const configuration = (await waitForConfiguration())()

    // Ensure storage roots exist
    await ensureDirectory(STORAGE_ROOT)
    await ensureDirectory(path.join(STORAGE_ROOT, 'tmp'))
    await ensureDirectory(path.join(STORAGE_ROOT, 'uploads'))

    // Create cross-repo database
    const connection = await createPostgresConnection(configuration)
    const xrepoDatabase = new XrepoDatabase(connection)

    const jobFunctions = {
        convert: createConvertJob(xrepoDatabase),
    }

    // Start metrics server
    startMetricsServer()

    // Create worker and start processing jobs
    await startWorker(jobFunctions)

    if (LOG_READY) {
        console.log('Listening for uploads')
    }
}

/**
 * Connect to redis and begin processing work with the given hash of job functions.
 *
 * @param jobFunctions An object whose values are the functions to execute for a job name matching its key.
 */
async function startWorker(jobFunctions: { [name: string]: (...args: any[]) => Promise<any> }): Promise<void> {
    const [host, port] = REDIS_ENDPOINT.split(':', 2)

    const connectionOptions = {
        host,
        port: parseInt(port, 10),
        namespace: 'lsif',
    }

    const jobs: JobsHash = {}
    for (const key of Object.keys(jobFunctions)) {
        jobs[key] = { perform: jobFunctions[key] }
    }

    const worker = new Worker({ connection: connectionOptions, queues: ['lsif'] }, jobs)
    worker.on('error', logErrorAndExit)
    await worker.connect()
    exitHook(() => worker.end())
    await worker.start()
}

/**
 * Create an express server that only has /healthz and /metric endpoints.
 */
function startMetricsServer(): void {
    const app = express()
    app.get('/healthz', (_, res) => res.send('ok'))
    app.use(promBundle({}))

    app.listen(WORKER_METRICS_PORT, () => {
        if (LOG_READY) {
            console.log(`Listening for HTTP requests on port ${WORKER_METRICS_PORT}`)
        }
    })
}

main().catch(logErrorAndExit)<|MERGE_RESOLUTION|>--- conflicted
+++ resolved
@@ -9,11 +9,8 @@
 import { createPostgresConnection } from './connection'
 import { JobsHash, Worker } from 'node-resque'
 import { XrepoDatabase } from './xrepo'
-<<<<<<< HEAD
-import { GITSERVER_URLS, updateCommits } from './commits'
-=======
-import { waitForConfiguration } from './config'
->>>>>>> 274f104d
+import { waitForConfiguration, ConfigurationFetcher } from './config'
+import { updateCommits } from './commits'
 
 /**
  * Which port to run the worker metrics server on. Defaults to 3187.
@@ -48,8 +45,9 @@
  * the cross-repo database for this dump.
  *
  * @param xrepoDatabase The cross-repo database.
+ * @param configurationFetcher A function that returns the current configuration.
  */
-const createConvertJob = (xrepoDatabase: XrepoDatabase) => async (
+const createConvertJob = (xrepoDatabase: XrepoDatabase, configurationFetcher: ConfigurationFetcher) => async (
     repository: string,
     commit: string,
     filename: string
@@ -75,7 +73,7 @@
     }
 
     // Update commit parentage information for this commit
-    await updateCommits(GITSERVER_URLS, xrepoDatabase, repository, commit)
+    await updateCommits(configurationFetcher().gitServers, xrepoDatabase, repository, commit)
 
     // Remove input
     await fs.unlink(filename)
@@ -86,7 +84,7 @@
  */
 async function main(): Promise<void> {
     // Read configuration from frontend
-    const configuration = (await waitForConfiguration())()
+    const configurationFetcher = await waitForConfiguration()
 
     // Ensure storage roots exist
     await ensureDirectory(STORAGE_ROOT)
@@ -94,11 +92,11 @@
     await ensureDirectory(path.join(STORAGE_ROOT, 'uploads'))
 
     // Create cross-repo database
-    const connection = await createPostgresConnection(configuration)
+    const connection = await createPostgresConnection(configurationFetcher())
     const xrepoDatabase = new XrepoDatabase(connection)
 
     const jobFunctions = {
-        convert: createConvertJob(xrepoDatabase),
+        convert: createConvertJob(xrepoDatabase, configurationFetcher),
     }
 
     // Start metrics server
