import * as fs from 'mz/fs'
import * as path from 'path'
import exitHook from 'async-exit-hook'
import express from 'express'
import promBundle from 'express-prom-bundle'
import uuid from 'uuid'
import { convertLsif } from './importer'
import { createDatabaseFilename, ensureDirectory, readEnvInt } from './util'
import { createLogger } from './logging'
import { createPostgresConnection } from './connection'
import { GITSERVER_URLS, updateCommits } from './commits'
import { JobsHash, Worker } from 'node-resque'
import { Logger } from 'winston'
import { XrepoDatabase } from './xrepo'
<<<<<<< HEAD
import { Tracer } from 'opentracing'
import { MonitoringContext, monitor } from './monitoring'
import { waitForConfiguration } from './config'
import { createTracer } from './tracing'
=======
import { waitForConfiguration, ConfigurationFetcher } from './config'
import { updateCommits } from './commits'
>>>>>>> 8294bbf7

/**
 * Which port to run the worker metrics server on. Defaults to 3187.
 */
const WORKER_METRICS_PORT = readEnvInt('WORKER_METRICS_PORT', 3187)

/**
 * The host and port running the redis instance containing work queues.
 *
 * Set addresses. Prefer in this order:
 *   - Specific envvar REDIS_STORE_ENDPOINT
 *   - Fallback envvar REDIS_ENDPOINT
 *   - redis-store:6379
 *
 *  Additionally keep this logic in sync with pkg/redispool/redispool.go and cmd/server/redis.go
 */
const REDIS_ENDPOINT = process.env.REDIS_STORE_ENDPOINT || process.env.REDIS_ENDPOINT || 'redis-store:6379'

/**
 * Where on the file system to store LSIF files.
 */
const STORAGE_ROOT = process.env.LSIF_STORAGE_ROOT || 'lsif-storage'

/**
 * Create a job that takes a repository, commit, and filename containing the gzipped
 * input of an LSIF dump and converts it to a SQLite database. This will also populate
 * the cross-repo database for this dump.
 *
 * @param xrepoDatabase The cross-repo database.
<<<<<<< HEAD
 * @param logger The logger instance.
 * @param tracer The tracer instance.
 */
function createConvertJob(
    xrepoDatabase: XrepoDatabase,
    logger: Logger,
    tracer: Tracer | undefined
): (repository: string, commit: string, filename: string) => Promise<void> {
    return async (repository, commit, filename) => {
        const ctx = {
            logger: logger.child({ jobId: uuid.v4(), repository, commit }),
            span: tracer && tracer.startSpan('create convert job'),
        }
=======
 * @param configurationFetcher A function that returns the current configuration.
 */
const createConvertJob = (xrepoDatabase: XrepoDatabase, configurationFetcher: ConfigurationFetcher) => async (
    repository: string,
    commit: string,
    filename: string
): Promise<void> => {
    console.log(`Converting ${repository}@${commit}`)

    const input = fs.createReadStream(filename)
    const tempFile = path.join(STORAGE_ROOT, 'tmp', uuid.v4())

    try {
        // Create database in a temp path
        const { packages, references } = await convertLsif(input, tempFile)

        // Move the temp file where it can be found by the server
        await fs.rename(tempFile, createDatabaseFilename(STORAGE_ROOT, repository, commit))

        // Add the new database to the xrepo db
        await xrepoDatabase.addPackagesAndReferences(repository, commit, packages, references)
    } catch (e) {
        // Don't leave busted artifacts
        await fs.unlink(tempFile)
        throw e
    }

    // Update commit parentage information for this commit
    await updateCommits(configurationFetcher().gitServers, xrepoDatabase, repository, commit)
>>>>>>> 8294bbf7

        await monitor(ctx, 'converting LSIF data', async (ctx: MonitoringContext) => {
            const input = fs.createReadStream(filename)
            const tempFile = path.join(STORAGE_ROOT, 'tmp', uuid.v4())

            try {
                // Create database in a temp path
                const { packages, references } = await convertLsif(input, tempFile, ctx)

                // Move the temp file where it can be found by the server
                await fs.rename(tempFile, createDatabaseFilename(STORAGE_ROOT, repository, commit))

                // Add the new database to the xrepo db
                await monitor(ctx, 'populating cross-repo database', () =>
                    xrepoDatabase.addPackagesAndReferences(repository, commit, packages, references)
                )
            } catch (e) {
                // Don't leave busted artifacts
                await fs.unlink(tempFile)
                throw e
            }

            // Update commit parentage information for this commit
            await updateCommits(GITSERVER_URLS, xrepoDatabase, repository, commit, ctx)

            // Remove input
            await fs.unlink(filename)
        })
    }
}

/**
 * Runs the worker which accepts LSIF conversion jobs from node-resque.
 *
 * @param logger The logger instance.
 */
<<<<<<< HEAD
async function main(logger: Logger): Promise<void> {
    // Read configuration from frontend
    const configuration = (await waitForConfiguration(logger))()

    // Configure distributed tracing
    const tracer = createTracer('lsif-worker', configuration)
=======
async function main(): Promise<void> {
    // Read configuration from frontend
    const configurationFetcher = await waitForConfiguration()
>>>>>>> 8294bbf7

    // Ensure storage roots exist
    await ensureDirectory(STORAGE_ROOT)
    await ensureDirectory(path.join(STORAGE_ROOT, 'tmp'))
    await ensureDirectory(path.join(STORAGE_ROOT, 'uploads'))

    // Create cross-repo database
<<<<<<< HEAD
    const connection = await createPostgresConnection(configuration, logger)
    const xrepoDatabase = new XrepoDatabase(connection)

=======
    const connection = await createPostgresConnection(configurationFetcher())
    const xrepoDatabase = new XrepoDatabase(connection)

    const jobFunctions = {
        convert: createConvertJob(xrepoDatabase, configurationFetcher),
    }

>>>>>>> 8294bbf7
    // Start metrics server
    startMetricsServer(logger)

    // Create worker and start processing jobs
    await startWorker(logger, {
        convert: createConvertJob(xrepoDatabase, logger, tracer),
    })
}

/**
 * Connect to redis and begin processing work with the given hash of job functions.
 *
 * @param logger The logger instance.
 * @param jobFunctions An object whose values are the functions to execute for a job name matching its key.
 */
async function startWorker(
    logger: Logger,
    jobFunctions: { [name: string]: (...args: any[]) => Promise<any> }
): Promise<void> {
    const [host, port] = REDIS_ENDPOINT.split(':', 2)

    const connectionOptions = {
        host,
        port: parseInt(port, 10),
        namespace: 'lsif',
    }

    const jobs: JobsHash = {}
    for (const key of Object.keys(jobFunctions)) {
        jobs[key] = { perform: jobFunctions[key] }
    }

    // Create worker and log the interesting events
    const worker = new Worker({ connection: connectionOptions, queues: ['lsif'] }, jobs)
    worker.on('start', () => logger.debug('worker started'))
    worker.on('end', () => logger.debug('worker ended'))
    worker.on('poll', () => logger.debug('worker polling queue'))
    worker.on('ping', () => logger.debug('worker pinging queue'))
    worker.on('job', (_, job) => logger.debug('worker accepted job', { job }))
    worker.on('success', (_, job, result) => logger.debug('worker completed job', { job, result }))
    worker.on('failure', (_, job, failure) => logger.debug('worker failed job', { job, failure }))
    worker.on('cleaning_worker', (worker, pid) =>
        logger.debug('worker cleaning old sibling', { worker: `${worker}:${pid}` })
    )
    worker.on('error', error => logger.error('worker error', { error }))

    await worker.connect()
    exitHook(() => worker.end())
    await worker.start()
}

/**
 * Create an express server that only has /healthz and /metric endpoints.
 *
 * @param logger The logger instance.
 */
function startMetricsServer(logger: Logger): void {
    const app = express()
    app.get('/healthz', (_, res) => res.send('ok'))
    app.use(promBundle({}))

    app.listen(WORKER_METRICS_PORT, () => logger.debug('listening', { port: WORKER_METRICS_PORT }))
}

// Initialize logger
const appLogger = createLogger('lsif-worker')

// Launch!
main(appLogger).catch(error => {
    appLogger.error('failed to start process', { error })
    appLogger.on('finish', () => process.exit(1))
    appLogger.end()
})<|MERGE_RESOLUTION|>--- conflicted
+++ resolved
@@ -8,19 +8,14 @@
 import { createDatabaseFilename, ensureDirectory, readEnvInt } from './util'
 import { createLogger } from './logging'
 import { createPostgresConnection } from './connection'
-import { GITSERVER_URLS, updateCommits } from './commits'
 import { JobsHash, Worker } from 'node-resque'
 import { Logger } from 'winston'
 import { XrepoDatabase } from './xrepo'
-<<<<<<< HEAD
 import { Tracer } from 'opentracing'
 import { MonitoringContext, monitor } from './monitoring'
-import { waitForConfiguration } from './config'
+import { waitForConfiguration, ConfigurationFetcher } from './config'
 import { createTracer } from './tracing'
-=======
-import { waitForConfiguration, ConfigurationFetcher } from './config'
 import { updateCommits } from './commits'
->>>>>>> 8294bbf7
 
 /**
  * Which port to run the worker metrics server on. Defaults to 3187.
@@ -50,12 +45,13 @@
  * the cross-repo database for this dump.
  *
  * @param xrepoDatabase The cross-repo database.
-<<<<<<< HEAD
+ * @param configurationFetcher A function that returns the current configuration.
  * @param logger The logger instance.
  * @param tracer The tracer instance.
  */
 function createConvertJob(
     xrepoDatabase: XrepoDatabase,
+    configurationFetcher: ConfigurationFetcher,
     logger: Logger,
     tracer: Tracer | undefined
 ): (repository: string, commit: string, filename: string) => Promise<void> {
@@ -64,37 +60,6 @@
             logger: logger.child({ jobId: uuid.v4(), repository, commit }),
             span: tracer && tracer.startSpan('create convert job'),
         }
-=======
- * @param configurationFetcher A function that returns the current configuration.
- */
-const createConvertJob = (xrepoDatabase: XrepoDatabase, configurationFetcher: ConfigurationFetcher) => async (
-    repository: string,
-    commit: string,
-    filename: string
-): Promise<void> => {
-    console.log(`Converting ${repository}@${commit}`)
-
-    const input = fs.createReadStream(filename)
-    const tempFile = path.join(STORAGE_ROOT, 'tmp', uuid.v4())
-
-    try {
-        // Create database in a temp path
-        const { packages, references } = await convertLsif(input, tempFile)
-
-        // Move the temp file where it can be found by the server
-        await fs.rename(tempFile, createDatabaseFilename(STORAGE_ROOT, repository, commit))
-
-        // Add the new database to the xrepo db
-        await xrepoDatabase.addPackagesAndReferences(repository, commit, packages, references)
-    } catch (e) {
-        // Don't leave busted artifacts
-        await fs.unlink(tempFile)
-        throw e
-    }
-
-    // Update commit parentage information for this commit
-    await updateCommits(configurationFetcher().gitServers, xrepoDatabase, repository, commit)
->>>>>>> 8294bbf7
 
         await monitor(ctx, 'converting LSIF data', async (ctx: MonitoringContext) => {
             const input = fs.createReadStream(filename)
@@ -118,7 +83,7 @@
             }
 
             // Update commit parentage information for this commit
-            await updateCommits(GITSERVER_URLS, xrepoDatabase, repository, commit, ctx)
+            await updateCommits(configurationFetcher().gitServers, xrepoDatabase, repository, commit, ctx)
 
             // Remove input
             await fs.unlink(filename)
@@ -131,18 +96,12 @@
  *
  * @param logger The logger instance.
  */
-<<<<<<< HEAD
 async function main(logger: Logger): Promise<void> {
     // Read configuration from frontend
-    const configuration = (await waitForConfiguration(logger))()
+    const configurationFetcher = await waitForConfiguration(logger)
 
     // Configure distributed tracing
-    const tracer = createTracer('lsif-worker', configuration)
-=======
-async function main(): Promise<void> {
-    // Read configuration from frontend
-    const configurationFetcher = await waitForConfiguration()
->>>>>>> 8294bbf7
+    const tracer = createTracer('lsif-worker', configurationFetcher())
 
     // Ensure storage roots exist
     await ensureDirectory(STORAGE_ROOT)
@@ -150,25 +109,15 @@
     await ensureDirectory(path.join(STORAGE_ROOT, 'uploads'))
 
     // Create cross-repo database
-<<<<<<< HEAD
-    const connection = await createPostgresConnection(configuration, logger)
+    const connection = await createPostgresConnection(configurationFetcher(), logger)
     const xrepoDatabase = new XrepoDatabase(connection)
 
-=======
-    const connection = await createPostgresConnection(configurationFetcher())
-    const xrepoDatabase = new XrepoDatabase(connection)
-
-    const jobFunctions = {
-        convert: createConvertJob(xrepoDatabase, configurationFetcher),
-    }
-
->>>>>>> 8294bbf7
     // Start metrics server
     startMetricsServer(logger)
 
     // Create worker and start processing jobs
     await startWorker(logger, {
-        convert: createConvertJob(xrepoDatabase, logger, tracer),
+        convert: createConvertJob(xrepoDatabase, configurationFetcher, logger, tracer),
     })
 }
 
