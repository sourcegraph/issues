--- conflicted
+++ resolved
@@ -47,16 +47,9 @@
     }
 
     const connectionCache = new ConnectionCache(CONNECTION_CACHE_CAPACITY)
-<<<<<<< HEAD
     const filename = path.join(STORAGE_ROOT, 'correlation.db')
     const xrepoDatabase = new XrepoDatabase(connectionCache, filename)
-    const convertJob = { perform: makeConvertJob(xrepoDatabase) }
-=======
-    const documentCache = new DocumentCache(DOCUMENT_CACHE_CAPACITY)
-    const resultChunkCache = new ResultChunkCache(RESULT_CHUNK_CACHE_SIZE)
-    const backend = await createBackend(STORAGE_ROOT, connectionCache, documentCache, resultChunkCache)
-    const convertJob = { perform: createConvertJob(backend) }
->>>>>>> 1eeb529e
+    const convertJob = { perform: createConvertJob(xrepoDatabase) }
 
     const worker = new Worker({ connection: connectionOptions, queues: ['lsif'] }, { convert: convertJob })
     worker.on('error', logErrorAndExit)
@@ -69,22 +62,19 @@
     }
 }
 
-<<<<<<< HEAD
-function makeConvertJob(
+/**
+ * Create a job that takes a repository, commit, and filename containing the gzipped
+ * input of an LSIF dump and converts it to a SQLite database. This will also populate
+ * the correlation database for this dump.
+ *
+ * @param backend The correlation database.
+ */
+function createConvertJob(
     xrepoDatabase: XrepoDatabase
 ): (repository: string, commit: string, filename: string) => Promise<void> {
     return async (repository, commit, filename) => {
-=======
-/**
- * Create a job that takes a repository, commit, and input filename as input and converts
- * the convents of the file into a SQLite database.
- *
- * @param backend The backend instance.
- */
-function createConvertJob(backend: Backend): (repository: string, commit: string, filename: string) => Promise<void> {
-    return async (repository, commit, filename) => {
         console.log(`Converting ${repository}@${commit}`)
->>>>>>> 1eeb529e
+
         const input = fs.createReadStream(filename).pipe(zlib.createGunzip())
         const tempFile = temp.path()
 
@@ -98,10 +88,12 @@
             // Add the new database to the correlation db
             await addToXrepoDatabase(xrepoDatabase, packages, references, repository, commit)
         } catch (e) {
+            // Don't leave busted artifacts
             await fs.unlink(tempFile)
             throw e
         }
 
+        // Remove input
         await fs.unlink(filename)
     }
 }
