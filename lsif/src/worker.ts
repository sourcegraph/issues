--- conflicted
+++ resolved
@@ -96,14 +96,10 @@
  */
 async function main(logger: Logger): Promise<void> {
     // Read configuration from frontend
-<<<<<<< HEAD
-    const ctx = await waitForConfiguration(logger)
+    const configuration = (await waitForConfiguration(logger))()
 
     // Configure distributed tracing
-    const tracer = createTracer('lsif-worker', ctx)
-=======
-    const configuration = (await waitForConfiguration())()
->>>>>>> cb3d0283
+    const tracer = createTracer('lsif-worker', configuration)
 
     // Ensure storage roots exist
     await ensureDirectory(STORAGE_ROOT)
@@ -111,11 +107,7 @@
     await ensureDirectory(path.join(STORAGE_ROOT, 'uploads'))
 
     // Create cross-repo database
-<<<<<<< HEAD
-    const connection = await createPostgresConnection(ctx, logger)
-=======
-    const connection = await createPostgresConnection(configuration)
->>>>>>> cb3d0283
+    const connection = await createPostgresConnection(configuration, logger)
     const xrepoDatabase = new XrepoDatabase(connection)
 
     // Start metrics server
