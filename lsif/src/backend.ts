import * as fs from 'mz/fs'
import * as path from 'path'
import * as readline from 'mz/readline'
import { ConnectionCache, DocumentCache, ResultChunkCache } from './cache'
import { Database } from './database'
import { DefinitionModel, DocumentModel, MetaModel, ReferenceModel, ResultChunkModel } from './models.database'
import { Edge, Vertex } from 'lsif-protocol'
import { hasErrorCode } from './util'
import { importLsif } from './importer'
import { Readable } from 'stream'
import { XrepoDatabase } from './xrepo'

export const ERRNOLSIFDATA = 'NoLSIFDataError'

/**
 * An error thrown when no LSIF database can be found on disk.
 */
export class NoLSIFDataError extends Error {
    public readonly name = ERRNOLSIFDATA

    constructor(repository: string, commit: string) {
        super(`No LSIF data available for ${repository}@${commit}.`)
    }
}

/**
 * Backend for LSIF dumps stored in SQLite.
 */
export class Backend {
    constructor(
        private storageRoot: string,
        private xrepoDatabase: XrepoDatabase,
        private connectionCache: ConnectionCache,
        private documentCache: DocumentCache,
        private resultChunkCache: ResultChunkCache
    ) {}

    /**
     * Read the content of the temporary file containing a JSON-encoded LSIF
     * dump. Insert these contents into some storage with an encoding that
     * can be subsequently read by the `createRunner` method.
     */
    public async insertDump(input: Readable, repository: string, commit: string): Promise<void> {
        const outFile = makeFilename(this.storageRoot, repository, commit)

        try {
            await fs.unlink(outFile)
        } catch (e) {
            if (!hasErrorCode(e, 'ENOENT')) {
                throw e
            }
        }

        // Remove any connection in the cache to the file we just removed
        await this.connectionCache.bustKey(outFile)

        const { packages, references } = await this.connectionCache.withTransactionalEntityManager(
            outFile,
            [DefinitionModel, DocumentModel, MetaModel, ReferenceModel, ResultChunkModel],
            entityManager => importLsif(entityManager, parseLines(readline.createInterface({ input }))),
            async connection => {
                await connection.query('PRAGMA synchronous = OFF')
                await connection.query('PRAGMA journal_mode = OFF')
            }
        )

        // These needs to be done in sequence as SQLite can only have one
        // write txn at a time without causing the other one to abort with
        // a weird error.
        await this.xrepoDatabase.addPackages(repository, commit, packages)
        await this.xrepoDatabase.addReferences(repository, commit, references)
    }

    /**
     * Create a database relevant to the given repository and commit hash. This
     * assumes that data for this subset of data has already been inserted via
     * `insertDump` (otherwise this method is expected to throw).
     */
    public async createDatabase(repository: string, commit: string): Promise<Database> {
        const file = makeFilename(this.storageRoot, repository, commit)

        try {
            await fs.stat(file)
        } catch (e) {
            if (hasErrorCode(e, 'ENOENT')) {
                throw new NoLSIFDataError(repository, commit)
            }

            throw e
        }

        return new Database(
            this.storageRoot,
            this.xrepoDatabase,
            this.connectionCache,
            this.documentCache,
            this.resultChunkCache,
            repository,
            commit,
            file
        )
    }
}

/**
 * Create the path of the SQLite database file for the given repository and commit.
 *
 * @param storageRoot The path where SQLite databases are stored.
 * @param repository The repository name.
 * @param commit The repository commit.
 */
export function makeFilename(storageRoot: string, repository: string, commit: string): string {
    return path.join(storageRoot, `${encodeURIComponent(repository)}@${commit}.lsif.db`)
}

/**
 * Converts streaming JSON input into an iterable of vertex and edge objects.
 *
 * @param lines The stream of raw, uncompressed JSON lines.
 */
async function* parseLines(lines: AsyncIterable<string>): AsyncIterable<Vertex | Edge> {
    let i = 0
    for await (const line of lines) {
        try {
            yield JSON.parse(line)
        } catch (e) {
            throw Object.assign(
                new Error(`Failed to process line #${i + 1} (${JSON.stringify(line)}): Invalid JSON.`),
                { status: 422 }
            )
        }

        i++
    }
}

export async function createBackend(
    storageRoot: string,
    connectionCache: ConnectionCache,
    documentCache: DocumentCache,
    resultChunkCache: ResultChunkCache
): Promise<Backend> {
    try {
        await fs.mkdir(storageRoot)
    } catch (e) {
        if (!hasErrorCode(e, 'EEXIST')) {
            throw e
        }
    }

    const filename = path.join(storageRoot, 'correlation.db')

    try {
        await fs.stat(filename)
    } catch (e) {
        if (!hasErrorCode(e, 'ENOENT')) {
            throw e
        }
    }

<<<<<<< HEAD
    return new SQLiteBackend(new XrepoDatabase(connectionCache), connectionCache, documentCache)
=======
    return new Backend(
        storageRoot,
        new XrepoDatabase(connectionCache, filename),
        connectionCache,
        documentCache,
        resultChunkCache
    )
>>>>>>> cc3578b5
}<|MERGE_RESOLUTION|>--- conflicted
+++ resolved
@@ -1,105 +1,131 @@
-import * as fs from 'mz/fs'
-import * as path from 'path'
-import * as readline from 'mz/readline'
-import { ConnectionCache, DocumentCache, ResultChunkCache } from './cache'
-import { Database } from './database'
-import { DefinitionModel, DocumentModel, MetaModel, ReferenceModel, ResultChunkModel } from './models.database'
-import { Edge, Vertex } from 'lsif-protocol'
-import { hasErrorCode } from './util'
-import { importLsif } from './importer'
-import { Readable } from 'stream'
-import { XrepoDatabase } from './xrepo'
-
-export const ERRNOLSIFDATA = 'NoLSIFDataError'
+import * as fs from "mz/fs";
+import * as path from "path";
+import * as readline from "mz/readline";
+import { ConnectionCache, DocumentCache, ResultChunkCache } from "./cache";
+import { Database } from "./database";
+import {
+  DefinitionModel,
+  DocumentModel,
+  MetaModel,
+  ReferenceModel,
+  ResultChunkModel
+} from "./models.database";
+import { Edge, Vertex } from "lsif-protocol";
+import { hasErrorCode } from "./util";
+import { importLsif } from "./importer";
+import { Readable } from "stream";
+import { XrepoDatabase } from "./xrepo";
+
+export const ERRNOLSIFDATA = "NoLSIFDataError";
 
 /**
  * An error thrown when no LSIF database can be found on disk.
  */
 export class NoLSIFDataError extends Error {
-    public readonly name = ERRNOLSIFDATA
-
-    constructor(repository: string, commit: string) {
-        super(`No LSIF data available for ${repository}@${commit}.`)
-    }
+  public readonly name = ERRNOLSIFDATA;
+
+  constructor(repository: string, commit: string) {
+    super(`No LSIF data available for ${repository}@${commit}.`);
+  }
 }
 
 /**
  * Backend for LSIF dumps stored in SQLite.
  */
 export class Backend {
-    constructor(
-        private storageRoot: string,
-        private xrepoDatabase: XrepoDatabase,
-        private connectionCache: ConnectionCache,
-        private documentCache: DocumentCache,
-        private resultChunkCache: ResultChunkCache
-    ) {}
-
-    /**
-     * Read the content of the temporary file containing a JSON-encoded LSIF
-     * dump. Insert these contents into some storage with an encoding that
-     * can be subsequently read by the `createRunner` method.
-     */
-    public async insertDump(input: Readable, repository: string, commit: string): Promise<void> {
-        const outFile = makeFilename(this.storageRoot, repository, commit)
-
-        try {
-            await fs.unlink(outFile)
-        } catch (e) {
-            if (!hasErrorCode(e, 'ENOENT')) {
-                throw e
-            }
-        }
-
-        // Remove any connection in the cache to the file we just removed
-        await this.connectionCache.bustKey(outFile)
-
-        const { packages, references } = await this.connectionCache.withTransactionalEntityManager(
-            outFile,
-            [DefinitionModel, DocumentModel, MetaModel, ReferenceModel, ResultChunkModel],
-            entityManager => importLsif(entityManager, parseLines(readline.createInterface({ input }))),
-            async connection => {
-                await connection.query('PRAGMA synchronous = OFF')
-                await connection.query('PRAGMA journal_mode = OFF')
-            }
-        )
-
-        // These needs to be done in sequence as SQLite can only have one
-        // write txn at a time without causing the other one to abort with
-        // a weird error.
-        await this.xrepoDatabase.addPackages(repository, commit, packages)
-        await this.xrepoDatabase.addReferences(repository, commit, references)
-    }
-
-    /**
-     * Create a database relevant to the given repository and commit hash. This
-     * assumes that data for this subset of data has already been inserted via
-     * `insertDump` (otherwise this method is expected to throw).
-     */
-    public async createDatabase(repository: string, commit: string): Promise<Database> {
-        const file = makeFilename(this.storageRoot, repository, commit)
-
-        try {
-            await fs.stat(file)
-        } catch (e) {
-            if (hasErrorCode(e, 'ENOENT')) {
-                throw new NoLSIFDataError(repository, commit)
-            }
-
-            throw e
-        }
-
-        return new Database(
-            this.storageRoot,
-            this.xrepoDatabase,
-            this.connectionCache,
-            this.documentCache,
-            this.resultChunkCache,
-            repository,
-            commit,
-            file
-        )
-    }
+  constructor(
+    private storageRoot: string,
+    private xrepoDatabase: XrepoDatabase,
+    private connectionCache: ConnectionCache,
+    private documentCache: DocumentCache,
+    private resultChunkCache: ResultChunkCache
+  ) {}
+
+  /**
+   * Read the content of the temporary file containing a JSON-encoded LSIF
+   * dump. Insert these contents into some storage with an encoding that
+   * can be subsequently read by the `createRunner` method.
+   */
+  public async insertDump(
+    input: Readable,
+    repository: string,
+    commit: string
+  ): Promise<void> {
+    const outFile = makeFilename(this.storageRoot, repository, commit);
+
+    try {
+      await fs.unlink(outFile);
+    } catch (e) {
+      if (!hasErrorCode(e, "ENOENT")) {
+        throw e;
+      }
+    }
+
+    // Remove any connection in the cache to the file we just removed
+    await this.connectionCache.bustKey(outFile);
+
+    const {
+      packages,
+      references
+    } = await this.connectionCache.withTransactionalEntityManager(
+      outFile,
+      [
+        DefinitionModel,
+        DocumentModel,
+        MetaModel,
+        ReferenceModel,
+        ResultChunkModel
+      ],
+      entityManager =>
+        importLsif(
+          entityManager,
+          parseLines(readline.createInterface({ input }))
+        ),
+      async connection => {
+        await connection.query("PRAGMA synchronous = OFF");
+        await connection.query("PRAGMA journal_mode = OFF");
+      }
+    );
+
+    // These needs to be done in sequence as SQLite can only have one
+    // write txn at a time without causing the other one to abort with
+    // a weird error.
+    await this.xrepoDatabase.addPackages(repository, commit, packages);
+    await this.xrepoDatabase.addReferences(repository, commit, references);
+  }
+
+  /**
+   * Create a database relevant to the given repository and commit hash. This
+   * assumes that data for this subset of data has already been inserted via
+   * `insertDump` (otherwise this method is expected to throw).
+   */
+  public async createDatabase(
+    repository: string,
+    commit: string
+  ): Promise<Database> {
+    const file = makeFilename(this.storageRoot, repository, commit);
+
+    try {
+      await fs.stat(file);
+    } catch (e) {
+      if (hasErrorCode(e, "ENOENT")) {
+        throw new NoLSIFDataError(repository, commit);
+      }
+
+      throw e;
+    }
+
+    return new Database(
+      this.storageRoot,
+      this.xrepoDatabase,
+      this.connectionCache,
+      this.documentCache,
+      this.resultChunkCache,
+      repository,
+      commit,
+      file
+    );
+  }
 }
 
 /**
@@ -109,8 +135,15 @@
  * @param repository The repository name.
  * @param commit The repository commit.
  */
-export function makeFilename(storageRoot: string, repository: string, commit: string): string {
-    return path.join(storageRoot, `${encodeURIComponent(repository)}@${commit}.lsif.db`)
+export function makeFilename(
+  storageRoot: string,
+  repository: string,
+  commit: string
+): string {
+  return path.join(
+    storageRoot,
+    `${encodeURIComponent(repository)}@${commit}.lsif.db`
+  );
 }
 
 /**
@@ -118,55 +151,57 @@
  *
  * @param lines The stream of raw, uncompressed JSON lines.
  */
-async function* parseLines(lines: AsyncIterable<string>): AsyncIterable<Vertex | Edge> {
-    let i = 0
-    for await (const line of lines) {
-        try {
-            yield JSON.parse(line)
-        } catch (e) {
-            throw Object.assign(
-                new Error(`Failed to process line #${i + 1} (${JSON.stringify(line)}): Invalid JSON.`),
-                { status: 422 }
-            )
-        }
-
-        i++
-    }
+async function* parseLines(
+  lines: AsyncIterable<string>
+): AsyncIterable<Vertex | Edge> {
+  let i = 0;
+  for await (const line of lines) {
+    try {
+      yield JSON.parse(line);
+    } catch (e) {
+      throw Object.assign(
+        new Error(
+          `Failed to process line #${i + 1} (${JSON.stringify(
+            line
+          )}): Invalid JSON.`
+        ),
+        { status: 422 }
+      );
+    }
+
+    i++;
+  }
 }
 
 export async function createBackend(
-    storageRoot: string,
-    connectionCache: ConnectionCache,
-    documentCache: DocumentCache,
-    resultChunkCache: ResultChunkCache
+  storageRoot: string,
+  connectionCache: ConnectionCache,
+  documentCache: DocumentCache,
+  resultChunkCache: ResultChunkCache
 ): Promise<Backend> {
-    try {
-        await fs.mkdir(storageRoot)
-    } catch (e) {
-        if (!hasErrorCode(e, 'EEXIST')) {
-            throw e
-        }
-    }
-
-    const filename = path.join(storageRoot, 'correlation.db')
-
-    try {
-        await fs.stat(filename)
-    } catch (e) {
-        if (!hasErrorCode(e, 'ENOENT')) {
-            throw e
-        }
-    }
-
-<<<<<<< HEAD
-    return new SQLiteBackend(new XrepoDatabase(connectionCache), connectionCache, documentCache)
-=======
-    return new Backend(
-        storageRoot,
-        new XrepoDatabase(connectionCache, filename),
-        connectionCache,
-        documentCache,
-        resultChunkCache
-    )
->>>>>>> cc3578b5
+  try {
+    await fs.mkdir(storageRoot);
+  } catch (e) {
+    if (!hasErrorCode(e, "EEXIST")) {
+      throw e;
+    }
+  }
+
+  const filename = path.join(storageRoot, "correlation.db");
+
+  try {
+    await fs.stat(filename);
+  } catch (e) {
+    if (!hasErrorCode(e, "ENOENT")) {
+      throw e;
+    }
+  }
+
+  return new Backend(
+    storageRoot,
+    new XrepoDatabase(connectionCache, filename),
+    connectionCache,
+    documentCache,
+    resultChunkCache
+  );
 }