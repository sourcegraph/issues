--- conflicted
+++ resolved
@@ -4,17 +4,10 @@
 import {
     connectionCacheEventsCounter,
     connectionCacheSizeGauge,
-<<<<<<< HEAD
-    documentCacheSizeGauge,
-    documentCacheEventsCounter,
-    resultChunkCacheSizeGauge,
-    resultChunkCacheEventsCounter,
-=======
     documentCacheEventsCounter,
     documentCacheSizeGauge,
     resultChunkCacheEventsCounter,
     resultChunkCacheSizeGauge,
->>>>>>> 8b4217e9
 } from './metrics'
 import { DocumentData, ResultChunkData } from './models.database'
 
@@ -112,7 +105,7 @@
         private sizeFunction: (value: V) => number,
         private disposeFunction: (value: V) => Promise<void> | void,
         private metrics: CacheMetrics
-    ) {}
+    ) { }
 
     /**
      * Check if `key` exists in the cache. If it does not, create a value
@@ -421,7 +414,7 @@
             max,
             v => v.size,
             // Let GC handle the cleanup of the object on cache eviction.
-            () => {},
+            () => { },
             metrics
         )
     }
