--- conflicted
+++ resolved
@@ -22,16 +22,12 @@
 import { Queue, Scheduler } from 'node-resque'
 import { readGzippedJsonElements, stringifyJsonLines, validateLsifElements } from './input'
 import { wrap } from 'async-middleware'
-<<<<<<< HEAD
 import { XrepoDatabase } from './xrepo'
 import { monitor, MonitoringContext } from './monitoring'
 import { Tracer } from 'opentracing'
 import { middleware as tracingMiddleware } from 'express-opentracing'
 import * as LightStep from 'lightstep-tracer'
-=======
-import { XrepoDatabase } from './xrepo.js'
 import { waitForConfiguration } from './config'
->>>>>>> 856be2d4
 
 const pipeline = promisify(_pipeline)
 
@@ -115,17 +111,15 @@
  *
  * @param logger The logger instance.
  */
-<<<<<<< HEAD
 async function main(logger: Logger): Promise<void> {
+    // Read configuration from frontend
+    const ctx = await waitForConfiguration()
+
+    // Configure tracing
     const tracer = new LightStep.Tracer({
         access_token: 'foo', // TODO
         component_name: 'bar', // TODO
     })
-=======
-async function main(): Promise<void> {
-    // Read configuration from frontend
-    const ctx = await waitForConfiguration()
->>>>>>> 856be2d4
 
     // Update cache capacities on startup
     connectionCacheCapacityGauge.set(CONNECTION_CACHE_CAPACITY)
@@ -230,11 +224,7 @@
     const resultChunkCache = new ResultChunkCache(RESULT_CHUNK_CACHE_CAPACITY)
 
     // Create cross-repo database
-<<<<<<< HEAD
-    const connection = await createPostgresConnection(logger)
-=======
-    const connection = await createPostgresConnection(ctx)
->>>>>>> 856be2d4
+    const connection = await createPostgresConnection(ctx, logger)
     const xrepoDatabase = new XrepoDatabase(connection)
 
     const createDatabaseFilenameStat = async (repository: string, commit: string): Promise<string | undefined> => {
