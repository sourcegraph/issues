import * as fs from 'mz/fs'
import * as path from 'path'
import bodyParser from 'body-parser'
import exitHook from 'async-exit-hook'
import express from 'express'
import promBundle from 'express-prom-bundle'
import uuid from 'uuid'
import { ConnectionCache, DocumentCache, ResultChunkCache } from './cache'
import { connectionCacheCapacityGauge, documentCacheCapacityGauge, resultChunkCacheCapacityGauge } from './metrics'
<<<<<<< HEAD
import { createDatabaseFilename, ensureDirectory, readEnvInt } from './util'
=======
import { createDatabaseFilename, ensureDirectory, logErrorAndExit, readEnvInt } from './util'
>>>>>>> 34b51fff
import { createGzip } from 'mz/zlib'
import { createPostgresConnection } from './connection'
import { Database, tryCreateDatabase } from './database.js'
import { Edge, Vertex } from 'lsif-protocol'
import { identity } from 'lodash'
import { logger as loggingMiddleware } from 'express-winston'
import { Logger } from 'winston'
import { pipeline as _pipeline, Readable } from 'stream'
import { promisify } from 'util'
import { Queue, Scheduler } from 'node-resque'
import { readGzippedJsonElements, stringifyJsonLines, validateLsifElements } from './input'
import { wrap } from 'async-middleware'
import { XrepoDatabase } from './xrepo'
<<<<<<< HEAD
import { monitor, MonitoringContext } from './monitoring'
import { Span } from 'opentracing'
import { default as tracingMiddleware } from 'express-opentracing'
import { waitForConfiguration, ConfigurationFetcher } from './config'
import { createTracer } from './tracing'
import { createLogger } from './logging'
=======
import { waitForConfiguration } from './config'
>>>>>>> 34b51fff

const pipeline = promisify(_pipeline)

/**
 * Which port to run the LSIF server on. Defaults to 3186.
 */
const HTTP_PORT = readEnvInt('HTTP_PORT', 3186)

/**
 * The host and port running the redis instance containing work queues.
 *
 * Set addresses. Prefer in this order:
 *   - Specific envvar REDIS_STORE_ENDPOINT
 *   - Fallback envvar REDIS_ENDPOINT
 *   - redis-store:6379
 *
 *  Additionally keep this logic in sync with pkg/redispool/redispool.go and cmd/server/redis.go
 */
const REDIS_ENDPOINT = process.env.REDIS_STORE_ENDPOINT || process.env.REDIS_ENDPOINT || 'redis-store:6379'

/**
 * The number of SQLite connections that can be opened at once. This
 * value may be exceeded for a short period if many handles are held
 * at once.
 */
const CONNECTION_CACHE_CAPACITY = readEnvInt('CONNECTION_CACHE_CAPACITY', 100)

/**
 * The maximum number of documents that can be held in memory at once.
 */
const DOCUMENT_CACHE_CAPACITY = readEnvInt('DOCUMENT_CACHE_CAPACITY', 1024 * 1024 * 1024)

/**
 * The maximum number of result chunks that can be held in memory at once.
 */
const RESULT_CHUNK_CACHE_CAPACITY = readEnvInt('RESULT_CHUNK_CACHE_CAPACITY', 1024 * 1024 * 1024)

/**
 * Where on the file system to store LSIF files.
 */
const STORAGE_ROOT = process.env.LSIF_STORAGE_ROOT || 'lsif-storage'

/**
 * Whether or not to disable input validation. Validation is enabled by default.
 */
const DISABLE_VALIDATION = process.env.DISABLE_VALIDATION === 'true'

/**
 * The JSON schema validation function to use. If validation is disabled, then
 * this method has no observable behavior.
 */
const validateIfEnabled: (data: AsyncIterable<unknown>) => AsyncIterable<Vertex | Edge> = DISABLE_VALIDATION
    ? identity
    : validateLsifElements

/**
 * Middleware function used to convert uncaught exceptions into 500 responses.
 *
 * @param logger The logger instance.
 */
const errorHandler = (
    logger: Logger
): ((error: any, req: express.Request, res: express.Response, next: express.NextFunction) => void) => (
    error: any,
    req: express.Request,
    res: express.Response,
    next: express.NextFunction
): void => {
        if (!error || !error.status) {
            // Only log errors that don't have a status attached
            logger.error('uncaught exception', { error })
        }

        if (!res.headersSent) {
            res.status((error && error.status) || 500).send({ message: (error && error.message) || 'Unknown error' })
        }
    }

/**
 * Runs the HTTP server which accepts LSIF dump uploads and responds to LSIF requests.
 *
 * @param logger The logger instance.
 */
async function main(logger: Logger): Promise<void> {
    // Read configuration from frontend
<<<<<<< HEAD
    const fetchConfiguration = await waitForConfiguration(logger)

    // Configure distributed tracing
    const tracer = createTracer('lsif-server', fetchConfiguration())
=======
    const fetchConfiguration = await waitForConfiguration()
>>>>>>> 34b51fff

    // Update cache capacities on startup
    connectionCacheCapacityGauge.set(CONNECTION_CACHE_CAPACITY)
    documentCacheCapacityGauge.set(DOCUMENT_CACHE_CAPACITY)
    resultChunkCacheCapacityGauge.set(RESULT_CHUNK_CACHE_CAPACITY)

    // Ensure storage roots exist
    await ensureDirectory(STORAGE_ROOT)
    await ensureDirectory(path.join(STORAGE_ROOT, 'tmp'))
    await ensureDirectory(path.join(STORAGE_ROOT, 'uploads'))

    // Create queue to publish jobs for worker
<<<<<<< HEAD
    const queue = await setupQueue(logger)

    const app = express()

    if (tracer !== undefined) {
        app.use(tracingMiddleware({ tracer }))
    }

    app.use(
        loggingMiddleware({
            winstonInstance: logger,
            level: 'debug',
            ignoredRoutes: ['/ping', '/healthz', '/metrics'],
            requestWhitelist: ['method', 'url', 'query'],
            msg: 'request',
        })
    )
    app.use(promBundle({}))

    // Register endpoints
    app.use(metaEndpoints())
    app.use(await lsifEndpoints(queue, fetchConfiguration, logger))

    // Error handler must be registered last
    app.use(errorHandler(logger))

    app.listen(HTTP_PORT, () => logger.debug('listening', { port: HTTP_PORT }))
}

/**
 * Connect and start an active connection to the worker queue. We also run a
 * node-resque scheduler on each server instance, as these are guaranteed to
 * always be up with a responsive system. The schedulers will do their own
 * master election via a redis key and will check for dead workers attached
 * to the queue.
 *
 * @param logger The logger instance.
 */
async function setupQueue(logger: Logger): Promise<Queue> {
    const [host, port] = REDIS_ENDPOINT.split(':', 2)

    const connectionOptions = {
        host,
        port: parseInt(port, 10),
        namespace: 'lsif',
    }

    // Create queue and log the interesting events
    const queue = new Queue({ connection: connectionOptions })
    queue.on('error', error => logger.error('queue error', { error }))
    await queue.connect()
    exitHook(() => queue.end())

    // Create scheduler log the interesting events
    const scheduler = new Scheduler({ connection: connectionOptions })
    scheduler.on('start', () => logger.debug('scheduler started'))
    scheduler.on('end', () => logger.debug('scheduler ended'))
    scheduler.on('poll', () => logger.debug('scheduler checking for stuck workers'))
    scheduler.on('master', () => logger.debug('scheduler became master'))
    scheduler.on('cleanStuckWorker', worker => logger.debug('scheduler cleaning stuck worker', { worker }))
    scheduler.on('transferredJob', (_, job) => logger.debug('scheduler transferring job', { job }))
    scheduler.on('error', error => logger.error('scheduler error', { error }))

    await scheduler.connect()
    exitHook(() => scheduler.end())
    await scheduler.start()

    return queue
}

/**
 * Create a router containing health endpoint.
 */
function metaEndpoints(): express.Router {
    const router = express.Router()
    router.get('/ping', (_, res) => res.send('ok'))
    router.get('/healthz', (_, res) => res.send('ok'))
    return router
}

/**
 * Create a router containing the LSIF upload and query endpoints.
 *
 * @param queue The queue containing LSIF jobs.
 * @param fetchConfiguration A function that returns the current configuration.
 * @param logger The logger instance.
 */
async function lsifEndpoints(
    queue: Queue,
    fetchConfiguration: ConfigurationFetcher,
    logger: Logger
): Promise<express.Router> {
    const router = express.Router()

    // Create cross-repo database
=======
    const queue = await setupQueue()

    // Prepare caches
>>>>>>> 34b51fff
    const connectionCache = new ConnectionCache(CONNECTION_CACHE_CAPACITY)
    const documentCache = new DocumentCache(DOCUMENT_CACHE_CAPACITY)
    const resultChunkCache = new ResultChunkCache(RESULT_CHUNK_CACHE_CAPACITY)

    // Create cross-repo database
<<<<<<< HEAD
    const connection = await createPostgresConnection(fetchConfiguration(), logger)
    const xrepoDatabase = new XrepoDatabase(connection)

    /**
     * Create a database instance for the given repository at the commit
     * closest to the target commit for which we have LSIF data. Returns
     * undefined if no such database can be created.
     *
     * @param repository The repository name.
     * @param commit The target commit.
     * @param ctx The monitoring context.
     * @param gitserverUrls The set of ordered gitserver urls.
     */
    const loadDatabase = async (
        repository: string,
        commit: string,
        ctx: MonitoringContext,
        gitserverUrls: string[]
=======
    const connection = await createPostgresConnection(fetchConfiguration())
    const xrepoDatabase = new XrepoDatabase(connection)

    const loadDatabase = async (
        gitserverUrls: string[],
        repository: string,
        commit: string
>>>>>>> 34b51fff
    ): Promise<Database | undefined> => {
        // Try to construct database for the exact commit
        const database = await tryCreateDatabase(
            STORAGE_ROOT,
            xrepoDatabase,
            connectionCache,
            documentCache,
            resultChunkCache,
            repository,
            commit,
            createDatabaseFilename(STORAGE_ROOT, repository, commit)
        )
        if (database) {
            return database
        }

        // Determine the closest commit that we actually have LSIF data for. If the commit is
        // not tracked, then commit data is requested from gitserver and insert the ancestors
        // data for this commit.
<<<<<<< HEAD
        const commitWithData = await monitor(ctx, 'determining closest commit', (ctx: MonitoringContext) =>
            xrepoDatabase.findClosestCommitWithData(repository, commit, ctx, gitserverUrls)
        )
=======
        const commitWithData = await xrepoDatabase.findClosestCommitWithData(repository, commit, gitserverUrls)
>>>>>>> 34b51fff
        if (!commitWithData) {
            return undefined
        }

        // Try to construct a database for the approximate commit
        return tryCreateDatabase(
            STORAGE_ROOT,
            xrepoDatabase,
            connectionCache,
            documentCache,
            resultChunkCache,
            repository,
            commitWithData,
            createDatabaseFilename(STORAGE_ROOT, repository, commitWithData)
        )
    }

<<<<<<< HEAD
    /**
     * Create a monitoring context from the request logger and tracing span
     * tagged with the currently request repository and commit.
     *
     * @param req The express request.
     * @param repository The repository name.
     * @param commit The commit.
     */
    const createMonitoringContext = (
        req: express.Request & { span?: Span },
        repository: string,
        commit: string
    ): MonitoringContext => ({
        // Tag logger with target repo/commit
        logger: logger.child({ repository, commit }),
        // Pull span from request (injected by middleware)
        span: req.span && req.span,
    })
=======
    const app = express()
    app.use(errorHandler)
    app.get('/ping', (_, res) => res.send('ok'))
    app.get('/healthz', (_, res) => res.send('ok'))
    app.use(promBundle({}))
>>>>>>> 34b51fff

    router.post(
        '/upload',
        wrap(
            async (
                req: express.Request & { span?: Span },
                res: express.Response,
                next: express.NextFunction
            ): Promise<void> => {
                const { repository, commit } = req.query
                checkRepository(repository)
                checkCommit(commit)

                const ctx = createMonitoringContext(req, repository, commit)
                const filename = path.join(STORAGE_ROOT, 'uploads', uuid.v4())
                const output = fs.createWriteStream(filename)

                try {
                    await monitor(ctx, 'uploading dump', async () => {
                        const elements = readGzippedJsonElements(req)
                        const lsifElements = validateIfEnabled(elements)
                        const stringifiedLines = stringifyJsonLines(lsifElements)
                        await pipeline(Readable.from(stringifiedLines), createGzip(), output)
                    })
                } catch (e) {
                    throw Object.assign(e, { status: 422 })
                }

                // Enqueue convert job
                logger.debug('enqueueing convert job', { repository, commit })
                await queue.enqueue('lsif', 'convert', [repository, commit, filename])
                res.json(null)
            }
        )
    )

    router.post(
        '/exists',
        wrap(
            async (req: express.Request & { span?: Span }, res: express.Response): Promise<void> => {
                const { repository, commit, file } = req.query
                checkRepository(repository)
                checkCommit(commit)

<<<<<<< HEAD
                const ctx = createMonitoringContext(req, repository, commit)
                const db = await monitor(ctx, 'creating database', ctx =>
                    loadDatabase(repository, commit, ctx, fetchConfiguration().gitServers)
                )
=======
                const db = await loadDatabase(fetchConfiguration().gitServers, repository, commit)
>>>>>>> 34b51fff
                if (!db) {
                    res.json(false)
                    return
                }

                // If filename supplied, ensure we have data for it
                const result = file ? await db.exists(file) : true
                res.json(result)
            }
        )
    )

    router.post(
        '/request',
        bodyParser.json({ limit: '1mb' }),
        wrap(
            async (req: express.Request & { span?: Span }, res: express.Response): Promise<void> => {
                const { repository, commit } = req.query
                const { path, position, method } = req.body
                checkRepository(repository)
                checkCommit(commit)
                checkMethod(method, ['definitions', 'references', 'hover'])
                const cleanMethod = method as 'definitions' | 'references' | 'hover'

<<<<<<< HEAD
                const ctx = createMonitoringContext(req, repository, commit)
                const db = await monitor(ctx, 'creating database', ctx =>
                    loadDatabase(repository, commit, ctx, fetchConfiguration().gitServers)
                )
=======
                const db = await loadDatabase(fetchConfiguration().gitServers, repository, commit)
>>>>>>> 34b51fff
                if (!db) {
                    throw Object.assign(new Error(`No LSIF data available for ${repository}@${commit}.`), {
                        status: 404,
                    })
                }

                res.json(await db[cleanMethod](path, position))
            }
        )
    )

    return router
}

/**
 * Throws an error with status 400 if the repository string is invalid.
 */
export function checkRepository(repository: any): void {
    if (typeof repository !== 'string') {
        throw Object.assign(new Error('Must specify the repository (usually of the form github.com/user/repo)'), {
            status: 400,
        })
    }
}

/**
 * Throws an error with status 400 if the commit string is invalid.
 */
export function checkCommit(commit: any): void {
    if (typeof commit !== 'string' || commit.length !== 40 || !/^[0-9a-f]+$/.test(commit)) {
        throw Object.assign(new Error(`Must specify the commit as a 40 character hash ${commit}`), { status: 400 })
    }
}

/**
 * Throws an error with status 422 if the requested method is not supported.
 */
export function checkMethod(method: string, supportedMethods: string[]): void {
    if (!supportedMethods.includes(method)) {
        throw Object.assign(new Error(`Method must be one of ${Array.from(supportedMethods).join(', ')}`), {
            status: 422,
        })
    }
}

// Initialize logger
const appLogger = createLogger('lsif-server')

// Run app!
main(appLogger).catch(error => {
    appLogger.error('failed to start process', { error })
    appLogger.on('finish', () => process.exit(1))
    appLogger.end()
})<|MERGE_RESOLUTION|>--- conflicted
+++ resolved
@@ -7,11 +7,7 @@
 import uuid from 'uuid'
 import { ConnectionCache, DocumentCache, ResultChunkCache } from './cache'
 import { connectionCacheCapacityGauge, documentCacheCapacityGauge, resultChunkCacheCapacityGauge } from './metrics'
-<<<<<<< HEAD
 import { createDatabaseFilename, ensureDirectory, readEnvInt } from './util'
-=======
-import { createDatabaseFilename, ensureDirectory, logErrorAndExit, readEnvInt } from './util'
->>>>>>> 34b51fff
 import { createGzip } from 'mz/zlib'
 import { createPostgresConnection } from './connection'
 import { Database, tryCreateDatabase } from './database.js'
@@ -25,16 +21,12 @@
 import { readGzippedJsonElements, stringifyJsonLines, validateLsifElements } from './input'
 import { wrap } from 'async-middleware'
 import { XrepoDatabase } from './xrepo'
-<<<<<<< HEAD
 import { monitor, MonitoringContext } from './monitoring'
 import { Span } from 'opentracing'
 import { default as tracingMiddleware } from 'express-opentracing'
 import { waitForConfiguration, ConfigurationFetcher } from './config'
 import { createTracer } from './tracing'
 import { createLogger } from './logging'
-=======
-import { waitForConfiguration } from './config'
->>>>>>> 34b51fff
 
 const pipeline = promisify(_pipeline)
 
@@ -103,15 +95,15 @@
     res: express.Response,
     next: express.NextFunction
 ): void => {
-        if (!error || !error.status) {
-            // Only log errors that don't have a status attached
-            logger.error('uncaught exception', { error })
-        }
-
-        if (!res.headersSent) {
-            res.status((error && error.status) || 500).send({ message: (error && error.message) || 'Unknown error' })
-        }
-    }
+    if (!error || !error.status) {
+        // Only log errors that don't have a status attached
+        logger.error('uncaught exception', { error })
+    }
+
+    if (!res.headersSent) {
+        res.status((error && error.status) || 500).send({ message: (error && error.message) || 'Unknown error' })
+    }
+}
 
 /**
  * Runs the HTTP server which accepts LSIF dump uploads and responds to LSIF requests.
@@ -120,14 +112,10 @@
  */
 async function main(logger: Logger): Promise<void> {
     // Read configuration from frontend
-<<<<<<< HEAD
     const fetchConfiguration = await waitForConfiguration(logger)
 
     // Configure distributed tracing
     const tracer = createTracer('lsif-server', fetchConfiguration())
-=======
-    const fetchConfiguration = await waitForConfiguration()
->>>>>>> 34b51fff
 
     // Update cache capacities on startup
     connectionCacheCapacityGauge.set(CONNECTION_CACHE_CAPACITY)
@@ -140,7 +128,6 @@
     await ensureDirectory(path.join(STORAGE_ROOT, 'uploads'))
 
     // Create queue to publish jobs for worker
-<<<<<<< HEAD
     const queue = await setupQueue(logger)
 
     const app = express()
@@ -236,17 +223,11 @@
     const router = express.Router()
 
     // Create cross-repo database
-=======
-    const queue = await setupQueue()
-
-    // Prepare caches
->>>>>>> 34b51fff
     const connectionCache = new ConnectionCache(CONNECTION_CACHE_CAPACITY)
     const documentCache = new DocumentCache(DOCUMENT_CACHE_CAPACITY)
     const resultChunkCache = new ResultChunkCache(RESULT_CHUNK_CACHE_CAPACITY)
 
     // Create cross-repo database
-<<<<<<< HEAD
     const connection = await createPostgresConnection(fetchConfiguration(), logger)
     const xrepoDatabase = new XrepoDatabase(connection)
 
@@ -265,15 +246,6 @@
         commit: string,
         ctx: MonitoringContext,
         gitserverUrls: string[]
-=======
-    const connection = await createPostgresConnection(fetchConfiguration())
-    const xrepoDatabase = new XrepoDatabase(connection)
-
-    const loadDatabase = async (
-        gitserverUrls: string[],
-        repository: string,
-        commit: string
->>>>>>> 34b51fff
     ): Promise<Database | undefined> => {
         // Try to construct database for the exact commit
         const database = await tryCreateDatabase(
@@ -293,13 +265,9 @@
         // Determine the closest commit that we actually have LSIF data for. If the commit is
         // not tracked, then commit data is requested from gitserver and insert the ancestors
         // data for this commit.
-<<<<<<< HEAD
         const commitWithData = await monitor(ctx, 'determining closest commit', (ctx: MonitoringContext) =>
             xrepoDatabase.findClosestCommitWithData(repository, commit, ctx, gitserverUrls)
         )
-=======
-        const commitWithData = await xrepoDatabase.findClosestCommitWithData(repository, commit, gitserverUrls)
->>>>>>> 34b51fff
         if (!commitWithData) {
             return undefined
         }
@@ -317,7 +285,6 @@
         )
     }
 
-<<<<<<< HEAD
     /**
      * Create a monitoring context from the request logger and tracing span
      * tagged with the currently request repository and commit.
@@ -336,13 +303,6 @@
         // Pull span from request (injected by middleware)
         span: req.span && req.span,
     })
-=======
-    const app = express()
-    app.use(errorHandler)
-    app.get('/ping', (_, res) => res.send('ok'))
-    app.get('/healthz', (_, res) => res.send('ok'))
-    app.use(promBundle({}))
->>>>>>> 34b51fff
 
     router.post(
         '/upload',
@@ -387,14 +347,10 @@
                 checkRepository(repository)
                 checkCommit(commit)
 
-<<<<<<< HEAD
                 const ctx = createMonitoringContext(req, repository, commit)
                 const db = await monitor(ctx, 'creating database', ctx =>
                     loadDatabase(repository, commit, ctx, fetchConfiguration().gitServers)
                 )
-=======
-                const db = await loadDatabase(fetchConfiguration().gitServers, repository, commit)
->>>>>>> 34b51fff
                 if (!db) {
                     res.json(false)
                     return
@@ -419,14 +375,10 @@
                 checkMethod(method, ['definitions', 'references', 'hover'])
                 const cleanMethod = method as 'definitions' | 'references' | 'hover'
 
-<<<<<<< HEAD
                 const ctx = createMonitoringContext(req, repository, commit)
                 const db = await monitor(ctx, 'creating database', ctx =>
                     loadDatabase(repository, commit, ctx, fetchConfiguration().gitServers)
                 )
-=======
-                const db = await loadDatabase(fetchConfiguration().gitServers, repository, commit)
->>>>>>> 34b51fff
                 if (!db) {
                     throw Object.assign(new Error(`No LSIF data available for ${repository}@${commit}.`), {
                         status: 404,
