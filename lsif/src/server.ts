--- conflicted
+++ resolved
@@ -33,13 +33,10 @@
 import { Connection } from 'typeorm'
 import { LsifDump } from './xrepo.models'
 import * as constants from './constants'
-<<<<<<< HEAD
 import pTimeout from 'p-timeout'
 import { formatJob, formatJobFromMap } from './api-job'
 import { Redis } from 'ioredis'
-=======
 import * as settings from './settings'
->>>>>>> 6b06aa06
 
 const pipeline = promisify(_pipeline)
 
@@ -478,20 +475,6 @@
         )
     )
 
-    const limitOffset = (req: express.Request, defaultLimit: number): { limit: number; offset: number } => ({
-        limit: parseInt(req.query.limit, 10) || defaultLimit,
-        offset: parseInt(req.query.offset, 10) || 0,
-    })
-
-    const nextLink = (req: express.Request, params: { [K: string]: any }): string => {
-        const url = new URL(`${req.protocol}://${req.get('host')}${req.originalUrl}`)
-        for (const [key, value] of Object.entries(params)) {
-            url.searchParams.set(key, String(value))
-        }
-
-        return `<${url.href}>; rel="next"`
-    }
-
     router.get(
         `/jobs/:status(${Array.from(queueTypes.keys()).join('|')})`,
         wrap(
@@ -636,6 +619,14 @@
     return parseInt(req.query.limit, 10) || defaultLimit
 }
 
+// TODO - this will conflict
+function limitOffset(req: express.Request, defaultLimit: number): { limit: number; offset: number } {
+    return {
+        limit: parseInt(req.query.limit, 10) || defaultLimit,
+        offset: parseInt(req.query.offset, 10) || 0,
+    }
+}
+
 /**
  * Create a link header payload with a next link based on the previous endpoint.
  *
