--- conflicted
+++ resolved
@@ -1,25 +1,3 @@
-<<<<<<< HEAD
-import * as definitionsSchema from './lsif.schema.json';
-import * as fs from 'mz/fs';
-import * as path from 'path';
-import Ajv, { ValidateFunction } from 'ajv';
-import bodyParser from 'body-parser';
-import exitHook from 'async-exit-hook';
-import express from 'express';
-import promBundle from 'express-prom-bundle';
-import uuid from 'uuid';
-import { ConnectionCache, DocumentCache, ResultChunkCache } from './cache';
-import { connectionCacheCapacityGauge, documentCacheCapacityGauge, resultChunkCacheCapacityGauge } from './metrics.js';
-import {
-    ensureDirectory,
-    hasErrorCode,
-    logErrorAndExit,
-    readEnvInt
-} from './util';
-import { Queue, Scheduler } from 'node-resque';
-import { validateLsifInput } from './input';
-import { wrap } from 'async-middleware';
-=======
 import * as definitionsSchema from './lsif.schema.json'
 import * as fs from 'mz/fs'
 import * as path from 'path'
@@ -28,14 +6,15 @@
 import exitHook from 'async-exit-hook'
 import express from 'express'
 import promBundle from 'express-prom-bundle'
+import uuid from 'uuid'
 import { ConnectionCache, DocumentCache, ResultChunkCache } from './cache'
 import { connectionCacheCapacityGauge, documentCacheCapacityGauge, resultChunkCacheCapacityGauge } from './metrics'
-import { createBackend, ERRNOLSIFDATA } from './backend'
-import { ensureDirectory, hasErrorCode, logErrorAndExit, readEnvInt } from './util'
+import { createDatabaseFilename, ensureDirectory, hasErrorCode, logErrorAndExit, readEnvInt } from './util'
+import { Database } from './database.js'
 import { Queue, Scheduler } from 'node-resque'
 import { validateLsifInput } from './input'
 import { wrap } from 'async-middleware'
->>>>>>> 1902996a
+import { XrepoDatabase } from './xrepo.js'
 
 /**
  * Which port to run the LSIF server on. Defaults to 3186.
