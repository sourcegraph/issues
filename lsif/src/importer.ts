import { EntityManager } from 'typeorm'
import { DefModel, DocumentModel, MetaModel, RefModel } from './models'
import { encodeJSON } from './encoding'
import { Inserter } from './inserter'
import {
    MonikerData,
    RangeData,
    ResultSetData,
    DefinitionResultData,
    ReferenceResultData,
    HoverData,
    PackageInformationData,
    DocumentData,
    FlattenedRange,
} from './entities'
import {
    Id,
    VertexLabels,
    EdgeLabels,
    Vertex,
    Edge,
    MonikerKind,
    ItemEdgeProperties,
    Document,
    DocumentEvent,
    Event,
    moniker,
    next,
    nextMoniker,
    textDocument_definition,
    textDocument_hover,
    Range,
    textDocument_references,
    packageInformation,
    PackageInformation,
    item,
    contains,
    HoverResult,
    EventKind,
    EventScope,
    MetaData,
    ElementTypes,
    Moniker,
} from 'lsif-protocol'
<<<<<<< HEAD
import { databaseInsertionDurationHistogram, databaseInsertionCounter } from './metrics'
=======
import { Package, SymbolReferences } from './xrepo'
>>>>>>> 77072eb0

/**
 * The internal version of our SQLite databases. We need to keep this in case
 * we add something that can't be done transparently; if we change how we process
 * something in the future we'll need to consider a number of previous version
 * while we update or re-process the already-uploaded data.
 */
const INTERNAL_LSIF_VERSION = '0.1.0'

/**
 * `DecoratedDocumentData` is a `DocumentData` instance with additional context
 * during the importing of an LSIF dump.
 */
export interface DecoratedDocumentData extends DocumentData {
    /**
     * `id` is the identifier of the document.
     */
    id: Id

    /**
     * `uri` is the URI of the document.
     */
    uri: string

    /**
     * `contains` is the running set of identifiers that have a contains edge
     * to this document in the LSIF dump.
     */
    contains: Id[]

    /**
     * `definitions` carries the data of definitionResult edges attached within
     * the document if there is a non-local moniker attached to it; otherwise,
     * the definition result data would be stored in `definitionResults` in the
     * superclass.
     */
    definitions: { data: DefinitionResultData; moniker: MonikerData }[]

    /**
     * `references` carries the data of referenceResult edges attached within
     * the document if there is a non-local moniker attached to it; otherwise,
     * the reference result data would be stored in `referenceResults` in the
     * superclass.
     */
    references: { data: ReferenceResultData; moniker: MonikerData }[]
}

/**
 * `HandlerMap` is a mapping from vertex or edge labels to the function that
 * can handle an object of that particular type during import.
 */
interface HandlerMap {
    // eslint-disable-next-line @typescript-eslint/no-explicit-any
    [K: string]: (element: any) => Promise<void>
}

/**
 * `Importer` processes an upload of an LSIF dump. This class receives the
 * parsed vertex or edge, line by line, from the caller, and adds it into a
 * new database file on disk. Once finalized, the database is ready for use
 * and relevant cross-repository metadata is returned to the caller, which
 * is used to populate the xrepo database.
 */
export class Importer {
    // Handler vtables
    private vertexHandlerMap: HandlerMap = {}
    private edgeHandlerMap: HandlerMap = {}

    // Bulk database inserters
    private metaInserter: Inserter<MetaModel>
    private documentInserter: Inserter<DocumentModel>
    private defInserter: Inserter<DefModel>
    private refInserter: Inserter<RefModel>

    // Vertex data
    private definitionDatas: Map<Id, Map<Id, DefinitionResultData>> = new Map()
    private documents: Map<Id, string> = new Map()
    private hoverDatas: Map<Id, HoverData> = new Map()
    private monikerDatas: Map<Id, MonikerData> = new Map()
    private packageInformationDatas: Map<Id, PackageInformationData> = new Map()
    private rangeDatas: Map<Id, RangeData> = new Map()
    private referenceDatas: Map<Id, Map<Id, ReferenceResultData>> = new Map()
    private resultSetDatas: Map<Id, ResultSetData> = new Map()

    /**
     * ~projectRoot` is the prefix of all document URIs. This is extracted from
     * the metadata vertex at the beginning of processing.
     */
    private projectRoot = ''

    /**
     * `importedMonikers` is the set of exported moniker identifiers that have
     * package information attached.
     */
    private importedMonikers: Set<Id> = new Set()

    /**
     * `exportedMonikers` is the set of exported moniker identifiers that have
     * package information attached.
     */
    private exportedMonikers: Set<Id> = new Set()

    /**
     * `documentDatas` are decorated `DocumentData` objects that are created on
     * document begin events and are inserted into the databse on document end
     * events.
     */
    private documentDatas: Map<Id, DecoratedDocumentData> = new Map()

    /**
     * `monikerSets` holds the relation from moniker to the set of monikers that
     * they are related to via nextMoniker edges. This relation is symmetric.
     */
    private monikerSets: Map<Id, Id[]> = new Map()

    /**
     * Create a new `Importer` with the given entity manager.
     *
     * @param entityManager A transactional SQLite entity manager.
     */
    constructor(private entityManager: EntityManager) {
        // Convert f into an async function
        const wrap = <T>(f: (element: T) => void) => (element: T) => Promise.resolve(f(element))

        // Register vertex handlers
        this.vertexHandlerMap[VertexLabels.definitionResult] = wrap(e => this.handleDefinitionResult(e))
        this.vertexHandlerMap[VertexLabels.document] = wrap(e => this.handleDocument(e))
        this.vertexHandlerMap[VertexLabels.event] = e => this.handleEvent(e)
        this.vertexHandlerMap[VertexLabels.hoverResult] = wrap(e => this.handleHover(e))
        this.vertexHandlerMap[VertexLabels.metaData] = e => this.handleMetaData(e)
        this.vertexHandlerMap[VertexLabels.moniker] = wrap(e => this.handleMoniker(e))
        this.vertexHandlerMap[VertexLabels.packageInformation] = wrap(e => this.handlePackageInformation(e))
        this.vertexHandlerMap[VertexLabels.range] = wrap(e => this.handleRange(e))
        this.vertexHandlerMap[VertexLabels.referenceResult] = wrap(e => this.handleReferenceResult(e))
        this.vertexHandlerMap[VertexLabels.resultSet] = wrap(e => this.handleResultSet(e))

        // Register edge handlers
        this.edgeHandlerMap[EdgeLabels.contains] = wrap(e => this.handleContains(e))
        this.edgeHandlerMap[EdgeLabels.item] = wrap(e => this.handleItemEdge(e))
        this.edgeHandlerMap[EdgeLabels.moniker] = wrap(e => this.handleMonikerEdge(e))
        this.edgeHandlerMap[EdgeLabels.next] = wrap(e => this.handleNextEdge(e))
        this.edgeHandlerMap[EdgeLabels.nextMoniker] = wrap(e => this.handleNextMonikerEdge(e))
        this.edgeHandlerMap[EdgeLabels.packageInformation] = wrap(e => this.handlePackageInformationEdge(e))
        this.edgeHandlerMap[EdgeLabels.textDocument_definition] = wrap(e => this.handleDefinitionEdge(e))
        this.edgeHandlerMap[EdgeLabels.textDocument_hover] = wrap(e => this.handleHoverEdge(e))
        this.edgeHandlerMap[EdgeLabels.textDocument_references] = wrap(e => this.handleReferenceEdge(e))

        // Determine the max batch size of each model type. We cannot perform an
        // insert operation with more than 999 placeholder variables, so we need
        // to flush our batch before we reach that amount. The batch size for each
        // model is calculated based on the number of fields inserted. If fields
        // are added to the models, these numbers will also need to change.

        const metrics = {
            insertionCounter: databaseInsertionCounter,
            insertionDurationHistogram: databaseInsertionDurationHistogram,
        }

        this.metaInserter = new Inserter(this.entityManager, MetaModel, Math.floor(999 / 3), metrics)
        this.documentInserter = new Inserter(this.entityManager, DocumentModel, Math.floor(999 / 2), metrics)
        this.defInserter = new Inserter(this.entityManager, DefModel, Math.floor(999 / 8), metrics)
        this.refInserter = new Inserter(this.entityManager, RefModel, Math.floor(999 / 8), metrics)
    }

    /**
     * Process a single vertex or edge.
     *
     * @param element A vertex or edge element from the LSIF dump.
     */
    public async insert(element: Vertex | Edge): Promise<void> {
        const handler =
            element.type === ElementTypes.vertex
                ? this.vertexHandlerMap[element.label]
                : this.edgeHandlerMap[element.label]

        if (handler) {
            await handler(element)
        }
    }

    /**
     * Ensure that any outstanding records are flushed to the database. Also
     * returns the set of packages provided by the project analyzed by this
     * LSIF dump as well as the symbols imported into the LSIF dump from
     * external packages.
     */
    public async finalize(): Promise<{ packages: Package[]; references: SymbolReferences[] }> {
        await this.metaInserter.finalize()
        await this.documentInserter.finalize()
        await this.defInserter.finalize()
        await this.refInserter.finalize()

        return { packages: this.getPackages(), references: this.getReferences() }
    }

    /**
     * Return the set of packages provided by the project analyzed by this LSIF dump.
     */
    private getPackages(): Package[] {
        const packageHashes: Set<string> = new Set()
        for (const id of this.exportedMonikers) {
            const source = assertDefined(id, 'moniker', this.monikerDatas)
            const packageInformationId = assertId(source.packageInformation)
            const packageInfo = assertDefined(packageInformationId, 'packageInformation', this.packageInformationDatas)
            packageHashes.add(
                JSON.stringify({
                    scheme: source.scheme,
                    name: packageInfo.name,
                    version: packageInfo.version,
                })
            )
        }

        return Array.from(packageHashes).map(value => JSON.parse(value) as Package)
    }

    /**
     * Return the symbols imported into the LSIF dump from external packages.
     */
    private getReferences(): SymbolReferences[] {
        const packageIdentifiers: Map<string, string[]> = new Map()
        for (const id of this.importedMonikers) {
            const source = assertDefined(id, 'moniker', this.monikerDatas)
            const packageInformationId = assertId(source.packageInformation)
            const packageInfo = assertDefined(packageInformationId, 'packageInformation', this.packageInformationDatas)
            const pkg = JSON.stringify({
                scheme: source.scheme,
                name: packageInfo.name,
                version: packageInfo.version,
            })

            const list = packageIdentifiers.get(pkg)
            if (list) {
                list.push(source.identifier)
            } else {
                packageIdentifiers.set(pkg, [source.identifier])
            }
        }

        return Array.from(packageIdentifiers).map(([key, identifiers]) => ({
            package: JSON.parse(key) as Package,
            identifiers,
        }))
    }

    //
    // Vertex Handlers

    /**
     * This should be the first vertex seen. Extract the project root so we
     * can create relative URIs for documnets. Insert a row in the meta
     * table with the LSIF protocol version.
     *
     * @param vertex The metadata vertex.
     */
    private async handleMetaData(vertex: MetaData): Promise<void> {
        this.projectRoot = vertex.projectRoot
        await this.metaInserter.insert(convertMetadata(vertex))
    }

    /**
     * Delegate document-scoped begin and end events.
     *
     * @param vertex The event vertex.
     */
    private async handleEvent(vertex: Event): Promise<void> {
        if (vertex.scope === EventScope.document && vertex.kind === EventKind.begin) {
            this.handleDocumentBegin(vertex as DocumentEvent)
        }

        if (vertex.scope === EventScope.document && vertex.kind === EventKind.end) {
            await this.handleDocumentEnd(vertex as DocumentEvent)
        }
    }

    // The remaining vertex handlers stash data into an appropriate map. This data
    // may be retrieved when an edge that references it is seen, or when a document
    // is finalized.

    private handleDefinitionResult = this.setById(this.definitionDatas, () => new Map())
    private handleDocument = this.setById(this.documents, (e: Document) => e.uri)
    private handleHover = this.setById(this.hoverDatas, (e: HoverResult) => e.result)
    private handleMoniker = this.setById(this.monikerDatas, convertMoniker)
    private handlePackageInformation = this.setById(this.packageInformationDatas, convertPackageInformation)
    private handleRange = this.setById(this.rangeDatas, (e: Range) => ({ ...e, monikers: [] }))
    private handleReferenceResult = this.setById(this.referenceDatas, () => new Map())
    private handleResultSet = this.setById(this.resultSetDatas, () => ({ monikers: [] }))

    //
    // Edge Handlers

    /**
     * Add range data ids into the document in which they are contained. Ensures
     * all referenced vertices are defined.
     *
     * @param edge The contains edge.
     */
    private handleContains(edge: contains): void {
        if (this.documentDatas.has(edge.outV)) {
            const source = assertDefined(edge.outV, 'document', this.documentDatas)
            mapAssertDefined(edge.inVs, 'range', this.rangeDatas)
            source.contains.push(...edge.inVs)
        }
    }

    /**
     * Update definition and reference fields from an item edge. Ensures all
     * referenced vertices are defined.
     *
     * @param edge The item edge.
     */
    private handleItemEdge(edge: item): void {
        if (edge.property === undefined) {
            const defaultValue = { values: [] }
            this.handleGenericItemEdge(edge, 'definitionResult', this.definitionDatas, defaultValue, 'values')
        }

        if (edge.property === ItemEdgeProperties.definitions) {
            const defaultValue = { definitions: [], references: [] }
            this.handleGenericItemEdge(edge, 'referenceResult', this.referenceDatas, defaultValue, 'definitions')
        }

        if (edge.property === ItemEdgeProperties.references) {
            const defaultValue = { definitions: [], references: [] }
            this.handleGenericItemEdge(edge, 'referenceResult', this.referenceDatas, defaultValue, 'references')
        }
    }

    /**
     * Attaches the specified moniker to the specified range or result set. Ensures all referenced
     * vertices are defined.
     *
     * @param edge The moniker edge.
     */
    private handleMonikerEdge(edge: moniker): void {
        const source = assertDefined<RangeData | ResultSetData>(
            edge.outV,
            'range/resultSet',
            this.rangeDatas,
            this.resultSetDatas
        )
        assertDefined(edge.inV, 'moniker', this.monikerDatas)
        source.monikers = [edge.inV]
    }

    /**
     * Sets the next field fo the specified range or result set. Ensures all referenced vertices
     * are defined.
     *
     * @param edge The next edge.
     */
    private handleNextEdge(edge: next): void {
        const outV = assertDefined<RangeData | ResultSetData>(
            edge.outV,
            'range/resultSet',
            this.rangeDatas,
            this.resultSetDatas
        )
        assertDefined(edge.inV, 'resultSet', this.resultSetDatas)
        outV.next = edge.inV
    }

    /**
     * Correlates monikers together so that when one moniker is queried, each correlated moniker
     * is also returned as a strongly connected set. Ensures all referenced vertices are defined.
     *
     * @param edge The nextMoniker edge.
     */
    private handleNextMonikerEdge(edge: nextMoniker): void {
        assertDefined(edge.inV, 'moniker', this.monikerDatas)
        assertDefined(edge.outV, 'moniker', this.monikerDatas)
        this.correlateMonikers(edge.inV, edge.outV) // Forward direction
        this.correlateMonikers(edge.outV, edge.inV) // Backwards direction
    }

    /**
     * Sets the package information of the specified moniker. If the moniker is an export moniker,
     * then the package information will also be returned as an exported pacakge by the `finalize`
     * method. Ensures all referenced vertices are defined.
     *
     * @param edge The packageInformation edge.
     */
    private handlePackageInformationEdge(edge: packageInformation): void {
        const source = assertDefined(edge.outV, 'moniker', this.monikerDatas)
        assertDefined(edge.inV, 'packageInformation', this.packageInformationDatas)
        source.packageInformation = edge.inV

        if (source.kind === 'export') {
            this.exportedMonikers.add(edge.outV)
        }

        if (source.kind === 'import') {
            this.importedMonikers.add(edge.outV)
        }
    }

    /**
     * Sets the definition result of the specified range or result set. Ensures all referenced
     * vertices are defined.
     *
     * @param edge The textDocument/definition edge.
     */
    private handleDefinitionEdge(edge: textDocument_definition): void {
        const outV = assertDefined<RangeData | ResultSetData>(
            edge.outV,
            'range/resultSet',
            this.rangeDatas,
            this.resultSetDatas
        )
        assertDefined(edge.inV, 'definitionResult', this.definitionDatas)
        outV.definitionResult = edge.inV
    }

    /**
     * Sets the hover result of the specified range or result set. Ensures all referenced
     * vertices are defined.
     *
     * @param edge The textDocument/hover edge.
     */
    private handleHoverEdge(edge: textDocument_hover): void {
        const outV = assertDefined<RangeData | ResultSetData>(
            edge.outV,
            'range/resultSet',
            this.rangeDatas,
            this.resultSetDatas
        )
        assertDefined(edge.inV, 'hoverResult', this.hoverDatas)
        outV.hoverResult = edge.inV
    }

    /**
     * Sets the reference result of the specified range or result set. Ensures all
     * referenced vertices are defined.
     *
     * @param edge The textDocument/references edge.
     */
    private handleReferenceEdge(edge: textDocument_references): void {
        const outV = assertDefined<RangeData | ResultSetData>(
            edge.outV,
            'range/resultSet',
            this.rangeDatas,
            this.resultSetDatas
        )
        assertDefined(edge.inV, 'referenceResult', this.referenceDatas)
        outV.referenceResult = edge.inV
    }

    //
    // Event Handlers

    /**
     * Initialize a blank document which will be fully populated on the invocation of
     * `handleDocumentEnd`. This document is created now so that we can stash the ids
     * of ranges refered to by `contains` edges we see before the document end event
     * occurs.
     *
     * @param event The document begin event.
     */
    private handleDocumentBegin(event: DocumentEvent): void {
        const uri = assertDefined(event.data, 'document', this.documents)

        this.documentDatas.set(event.data, {
            id: event.data,
            uri: uri.slice(this.projectRoot.length + 1),
            contains: [],
            definitions: [],
            references: [],
            ranges: new Map(),
            orderedRanges: [],
            resultSets: new Map(),
            definitionResults: new Map(),
            referenceResults: new Map(),
            hovers: new Map(),
            monikers: new Map(),
            packageInformation: new Map(),
        })
    }

    /**
     * Finalize the document by correlating and compressing any data reachable from a
     * range that it contains. This document, as well as its definitions and references,
     * will be submitted to the database for insertion.
     *
     * @param event The document end event.
     */
    private async handleDocumentEnd(event: DocumentEvent): Promise<void> {
        const document = assertDefined(event.data, 'document', this.documentDatas)

        // Finalize document
        await this.finalizeDocument(document)

        // Insert document record
        await this.documentInserter.insert({ uri: document.uri, value: await encodeJSON(document) })

        // Insert all related definitions
        for (const { data, moniker } of document.definitions) {
            for (const range of flattenRanges(document, data.values)) {
                await this.defInserter.insert({
                    scheme: moniker.scheme,
                    identifier: moniker.identifier,
                    documentUri: document.uri,
                    ...range,
                })
            }
        }

        // Insert all related references
        for (const { data, moniker } of document.references) {
            const ranges = []
            ranges.push(...flattenRanges(document, data.definitions))
            ranges.push(...flattenRanges(document, data.references))

            for (const range of ranges) {
                await this.refInserter.insert({
                    scheme: moniker.scheme,
                    identifier: moniker.identifier,
                    documentUri: document.uri,
                    ...range,
                })
            }
        }
    }

    //
    // Helper Functions

    /**
     * Creates a function that takes an `element`, then correlates that
     * element's  identifier with the result from `factory` in `map`.
     *
     * @param map The map to populate.
     * @param factory The function that produces a value from `element`.
     */
    private setById<K extends { id: Id }, V>(map: Map<Id, V>, factory: (element: K) => V): (element: K) => void {
        return (element: K) => map.set(element.id, factory(element))
    }

    /**
     * Adds data to a nested array within the two-tier `map`. Let `outV`
     * and `inVs` be the source and destinations of `edge`, such that
     * `map` is indexed in the outer level by `outV` and indexed in the
     * inner level by document. This method adds the destination edges
     * to `map[outV][document][field]`, and creates any data structure
     * on th epath that has not yet been constructed.
     *
     * @param edge The edge.
     * @param name The type of map (used for exception message).
     * @param map The map to populate.
     * @param defaultValue The value to use if inner map is not populated.
     * @param field The field containing the target array.
     */
    private handleGenericItemEdge<T extends { [K in F]: Id[] }, F extends string>(
        edge: item,
        name: string,
        map: Map<Id, Map<Id, T>>,
        defaultValue: T,
        field: F
    ): void {
        const innerMap = assertDefined(edge.outV, name, map)
        let data = innerMap.get(edge.document)
        if (!data) {
            data = defaultValue
            innerMap.set(edge.document, data)
        }

        data[field].push(...edge.inVs)
    }

    /**
     * Add `b` as a neighbor of `a` in `monikerSets`.
     *
     * @param a A moniker.
     * @param b A second moniker.
     */
    private correlateMonikers(a: Id, b: Id): void {
        const neighbors = this.monikerSets.get(a)
        if (neighbors) {
            neighbors.push(b)
        } else {
            this.monikerSets.set(a, [b])
        }
    }

    /**
     * Populate a document object (whose only populated value should be its `contains` array).
     * Each range that is contained in this document will be added to this object, as well as
     * any item reachable from that range. This lazily populates the document with the minimal
     * data, and keeps it self-contained within the document so that multiple queries are not
     * needed when asking about (non-xrepo) LSIF data.
     *
     * @param document The document object.
     */
    private async finalizeDocument(document: DecoratedDocumentData): Promise<void> {
        const orderedRanges: (RangeData & { id: Id })[] = []
        for (const id of document.contains) {
            const range = assertDefined(id, 'range', this.rangeDatas)
            orderedRanges.push({ id, ...range })
            await this.attachItemToDocument(document, id, range)
        }

        // Sort ranges by their starting position
        orderedRanges.sort((a, b) => a.start.line - b.start.line || a.start.character - b.start.character)

        // Populate a reverse lookup so ranges can be queried by id
        // via `orderedRanges[range[id]]`.
        for (const [index, range] of orderedRanges.entries()) {
            document.ranges.set(range.id, index)
        }

        // eslint-disable-next-line require-atomic-updates
        document.orderedRanges = orderedRanges.map(({ id, ...range }) => range)
    }

    /**
     * Moves the data reachable from the given range or result set into the
     * given document. This walks the edges of next/item edges as seen in
     * one of the handler functions above.
     *
     * @param document The document object.
     * @param id The identifier of the range or result set.
     * @param item The range or result set.
     */
    private async attachItemToDocument(
        document: DecoratedDocumentData,
        id: Id,
        item: RangeData | ResultSetData
    ): Promise<void> {
        // Find monikers for an item and add them to the item and document.
        // This will also add any package information attached to a moniker
        // to the document.
        const monikers = this.attachItemMonikersToDocument(document, id, item)

        // Add result set to document, if it doesn't exist
        if (item.next && !document.resultSets.has(item.next)) {
            const resultSet = assertDefined(item.next, 'resultSet', this.resultSetDatas)
            document.resultSets.set(item.next, resultSet)
            await this.attachItemToDocument(document, item.next, resultSet)
        }

        // Add hover to document, if it doesn't exist
        if (item.hoverResult && !document.hovers.has(item.hoverResult)) {
            const hoverResult = assertDefined(item.hoverResult, 'hoverResult', this.hoverDatas)
            document.hovers.set(item.hoverResult, hoverResult)
        }

        // Attach definition and reference results results to the document.
        // This atatches some denormalized data on the `WrappedDocumentData`
        // object which will also be used to populate the defs and refs
        // tables.

        this.attachResultsToDocument(
            'definitionResult',
            this.definitionDatas,
            document,
            document.definitions,
            document.definitionResults,
            item.definitionResult,
            monikers
        )

        this.attachResultsToDocument(
            'referenceResult',
            this.referenceDatas,
            document,
            document.references,
            document.referenceResults,
            item.referenceResult,
            monikers
        )
    }

    /**
     * Find all monikers reachable from the given range or result set, and
     * add them to the item, and the document. If pacakge information is
     * also attached, it is also atatched to the document.
     *
     * @param document The document object.
     * @param id The identifier of the range or result set.
     * @param item The range or result set.
     */
    private attachItemMonikersToDocument(
        document: DecoratedDocumentData,
        id: Id,
        item: RangeData | ResultSetData
    ): MonikerData[] {
        if (item.monikers.length === 0) {
            return []
        }

        const monikers = []
        for (const id of reachableMonikers(this.monikerSets, item.monikers[0])) {
            const moniker = assertDefined(id, 'moniker', this.monikerDatas)
            monikers.push(moniker)
            item.monikers.push(id)
            document.monikers.set(id, moniker)

            if (moniker.packageInformation) {
                const packageInformation = assertDefined(
                    moniker.packageInformation,
                    'packageInformation',
                    this.packageInformationDatas
                )

                document.packageInformation.set(moniker.packageInformation, packageInformation)
            }
        }

        return monikers
    }

    /**
     * Attach definition or reference results to the document (with respect to a
     * particular item). This method retrieves the result data from the `sourceMap`
     * and assigns it to either the `documentArray` or the `documentMap`, depending
     * on whether or not the list of monikers has contains a non-local item. This
     * method will early-out if the given identifier is undefined.
     *
     * @param name The type of element (used for exception message).
     * @param sourceMap The map in `this` that holds the source data.
     * @param document The document object.
     * @param documentArray The list object in `WrappedDocumentData` to modify.
     * @param documentMap The set object in `DocumentData` to modify.
     * @param id The identifier of the item's result.
     * @param monikers The set of monikers attached to the item.
     */
    private attachResultsToDocument<T>(
        name: string,
        sourceMap: Map<Id, Map<Id, T>>,
        document: DecoratedDocumentData,
        documentArray: { data: T; moniker: MonikerData }[],
        documentMap: Map<Id, T>,
        id: Id | undefined,
        monikers: MonikerData[]
    ): void {
        if (!id) {
            return
        }

        const innerMap = assertDefined(id, name, sourceMap)
        const data = innerMap.get(document.id)
        if (!data) {
            return
        }

        const nonlocalMonikers = monikers.filter(m => m.kind !== MonikerKind.local)
        for (const moniker of nonlocalMonikers) {
            documentArray.push({ moniker, data })
        }

        if (nonlocalMonikers.length === 0) {
            documentMap.set(id, data)
        }
    }
}

/**
 * Return the value of `id`, or throw an exception if it is undefined.
 *
 * @param id The identifier.
 */
function assertId(id: Id | undefined): Id {
    if (id) {
        return id
    }

    throw new Error('id is undefined')
}

/**
 * Return the value of the key `id` in one of the given maps. The first value
 * to exist is returned. If the key does not exist in any map, an exception is
 * thrown.
 *
 * @param id The id to search for.
 * @param name The type of element (used for exception message).
 * @param maps The set of maps to query.
 */
function assertDefined<T>(id: Id, name: string, ...maps: Map<Id, T | null>[]): T {
    for (const map of maps) {
        const value = map.get(id)
        if (value) {
            return value
        }
    }

    throw new Error(`Unknown ${name} '${id}'.`)
}

/**
 * Call `assertDefined` over the given ids.
 *
 * @param ids The ids to map over.
 * @param name The type of element (used for exception message).
 * @param maps The set of maps to query.
 */
function mapAssertDefined<T>(ids: Id[], name: string, ...maps: Map<Id, T | null>[]): T[] {
    return ids.map(id => assertDefined(id, name, ...maps))
}

/**
 * Extract the version from a protocol `MetaData` object.
 *
 * @param meta The protocol object.
 */
function convertMetadata(meta: MetaData): { lsifVersion: string; sourcegraphVersion: string } {
    return {
        lsifVersion: meta.version,
        sourcegraphVersion: INTERNAL_LSIF_VERSION,
    }
}

function convertMoniker(moniker: Moniker): MonikerData {
    return { kind: moniker.kind || MonikerKind.local, scheme: moniker.scheme, identifier: moniker.identifier }
}

/**
 * Convert a protocol `PackageInformation` object into a `PackgeInformationData` object.
 *
 * @param info The protocol object.
 */
function convertPackageInformation(info: PackageInformation): PackageInformationData {
    return { name: info.name, version: info.version || '$missing' }
}

/**
 * Convert a set of range identifiers into flattened range objects. This requires
 * the document's `ranges` and `orderedRanges` fields to be completely populated.
 *k
 * @param document The document object.
 * @param ids The list of ids.
 */
function flattenRanges(document: DecoratedDocumentData, ids: Id[]): FlattenedRange[] {
    const ranges = []
    for (const id of ids) {
        const rangeIndex = document.ranges.get(id)
        if (!rangeIndex) {
            continue
        }

        const range = document.orderedRanges[rangeIndex]
        ranges.push({
            startLine: range.start.line,
            startCharacter: range.start.character,
            endLine: range.end.line,
            endCharacter: range.end.character,
        })
    }

    return ranges
}

/**
 * Return the set of moniker identifiers which are reachable from the given value.
 * This relies on `monikerSets` being properly set up: each moniker edge `a -> b`
 * from the dump should ensure that `b` is a member of `monkerSets[a]`, and that
 * `a` is a member of `monikerSets[b]`.
 *
 * @param monikerSets A undirected graph of moniker ids.
 * @param id The initial moniker id.
 */
function reachableMonikers(monikerSets: Map<Id, Id[]>, id: Id): Set<Id> {
    const combined = new Set<Id>()
    const frontier = [id]

    while (true) {
        const val = frontier.pop()
        if (!val) {
            break
        }

        if (combined.has(val)) {
            continue
        }

        const nextValues = monikerSets.get(val)
        if (nextValues) {
            frontier.push(...nextValues)
        }

        combined.add(val)
    }

    return combined
}<|MERGE_RESOLUTION|>--- conflicted
+++ resolved
@@ -1,7 +1,9 @@
-import { EntityManager } from 'typeorm'
+import { databaseInsertionCounter, databaseInsertionDurationHistogram } from './metrics'
 import { DefModel, DocumentModel, MetaModel, RefModel } from './models'
 import { encodeJSON } from './encoding'
+import { EntityManager } from 'typeorm'
 import { Inserter } from './inserter'
+import { Package, SymbolReferences } from './xrepo'
 import {
     MonikerData,
     RangeData,
@@ -42,11 +44,6 @@
     ElementTypes,
     Moniker,
 } from 'lsif-protocol'
-<<<<<<< HEAD
-import { databaseInsertionDurationHistogram, databaseInsertionCounter } from './metrics'
-=======
-import { Package, SymbolReferences } from './xrepo'
->>>>>>> 77072eb0
 
 /**
  * The internal version of our SQLite databases. We need to keep this in case
