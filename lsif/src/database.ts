import * as lsp from 'vscode-languageserver-protocol'
import { DocumentModel, DefModel, MetaModel, RefModel, PackageModel } from './models'
import { Connection } from 'typeorm'
import { groupBy } from 'lodash'
import { decodeJSON } from './encoding'
import { MonikerData, RangeData, ResultSetData, DocumentData, FlattenedRange } from './entities'
import { Id } from 'lsif-protocol'
import { makeFilename } from './backend'
import { XrepoDatabase } from './xrepo'
import { ConnectionCache, DocumentCache } from './cache'

/**
 * A wrapper around operations for single repository/commit pair.
 */
export class Database {
    /**
     * Create a new `Database` with the given cross-repo database instance and the
     * filename of the database that contains data for a particular repository/commit.
     *
     * @param xrepoDatabase The cross-repo database.
     * @param connectionCache The cache of SQLite connections.
     * @param documentCache The cache of loaded document.
     * @param databasePath The path to the database file.
     */
    constructor(
        private xrepoDatabase: XrepoDatabase,
        private connectionCache: ConnectionCache,
        private documentCache: DocumentCache,
        private databasePath: string
    ) {}

    /**
     * Determine if data exists for a particular document in this database.
     *
     * @param path The path of the document.
     */
    public async exists(path: string): Promise<boolean> {
        return (await this.findDocument(path)) !== undefined
    }

    /**
     * Return the location for the definition of the reference at the given position.
     *
     * @param path The path of the document to which the position belongs.
     * @param position The current hover position.
     */
    public async definitions(path: string, position: lsp.Position): Promise<lsp.Location[]> {
        const { document, range } = await this.findRange(path, position)
        if (!document || !range) {
            return []
        }

        // First, we try to find the definition result attached to the range or one
        // of the result sets to which the range is attached.

        const resultData = findResult(document.resultSets, document.definitionResults, range, 'definitionResult')
        if (resultData) {
            // We have a definition result in this database.
            return await this.getLocations(path, document, resultData)
        }

        // Otherwise, we fall back to a moniker search. We get all the monikers attached
        // to the range or a result set to which the range is attached. We process each
        // moniker sequentially in order of priority, where import monikers, if any exist,
        // will be processed first.

        for (const moniker of findMonikers(document.resultSets, document.monikers, range)) {
            if (moniker.kind === 'import') {
                // This symbol was imported from another database. See if we have xrepo
                // definition for it.

                const defs = await this.remoteDefinitions(document, moniker)
                if (defs) {
                    return defs
                }

                continue
            }

            // This symbol was not imported from another database. We search the Defs table
            // of our own database in case there was a definition that wasn't properly
            // attached to a result set but did have the correct monikers attached.

            const defs = await Database.monikerResults(this, DefModel, moniker, path => path)
            if (defs) {
                return defs
            }
        }

        return []
    }

    /**
     * Return a list of locations which reference the definition at the given position.
     *
     * @param path The path of the document to which the position belongs.
     * @param position The current hover position.
     * @param page The page index being requested.
     */
    public async references(
        path: string,
        position: lsp.Position,
        page: number | undefined
    ): Promise<{ data: lsp.Location[]; nextPage: number | null }> {
        const { document, range } = await this.findRange(path, position)
        if (!document || !range) {
            return { data: [], nextPage: null }
        }

        let result: lsp.Location[] = []

        // First, we try to find the reference result attached to the range or one
        // of the result sets to which the range is attached.

        const resultData = findResult(document.resultSets, document.referenceResults, range, 'referenceResult')
        if (resultData) {
            // We have references in this database.
            result = result.concat(await this.getLocations(path, document, resultData))
        }

        // Next, we do a moniker search in two stages, described below. We process each
        // moniker sequentially in order of priority for each stage, where import monikers,
        // if any exist, will be processed first.

        const monikers = findMonikers(document.resultSets, document.monikers, range)

<<<<<<< HEAD
        let locations: lsp.Location[] = []
        if (resultData) {
            locations = locations.concat(asLocations(document.ranges, document.orderedRanges, path, resultData))
        } else {
            for (const moniker of monikers) {
                locations = locations.concat(await Database.monikerResults(this, RefModel, moniker, path => path))
            }
=======
        // First, we search the Refs table of our own database - this search is necessary,
        // but may be unintuitive, but remember that a 'Find References' operation on a
        // reference should also return references to the definition - these are not
        // necessarily fully linked in the LSIF data.

        for (const moniker of monikers) {
            result = result.concat(await Database.monikerResults(this, RefModel, moniker, path => path))
>>>>>>> 86a6a8e7
        }

        // Second, we perform an xrepo search for uses of each nonlocal moniker. We stop
        // processing after the first moniker for which we received results. As we process
        // monikers in an order that considers moniker schemes, the first one to get results
        // should be the most desirable.

        for (const moniker of monikers) {
<<<<<<< HEAD
            if (moniker.kind === 'import' || moniker.kind === 'export') {
                const { remoteLocations, nextPage } = await this.remoteReferences(document, moniker, page)
                return { data: locations.concat(remoteLocations), nextPage }
=======
            if (moniker.kind === 'local') {
                continue
            }

            const remoteResults = await this.remoteReferences(document, moniker)
            if (remoteResults) {
                return result.concat(remoteResults)
>>>>>>> 86a6a8e7
            }
        }

        return { data: locations, nextPage: null }
    }

    /**
     * Return the hover content for the definition or reference at the given position.
     *
     * @param path The path of the document to which the position belongs.
     * @param position The current hover position.
     */
    public async hover(path: string, position: lsp.Position): Promise<lsp.Hover | null> {
        const { document, range } = await this.findRange(path, position)
        if (!document || !range) {
            return null
        }

        // Try to find the hover content attached to the range or one of the result sets to
        // which the range is attached. There is no fall-back search via monikers for this
        // operation.

        const contents = findResult(document.resultSets, document.hovers, range, 'hoverResult')
        if (!contents) {
            return null
        }

        return { contents }
    }

    //
    // Helper Functions

    /**
     * Query the defs or refs table of `db` for items that match the given moniker. Convert
     * each result into an LSP location. The `pathTransformer` function is invoked on each
     * result item to modify the resulting locations.
     *
     * @param db The target database.
     * @param model The constructor for the model type.
     * @param moniker The target moniker.
     * @param pathTransformer The function used to alter location paths.
     */
    private static async monikerResults(
        db: Database,
        model: typeof DefModel | typeof RefModel,
        moniker: MonikerData,
        pathTransformer: (path: string) => string
    ): Promise<lsp.Location[]> {
        const results = await db.withConnection(connection =>
            connection.getRepository<DefModel | RefModel>(model).find({
                where: {
                    scheme: moniker.scheme,
                    identifier: moniker.identifier,
                },
            })
        )

        return results.map(result => lsp.Location.create(pathTransformer(result.documentPath), makeRange(result)))
    }

    /**
     * Convert a set of range results (from a definition or reference query) into a set
     * of LSP ranges. Each range result holds the range Id as well as the document path.
     * For document paths matching the loaded document, find the range data locally. For
     * all other paths, find the document in this database and find the range in that
     * document.
     *
     * @param path The path of the document for this query.
     * @param document The document object for this query.
     * @param resultData A lsit of range ids and the document they belong to.
     */
    private async getLocations(
        path: string,
        document: DocumentData,
        resultData: { documentPath: string; id: Id }[]
    ): Promise<lsp.Location[]> {
        // Group by document path so we only have to load each document once
        const groups = groupBy(resultData, v => v.documentPath)

        let results: lsp.Location[] = []
        for (const documentPath of Object.keys(groups)) {
            // Get all ids for the document path
            const ids = groups[documentPath].map(v => v.id)

            if (documentPath === path) {
                // If the document path is this document, convert the locations directly
                results = results.concat(asLocations(document.ranges, document.orderedRanges, path, ids))
                continue
            }

            // Otherwise, we need to get the correct document
            const sibling = await this.findDocument(documentPath)
            if (!sibling) {
                continue
            }

            // Then finally convert the locations in the sibling document
            results = results.concat(asLocations(sibling.ranges, sibling.orderedRanges, documentPath, ids))
        }

        return results
    }

    /**
     * Find the definition of the target moniker outside of the current database. If the
     * moniker has attached package information, then the xrepo database is queried for
     * the target package. That database is opened, and its def table is queried for the
     * target moniker.
     *
     * @param document The document containing the reference.
     * @param moniker The target moniker.
     */
    private async remoteDefinitions(document: DocumentData, moniker: MonikerData): Promise<lsp.Location[]> {
        if (!moniker.packageInformation) {
            return []
        }

        const packageInformation = document.packageInformation.get(moniker.packageInformation)
        if (!packageInformation) {
            return []
        }

        const packageEntity = await this.xrepoDatabase.getPackage(
            moniker.scheme,
            packageInformation.name,
            packageInformation.version
        )

        if (!packageEntity) {
            return []
        }

        const db = new Database(
            this.xrepoDatabase,
            this.connectionCache,
            this.documentCache,
            makeFilename(packageEntity.repository, packageEntity.commit)
        )

        const pathTransformer = (path: string): string => makeRemoteUri(packageEntity, path)
        return await Database.monikerResults(db, DefModel, moniker, pathTransformer)
    }

    /**
     * Find the references of the target moniker outside of the current database. If the moniker
     * has attached package information, then the xrepo database is queried for the packages that
     * require this particular moniker identifier. These databases are opened, and their ref tables
     * are queried for the target moniker.
     *
     * @param document The document containing the definition.
     * @param moniker The target moniker.
     * @param page The page index being requested.
     */
    private async remoteReferences(
        document: DocumentData,
        moniker: MonikerData,
        page: number | undefined
    ): Promise<{ remoteLocations: lsp.Location[]; nextPage: number | null }> {
        if (!moniker.packageInformation) {
            return { remoteLocations: [], nextPage: null }
        }

        const packageInformation = document.packageInformation.get(moniker.packageInformation)
        if (!packageInformation) {
            return { remoteLocations: [], nextPage: null }
        }

        const { references, nextPage } = await this.xrepoDatabase.getReferences(
            moniker.scheme,
            packageInformation.name,
            packageInformation.version,
            moniker.identifier,
            page
        )

        const promises: Promise<lsp.Location[]>[] = []
        for (const reference of references) {
            const db = new Database(
                this.xrepoDatabase,
                this.connectionCache,
                this.documentCache,
                makeFilename(reference.repository, reference.commit)
            )

            const pathTransformer = (path: string): string => makeRemoteUri(reference, path)
            promises.push(Database.monikerResults(db, RefModel, moniker, pathTransformer))
        }

        const resolved = await Promise.all(promises)
        const remoteLocations = ([] as lsp.Location[]).concat(...resolved)

        return { remoteLocations, nextPage }
    }

    /**
     * Return a parsed document that describes the given path. The result of this
     * method is cached across all database instances.
     *
     * @param path The path of the document.
     */
    private async findDocument(path: string): Promise<DocumentData | undefined> {
        const factory = async (): Promise<DocumentData> => {
            const document = await this.withConnection(connection =>
                connection.getRepository(DocumentModel).findOneOrFail(path)
            )

            return await decodeJSON<DocumentData>(document.value)
        }

        return await this.documentCache.withDocument(`${this.databasePath}::${path}`, factory, document =>
            Promise.resolve(document)
        )
    }

    /**
     * Return a parsed document that describes the given path as well as the range
     * from that document that contains the given position. Returns undefined for
     * both values if one cannot be loaded.
     *
     * @param path The path of the document.
     * @param position The user's hover position.
     */
    private async findRange(
        path: string,
        position: lsp.Position
    ): Promise<{ document: DocumentData | undefined; range: RangeData | undefined }> {
        const document = await this.findDocument(path)
        if (!document) {
            return { document: undefined, range: undefined }
        }

        const range = findRange(document.orderedRanges, position)
        if (!range) {
            return { document: undefined, range: undefined }
        }

        return { document, range }
    }

    /**
     * Invoke `callback` with a SQLite connection object obtained from the
     * cache or created on cache miss.
     *
     * @param callback The function invoke with the SQLite connection.
     */
    private async withConnection<T>(callback: (connection: Connection) => Promise<T>): Promise<T> {
        return await this.connectionCache.withConnection(
            this.databasePath,
            [DefModel, DocumentModel, MetaModel, RefModel],
            callback
        )
    }
}

/**
 * Perform binary search over the ordered ranges of a document, returning
 * the range that includes it (if it exists). LSIF requires that no ranges
 * overlap in a single document. Then, we can compare a position against a
 * range by saying that it's contained within it (what we want), occurs
 * before it, or occurs after it. These later two results let us cut our
 * search space by half each time.
 *
 * @param orderedRanges The ranges of the document, ordered by startLine/startCharacter.
 * @param position The user's hover position.
 */
export function findRange(orderedRanges: RangeData[], position: lsp.Position): RangeData | undefined {
    let lo = 0
    let hi = orderedRanges.length - 1

    while (lo <= hi) {
        const mid = Math.floor((lo + hi) / 2)
        const range = orderedRanges[mid]

        const cmp = comparePosition(range, position)
        if (cmp === 0) {
            return range
        }

        if (cmp < 0) {
            lo = mid + 1
        } else {
            hi = mid - 1
        }
    }

    return undefined
}

/**
 * Return the closest defined `property` related to the given range
 * or result set. This method will walk the `next` chains of the item
 * to find the property on an attached result set if it's not set
 * on the range itself. Note that the `property` on the range and
 * result set objects are simply identifiers, so the real value must
 * be looked up in a secondary data structure `map`.
 *
 * @param resultSets The map of results sets of the document.
 * @param map The map from which to return the property value.
 * @param data The range or result set object.
 * @param property The target property.
 */
export function findResult<T>(
    resultSets: Map<Id, ResultSetData>,
    map: Map<Id, T>,
    data: RangeData | ResultSetData,
    property: 'definitionResult' | 'referenceResult' | 'hoverResult'
): T | undefined {
    for (const current of walkChain(resultSets, data)) {
        const value = current[property]
        if (value) {
            return map.get(value)
        }
    }

    return undefined
}

/**
 * Retrieve all monikers attached to a range or result set.
 *
 * @param resultSets The map of results sets of the document.
 * @param monikers The map of monikers of the document.
 * @param data The range or result set object.
 */
export function findMonikers(
    resultSets: Map<Id, ResultSetData>,
    monikers: Map<Id, MonikerData>,
    data: RangeData | ResultSetData
): MonikerData[] {
    const monikerSet: MonikerData[] = []
    for (const current of walkChain(resultSets, data)) {
        for (const id of current.monikers) {
            const moniker = monikers.get(id)
            if (moniker) {
                monikerSet.push(moniker)
            }
        }
    }

    return sortMonikers(monikerSet)
}

/**
 * Return an iterable of the range and result set items that are attached
 * to the given initial data. The initial data is yielded immediately.
 *
 * @param resultSets The map of results sets of the document.
 * @param data The range or result set object.
 */
export function* walkChain<T>(
    resultSets: Map<Id, ResultSetData>,
    data: RangeData | ResultSetData
): Iterable<RangeData | ResultSetData> {
    let current: RangeData | ResultSetData | undefined = data

    while (current) {
        yield current
        if (!current.next) {
            return
        }

        current = resultSets.get(current.next)
    }
}

/**
 * Sort the monikers by kind, then scheme in order of the following
 * preferences.
 *
 *   - kind: import, local, export
 *   - scheme: npm, tsc
 *
 * @param monikers The list of monikers.
 */
export function sortMonikers(monikers: MonikerData[]): MonikerData[] {
    const monikerKindPreferences = ['import', 'local', 'export']
    const monikerSchemePreferences = ['npm', 'tsc']

    monikers.sort((a, b) => {
        const ord = monikerKindPreferences.indexOf(a.kind) - monikerKindPreferences.indexOf(b.kind)
        if (ord !== 0) {
            return ord
        }

        return monikerSchemePreferences.indexOf(a.scheme) - monikerSchemePreferences.indexOf(b.scheme)
    })

    return monikers
}

/**
 * Convert the given range identifiers into LSP location objects.
 *
 * @param ranges The map of ranges of the document (from identifier to the range's index in `orderedRanges`).
 * @param orderedRanges The ordered ranges of the document.
 * @param uri The location URI.
 * @param ids The set of range identifiers for each resulting location.
 */
export function asLocations(
    ranges: Map<Id, number>,
    orderedRanges: RangeData[],
    uri: string,
    ids: Id[]
): lsp.Location[] {
    const locations = []
    for (const id of ids) {
        const rangeIndex = ranges.get(id)
        if (rangeIndex === undefined) {
            continue
        }

        const range = orderedRanges[rangeIndex]
        locations.push(
            lsp.Location.create(uri, {
                start: { line: range.startLine, character: range.startCharacter },
                end: { line: range.endLine, character: range.endCharacter },
            })
        )
    }

    return locations
}

/**
 * Construct a URI that can be used by the frontend to switch to another
 * directory.
 *
 * @param pkg The target package.
 * @param path The path relative to the project root.
 */
export function makeRemoteUri(pkg: PackageModel, path: string): string {
    const url = new URL(`git://${pkg.repository}`)
    url.search = pkg.commit
    url.hash = path
    return url.href
}

/**
 * Construct an LSP range from a flat range.
 *
 * @param result The start/end line/character of the range.
 */
function makeRange(result: {
    startLine: number
    startCharacter: number
    endLine: number
    endCharacter: number
}): lsp.Range {
    return lsp.Range.create(result.startLine, result.startCharacter, result.endLine, result.endCharacter)
}

/**
 * Compare a position against a range. Returns 0 if the position occurs
 * within the range (inclusive bounds), -1 if the position occurs after
 * it, and +1 if the position occurs before it.
 *
 * @param range The range.
 * @param position The position.
 */
export function comparePosition(range: FlattenedRange, position: lsp.Position): number {
    if (position.line < range.startLine) {
        return +1
    }

    if (position.line > range.endLine) {
        return -1
    }

    if (position.line === range.startLine && position.character < range.startCharacter) {
        return +1
    }

    if (position.line === range.endLine && position.character > range.endCharacter) {
        return -1
    }

    return 0
}<|MERGE_RESOLUTION|>--- conflicted
+++ resolved
@@ -124,15 +124,6 @@
 
         const monikers = findMonikers(document.resultSets, document.monikers, range)
 
-<<<<<<< HEAD
-        let locations: lsp.Location[] = []
-        if (resultData) {
-            locations = locations.concat(asLocations(document.ranges, document.orderedRanges, path, resultData))
-        } else {
-            for (const moniker of monikers) {
-                locations = locations.concat(await Database.monikerResults(this, RefModel, moniker, path => path))
-            }
-=======
         // First, we search the Refs table of our own database - this search is necessary,
         // but may be unintuitive, but remember that a 'Find References' operation on a
         // reference should also return references to the definition - these are not
@@ -140,7 +131,6 @@
 
         for (const moniker of monikers) {
             result = result.concat(await Database.monikerResults(this, RefModel, moniker, path => path))
->>>>>>> 86a6a8e7
         }
 
         // Second, we perform an xrepo search for uses of each nonlocal moniker. We stop
@@ -149,19 +139,13 @@
         // should be the most desirable.
 
         for (const moniker of monikers) {
-<<<<<<< HEAD
-            if (moniker.kind === 'import' || moniker.kind === 'export') {
-                const { remoteLocations, nextPage } = await this.remoteReferences(document, moniker, page)
-                return { data: locations.concat(remoteLocations), nextPage }
-=======
             if (moniker.kind === 'local') {
                 continue
             }
 
-            const remoteResults = await this.remoteReferences(document, moniker)
+            const { remoteResults, nextPage } = await this.remoteReferences(document, moniker,page)
             if (remoteResults) {
-                return result.concat(remoteResults)
->>>>>>> 86a6a8e7
+                return {data:result.concat(remoteResults), nextPage}
             }
         }
 
