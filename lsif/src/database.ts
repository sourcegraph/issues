--- conflicted
+++ resolved
@@ -101,17 +101,10 @@
         }
 
         for (const moniker of monikers) {
-<<<<<<< HEAD
-            if (moniker.kind === 'export') {
+            if (moniker.kind === 'import' || moniker.kind === 'export') {
                 const { remoteLocations, nextPage } = await this.remoteReferences(document, moniker, page)
                 locations.push(...remoteLocations)
                 return { data: locations, nextPage }
-=======
-            if (moniker.kind === 'import' || moniker.kind === 'export') {
-                const moreResult = await this.remoteReferences(document, moniker)
-                result.push(...moreResult)
-                break
->>>>>>> 77072eb0
             }
         }
 
