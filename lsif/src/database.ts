import * as lsp from 'vscode-languageserver-protocol'
import { Connection } from 'typeorm'
import { ConnectionCache, DocumentCache, EncodedJsonCacheValue, ResultChunkCache } from './cache'
import { databaseQueryDurationHistogram, databaseQueryErrorsCounter, instrument } from './metrics'
<<<<<<< HEAD
import { gunzipJSON } from './encoding'
=======
>>>>>>> 8b4217e9
import { DefaultMap } from './default-map'
import { gunzipJSON } from './encoding'
import { hashKey, mustGet } from './util'
import { isEqual, uniqWith } from 'lodash'
import { makeFilename } from './backend'
import { PackageModel } from './models.xrepo'
import { XrepoDatabase } from './xrepo'
import {
    DefinitionModel,
    DocumentData,
    DocumentModel,
    MetaModel,
    MonikerData,
    RangeData,
    ReferenceModel,
    ResultChunkData,
    ResultChunkModel,
    DocumentPathRangeId,
    DefinitionReferenceResultId,
    RangeId,
} from './models.database'

/**
 * A wrapper around operations for single repository/commit pair.
 */
export class Database {
    /**
     * A static map of database paths to the `numResultChunks` value of their
     * metadata row. This map is populated lazily as the values are needed.
     */
    private static numResultChunks = new Map<string, number>()

    /**
     * Create a new `Database` with the given cross-repo database instance and the
     * filename of the database that contains data for a particular repository/commit.
     *
     * @param storageRoot The path where SQLite databases are stored.
     * @param xrepoDatabase The cross-repo database.
     * @param connectionCache The cache of SQLite connections.
     * @param documentCache The cache of loaded documents.
     * @param resultChunkCache The cache of loaded result chunks.
     * @param repository The repository for which this database answers queries.
     * @param commit The commit for which this database answers queries.
     * @param databasePath The path to the database file.
     */
    constructor(
        private storageRoot: string,
        private xrepoDatabase: XrepoDatabase,
        private connectionCache: ConnectionCache,
        private documentCache: DocumentCache,
        private resultChunkCache: ResultChunkCache,
        private repository: string,
        private commit: string,
        private databasePath: string
    ) {}

    /**
     * Determine if data exists for a particular document in this database.
     *
     * @param path The path of the document.
     */
    public async exists(path: string): Promise<boolean> {
        return (await this.getDocumentByPath(path)) !== undefined
    }

    /**
     * Return the location for the definition of the reference at the given position.
     *
     * @param path The path of the document to which the position belongs.
     * @param position The current hover position.
     */
    public async definitions(path: string, position: lsp.Position): Promise<lsp.Location[]> {
        const { document, ranges } = await this.getRangeByPosition(path, position)
        if (!document || ranges.length === 0) {
            return []
        }

        for (const range of ranges) {
            if (!range.definitionResultId) {
                continue
            }

            // We have a definition result in this database, return this first.
            const definitionResults = await this.getResultById(range.definitionResultId)

            // TODO - due to some bugs in tsc... this fixes the tests and some typescript examples
            // Not sure of a better way to do this right now until we work through how to patch
            // lsif-tsc to handle node_modules inclusion (or somehow blacklist it on import).

            if (!definitionResults.some(v => v.documentPath.includes('node_modules'))) {
                return await this.convertRangesToLspLocations(path, document, definitionResults)
            }
        }

        // No definition result in this repo; fall back to a moniker search. First, we find
        // the monikers for each range, from innermost to outermost, such that the set of
        // monikers for reach range is sorted by priority. Then, we perform a search for
        // each moniker, in sequence, until valid results are found.

        for (const range of ranges) {
            const monikers = sortMonikers(
                Array.from(range.monikerIds).map(id => mustGet(document.monikers, id, 'moniker'))
            )

            for (const moniker of monikers) {
                if (moniker.kind === 'import') {
                    // This symbol was imported from another database. See if we have xrepo
                    // definition for it.

                    const remoteDefinitions = await this.remoteDefinitions(document, moniker)
                    if (remoteDefinitions) {
                        return remoteDefinitions
                    }
                } else {
                    // This symbol was not imported from another database. We search the definitions
                    // table of our own database in case there was a definition that wasn't properly
                    // attached to a result set but did have the correct monikers attached.

                    const localDefinitions = await Database.monikerResults(this, DefinitionModel, moniker, path => path)
                    if (localDefinitions) {
                        return localDefinitions
                    }
                }
            }
        }

        return []
    }

    /**
     * Return a list of locations which reference the definition at the given position.
     *
     * @param path The path of the document to which the position belongs.
     * @param position The current hover position.
     */
    public async references(path: string, position: lsp.Position): Promise<lsp.Location[]> {
        const { document, ranges } = await this.getRangeByPosition(path, position)
        if (!document || ranges.length === 0) {
            return []
        }

        let locations: lsp.Location[] = []

        // First, we try to find the reference result attached to the range or one
        // of the result sets to which the range is attached.

        for (const range of ranges) {
            if (range.referenceResultId) {
                // We have references in this database.
                locations = locations.concat(
                    await this.convertRangesToLspLocations(
                        path,
                        document,
                        await this.getResultById(range.referenceResultId)
                    )
                )
            }
        }

        // Next, we do a moniker search in two stages, described below. We process the
        // monikers for each range sequentially in order of priority for each stage, such
        // that import monikers, if any exist, will be processed first.

        for (const range of ranges) {
            const monikers = sortMonikers(
                Array.from(range.monikerIds).map(id => mustGet(document.monikers, id, 'monikers'))
            )

            // Next, we search the references table of our own database - this search is necessary,
            // but may be un-intuitive, but remember that a 'Find References' operation on a reference
            // should also return references to the definition. These are not necessarily fully linked
            // in the LSIF data.

            for (const moniker of monikers) {
                locations = locations.concat(await Database.monikerResults(this, ReferenceModel, moniker, path => path))
            }

            // Next, we perform an xrepo search for uses of each nonlocal moniker. We stop processing after
            // the first moniker for which we received results. As we process monikers in an order that
            // considers moniker schemes, the first one to get results should be the most desirable.

            for (const moniker of monikers) {
                if (moniker.kind === 'import') {
                    // Get locations in the defining package
                    locations = locations.concat(await this.remoteMoniker(document, moniker))
                }

                // Get locations in all packages
                const remoteResults = await this.remoteReferences(document, moniker)
                if (remoteResults) {
                    // TODO - determine source of duplication (and below)
                    return uniqWith(locations.concat(remoteResults), isEqual)
                }
            }
        }

        return uniqWith(locations, isEqual)
    }

    /**
     * Return the hover content for the definition or reference at the given position.
     *
     * @param path The path of the document to which the position belongs.
     * @param position The current hover position.
     */
    public async hover(path: string, position: lsp.Position): Promise<lsp.Hover | null> {
        const { document, ranges } = await this.getRangeByPosition(path, position)
        if (!document || ranges.length === 0) {
            return null
        }

        for (const range of ranges) {
            if (range.hoverResultId) {
                const contents = {
                    kind: lsp.MarkupKind.Markdown,
                    value: mustGet(document.hoverResults, range.hoverResultId, 'hoverResult'),
                }

                // Return first defined hover result for the inner-most range
                return { contents, range: createRange(range) }
            }
        }

        return null
    }

    //
    // Helper Functions

    /**
     * Convert a set of range-document pairs (from a definition or reference query) into
     * a set of LSP ranges. Each pair holds the range identifier as well as the document
     * path. For document paths matching the loaded document, find the range data locally.
     * For all other paths, find the document in this database and find the range in that
     * document.
     *
     * @param path The path of the document for this query.
     * @param document The document object for this query.
     * @param resultData A list of range ids and the document they belong to.
     */
    private async convertRangesToLspLocations(
        path: string,
        document: DocumentData,
        resultData: DocumentPathRangeId[]
    ): Promise<lsp.Location[]> {
        // Group by document path so we only have to load each document once
        const groupedResults = new DefaultMap<string, Set<RangeId>>(() => new Set())

        for (const { documentPath, rangeId } of resultData) {
            groupedResults.getOrDefault(documentPath).add(rangeId)
        }

        let results: lsp.Location[] = []
        for (const [documentPath, rangeIds] of groupedResults) {
            if (documentPath === path) {
                // If the document path is this document, convert the locations directly
                results = results.concat(mapRangesToLocations(document.ranges, path, rangeIds))
                continue
            }

            // Otherwise, we need to get the correct document
            const sibling = await this.getDocumentByPath(documentPath)
            if (!sibling) {
                continue
            }

            // Then finally convert the locations in the sibling document
            results = results.concat(mapRangesToLocations(sibling.ranges, documentPath, rangeIds))
        }

        return results
    }

    /**
     * Query the definitions or references table of `db` for items that match the given moniker.
     * Convert each result into an LSP location. The `pathTransformer` function is invoked on each
     * result item to modify the resulting locations.
     *
     * @param db The target database.
     * @param model The constructor for the model type.
     * @param moniker The target moniker.
     * @param pathTransformer The function used to alter location paths.
     */
    private static async monikerResults(
        db: Database,
        model: typeof DefinitionModel | typeof ReferenceModel,
        moniker: MonikerData,
        pathTransformer: (path: string) => string
    ): Promise<lsp.Location[]> {
        const results = await db.withConnection(connection =>
            connection.getRepository<DefinitionModel | ReferenceModel>(model).find({
                where: {
                    scheme: moniker.scheme,
                    identifier: moniker.identifier,
                },
            })
        )

        return results.map(result => lsp.Location.create(pathTransformer(result.documentPath), createRange(result)))
    }

    /**
     * Find the definition of the target moniker outside of the current database. If the
     * moniker has attached package information, then the xrepo database is queried for
     * the target package. That database is opened, and its def table is queried for the
     * target moniker.
     *
     * @param document The document containing the reference.
     * @param moniker The target moniker.
     */
    private async remoteDefinitions(document: DocumentData, moniker: MonikerData): Promise<lsp.Location[] | null> {
        if (!moniker.packageInformationId) {
            return null
        }

        const packageInformation = document.packageInformation.get(moniker.packageInformationId)
        if (!packageInformation) {
            return null
        }

        const packageEntity = await this.xrepoDatabase.getPackage(
            moniker.scheme,
            packageInformation.name,
            packageInformation.version
        )

        if (!packageEntity) {
            return null
        }

        const db = this.createNewDatabase(
            packageEntity.repository,
            packageEntity.commit,
            makeFilename(this.storageRoot, packageEntity.repository, packageEntity.commit)
        )

        const pathTransformer = (path: string): string => createRemoteUri(packageEntity, path)
        return await Database.monikerResults(db, DefinitionModel, moniker, pathTransformer)
    }

    /**
     * Find the references of of the target moniker inside the database where that moniker is defined.
     *
     * @param document The document containing the definition.
     * @param moniker The target moniker.
     */
    private async remoteMoniker(document: DocumentData, moniker: MonikerData): Promise<lsp.Location[]> {
        if (!moniker.packageInformationId) {
            return []
        }

        const packageInformation = document.packageInformation.get(moniker.packageInformationId)
        if (!packageInformation) {
            return []
        }

        const packageEntity = await this.xrepoDatabase.getPackage(
            moniker.scheme,
            packageInformation.name,
            packageInformation.version
        )

        if (!packageEntity) {
            return []
        }

        const db = this.createNewDatabase(
            packageEntity.repository,
            packageEntity.commit,
            makeFilename(this.storageRoot, packageEntity.repository, packageEntity.commit)
        )

        const pathTransformer = (path: string): string => createRemoteUri(packageEntity, path)
        return await Database.monikerResults(db, ReferenceModel, moniker, pathTransformer)
    }

    /**
     * Find the references of the target moniker outside of the current database. If the moniker
     * has attached package information, then the xrepo database is queried for the packages that
     * require this particular moniker identifier. These databases are opened, and their ref tables
     * are queried for the target moniker.
     *
     * @param document The document containing the definition.
     * @param moniker The target moniker.
     */
    private async remoteReferences(document: DocumentData, moniker: MonikerData): Promise<lsp.Location[]> {
        if (!moniker.packageInformationId) {
            return []
        }

        const packageInformation = document.packageInformation.get(moniker.packageInformationId)
        if (!packageInformation) {
            return []
        }

        const references = await this.xrepoDatabase.getReferences({
            scheme: moniker.scheme,
            name: packageInformation.name,
            version: packageInformation.version,
            value: moniker.identifier,
        })

        let allReferences: lsp.Location[] = []
        for (const reference of references) {
            // Skip the remote reference that show up for ourselves - we've already gathered
            // these in the previous step of the references query.
            if (reference.repository === this.repository && reference.commit === this.commit) {
                continue
            }

            const db = this.createNewDatabase(
                reference.repository,
                reference.commit,
                makeFilename(this.storageRoot, reference.repository, reference.commit)
            )

            const pathTransformer = (path: string): string => createRemoteUri(reference, path)
            const references = await Database.monikerResults(db, ReferenceModel, moniker, pathTransformer)
            allReferences = allReferences.concat(references)
        }

        return allReferences
    }

    /**
     * Return a parsed document that describes the given path. The result of this
     * method is cached across all database instances.
     *
     * @param path The path of the document.
     */
    private async getDocumentByPath(path: string): Promise<DocumentData | undefined> {
        const factory = async (): Promise<EncodedJsonCacheValue<DocumentData>> => {
            const document = await this.withConnection(connection =>
                connection.getRepository(DocumentModel).findOneOrFail(path)
            )

            return {
                size: document.data.length,
                data: await gunzipJSON<DocumentData>(document.data),
            }
        }

        return await this.documentCache.withValue(`${this.databasePath}::${path}`, factory, document =>
            Promise.resolve(document.data)
        )
    }

    /**
     * Return a parsed document that describes the given path as well as the ranges
     * from that document that contains the given position. If multiple ranges are
     * returned, then the inner-most ranges will occur before the outer-most ranges.
     *
     * @param path The path of the document.
     * @param position The user's hover position.
     */
    private async getRangeByPosition(
        path: string,
        position: lsp.Position
    ): Promise<{ document: DocumentData | undefined; ranges: RangeData[] }> {
        const document = await this.getDocumentByPath(path)
        if (!document) {
            return { document: undefined, ranges: [] }
        }

        return { document, ranges: findRanges(document.ranges.values(), position) }
    }

    /**
     * Convert a list of ranges with document ids into a list of ranges with
     * document paths by looking into the result chunks table and parsing the
     * data associated with the given identifier.
     *
     * @param id The identifier of the definition or reference result.
     */
    private async getResultById(id: DefinitionReferenceResultId): Promise<DocumentPathRangeId[]> {
        const { documentPaths, documentIdRangeIds } = await this.getResultChunkByResultId(id)
        const ranges = mustGet(documentIdRangeIds, id, 'documentIdRangeId')

        return ranges.map(range => ({
            documentPath: mustGet(documentPaths, range.documentId, 'documentPath'),
            rangeId: range.rangeId,
        }))
    }

    /**
     * Return a parsed result chunk that contains the given identifier.
     *
     * @param id An identifier contained in the result chunk.
     */
    private async getResultChunkByResultId(id: DefinitionReferenceResultId): Promise<ResultChunkData> {
        // Find the result chunk index this id belongs to
        const index = hashKey(id, await this.getNumResultChunks())

        const factory = async (): Promise<EncodedJsonCacheValue<ResultChunkData>> => {
            const resultChunk = await this.withConnection(connection =>
                connection.getRepository(ResultChunkModel).findOneOrFail(index)
            )

            return {
                size: resultChunk.data.length,
                data: await gunzipJSON<ResultChunkData>(resultChunk.data),
            }
        }

        return await this.resultChunkCache.withValue(`${this.databasePath}::${index}`, factory, resultChunk =>
            Promise.resolve(resultChunk.data)
        )
    }

    /**
     * Get the `numResultChunks` value from this database's metadata row.
     */
    private async getNumResultChunks(): Promise<number> {
        const numResultChunks = Database.numResultChunks.get(this.databasePath)
        if (numResultChunks !== undefined) {
            return numResultChunks
        }

        // Not in the shared map, need to query it
        const meta = await this.withConnection(connection => connection.getRepository(MetaModel).findOneOrFail(1))
        Database.numResultChunks.set(this.databasePath, meta.numResultChunks)
        return meta.numResultChunks
    }

    /**
     * Create a new database with the same configuration but a different repository,
     * commit, and databasePath.
     *
     *
     * @param repository The repository for which this database answers queries.
     * @param commit The commit for which this database answers queries.
     * @param databasePath The path to the database file.
     */
    private createNewDatabase(repository: string, commit: string, databasePath: string): Database {
        return new Database(
            this.storageRoot,
            this.xrepoDatabase,
            this.connectionCache,
            this.documentCache,
            this.resultChunkCache,
            repository,
            commit,
            databasePath
        )
    }

    /**
     * Invoke `callback` with a SQLite connection object obtained from the
     * cache or created on cache miss.
     *
     * @param callback The function invoke with the SQLite connection.
     */
    private async withConnection<T>(callback: (connection: Connection) => Promise<T>): Promise<T> {
        return await this.connectionCache.withConnection(
            this.databasePath,
            [DefinitionModel, DocumentModel, MetaModel, ReferenceModel, ResultChunkModel],
            connection =>
                instrument(databaseQueryDurationHistogram, databaseQueryErrorsCounter, () => callback(connection))
        )
    }
}

/**
 * Return the set of ranges that contain the given position. If multiple ranges
 * are returned, then the inner-most ranges will occur before the outer-most
 * ranges.
 *
 * @param ranges The set of possible ranges.
 * @param position The user's hover position.
 */
export function findRanges(ranges: Iterable<RangeData>, position: lsp.Position): RangeData[] {
    const filtered = []
    for (const range of ranges) {
        if (comparePosition(range, position) === 0) {
            filtered.push(range)
        }
    }

    return filtered.sort((a, b) => {
        if (comparePosition(a, { line: b.startLine, character: b.startCharacter }) === 0) {
            return +1
        }

        return -1
    })
}

/**
 * Compare a position against a range. Returns 0 if the position occurs
 * within the range (inclusive bounds), -1 if the position occurs after
 * it, and +1 if the position occurs before it.
 *
 * @param range The range.
 * @param position The position.
 */
export function comparePosition(range: RangeData, position: lsp.Position): number {
    if (position.line < range.startLine) {
        return +1
    }

    if (position.line > range.endLine) {
        return -1
    }

    if (position.line === range.startLine && position.character < range.startCharacter) {
        return +1
    }

    if (position.line === range.endLine && position.character > range.endCharacter) {
        return -1
    }

    return 0
}

/**
 * Sort the monikers by kind, then scheme in order of the following
 * preferences.
 *
 *   - kind: import, local, export
 *   - scheme: npm, tsc
 *
 * @param monikers The list of monikers.
 */
export function sortMonikers(monikers: MonikerData[]): MonikerData[] {
    const monikerKindPreferences = ['import', 'local', 'export']
    const monikerSchemePreferences = ['npm', 'tsc']

    monikers.sort((a, b) => {
        const ord = monikerKindPreferences.indexOf(a.kind) - monikerKindPreferences.indexOf(b.kind)
        if (ord !== 0) {
            return ord
        }

        return monikerSchemePreferences.indexOf(a.scheme) - monikerSchemePreferences.indexOf(b.scheme)
    })

    return monikers
}

/**
 * Construct a URI that can be used by the frontend to switch to another
 * directory.
 *
 * @param pkg The target package.
 * @param path The path relative to the project root.
 */
export function createRemoteUri(pkg: PackageModel, path: string): string {
    const url = new URL(`git://${pkg.repository}`)
    url.search = pkg.commit
    url.hash = path
    return url.href
}

/**
 * Construct an LSP range from a flat range.
 *
 * @param result The start/end line/character of the range.
 */
function createRange(result: {
    startLine: number
    startCharacter: number
    endLine: number
    endCharacter: number
}): lsp.Range {
    return lsp.Range.create(result.startLine, result.startCharacter, result.endLine, result.endCharacter)
}

/**
 * Convert the given range identifiers into LSP location objects.
 *
 * @param ranges The map of ranges of the document.
 * @param uri The location URI.
 * @param ids The set of range identifiers for each resulting location.
 */
export function mapRangesToLocations(ranges: Map<RangeId, RangeData>, uri: string, ids: Set<RangeId>): lsp.Location[] {
    const locations = []
    for (const id of ids) {
        locations.push(lsp.Location.create(uri, createRange(mustGet(ranges, id, 'range'))))
    }

    return locations
}<|MERGE_RESOLUTION|>--- conflicted
+++ resolved
@@ -2,10 +2,6 @@
 import { Connection } from 'typeorm'
 import { ConnectionCache, DocumentCache, EncodedJsonCacheValue, ResultChunkCache } from './cache'
 import { databaseQueryDurationHistogram, databaseQueryErrorsCounter, instrument } from './metrics'
-<<<<<<< HEAD
-import { gunzipJSON } from './encoding'
-=======
->>>>>>> 8b4217e9
 import { DefaultMap } from './default-map'
 import { gunzipJSON } from './encoding'
 import { hashKey, mustGet } from './util'
@@ -60,7 +56,7 @@
         private repository: string,
         private commit: string,
         private databasePath: string
-    ) {}
+    ) { }
 
     /**
      * Determine if data exists for a particular document in this database.
