--- conflicted
+++ resolved
@@ -17,15 +17,9 @@
 | 5   | github.com/sourcegraph/sample | d67b8de3509be8638fa6724c4c61a42a15ca994a | 323e23f7b0dbb6aff988097dbe5d3c62e847afa5 |
 | 6   | github.com/sourcegraph/sample | 323e23f7b0dbb6aff988097dbe5d3c62e847afa5 |                                          |
 
-<<<<<<< HEAD
-This table allows us to ues recursive CTEs and window queries to find ancestor and descendant commits with a particular property (as indicated by the existence of an entry in the `lsifDataMarkers` table) and enables closest commit functionality.
-
-**`lsifDataMarkers` table**
-=======
 This table allows us to ues recursive CTEs to find ancestor and descendant commits with a particular property (as indicated by the existence of an entry in the `lsif_data_markers` table) and enables closest commit functionality.
 
 **`lsif_data_markers` table**
->>>>>>> bb642787
 
 This table contains an entry for each commit that has had LSIF data uploaded.
 
