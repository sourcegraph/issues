--- conflicted
+++ resolved
@@ -17,14 +17,11 @@
 - Extensions can now specify a `baseUri` in the `DocumentFilter` when registering providers.
 - Admins can now exclude GitHub forks and/or archived repositories from the set of repositories being mirrored in Sourcegraph with the `"exclude": [{"forks": true}]` or `"exclude": [{"archived": true}]` GitHub external service configuration. [#8974](https://github.com/sourcegraph/sourcegraph/pull/8974)
 - Campaign changesets can be filtered by State, Review State and Check State [8848](https://github.com/sourcegraph/sourcegraph/pull/8848)
-<<<<<<< HEAD
 - Counts of users of and searches conducted with interactive and plain text search modes will be sent back in pings, aggregated daily, weekly, and monthly.
 - Aggregated counts of daily, weekly, and monthly active users of search will be sent back in pings.
 - Counts of number of searches conducted using each filter will be sent back in pings, aggregated daily, weekly, and monthly.
 - Counts of number of users conducting searches containing each filter will be sent back in pings, aggregated daily, weekly, and monthly.
-=======
 - Added more entries (Bash, Erlang, Julia, OCaml, Scala) to the list of suggested languages for the `lang:` filter.
->>>>>>> 00c2f533
 
 ### Changed
 
