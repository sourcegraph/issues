<!--
###################################### READ ME ###########################################
### This changelog should always be read on `master` branch. Its contents on version   ###
### branches do not necessarily reflect the changes that have gone into that branch.   ###
##########################################################################################
-->

# Changelog

All notable changes to Sourcegraph are documented in this file.

## 3.4.0 (unreleased)

### Added

## Changed

- Indexed search is now enabled by default for new Docker deployments. (#3540)

### Removed

### Fixed

<<<<<<< HEAD
- Removes corrupted archives in the searcher cache and tries to populate the cache again instead of returning an error.
- Fixed a bug where search scopes would not get merged, and only the lowest-level list of search scopes would appear.
=======
- Removed corrupted archives in the searcher cache and tries to populate the cache again instead of returning an error.

## 3.3.3

### Fixed

- Fixed bug that prevented "Find references" action from being completed in the activation checklist.

## 3.3.2

### Fixed

- Fixed an issue where the default `bitbucketserver.repositoryQuery` would not be created on migration from older Sourcegraph versions. https://github.com/sourcegraph/sourcegraph/issues/3591
- Fixed an issue where Sourcegraph would add deleted repositories to the external service configuration. https://github.com/sourcegraph/sourcegraph/issues/3588
- Fixed an issue where a repo-updater migration would hit code host rate limits. https://github.com/sourcegraph/sourcegraph/issues/3582
- The required `bitbucketserver.username` field of a [Bitbucket Server external service configuration](https://docs.sourcegraph.com/admin/external_service/bitbucketserver#configuration), if unset or empty, is automatically migrated to match the user part of the `url` (if defined). https://github.com/sourcegraph/sourcegraph/issues/3592
- Fixed a panic that would occur in indexed search / the frontend when a search error ocurred. https://github.com/sourcegraph/sourcegraph/issues/3579
- Fixed an issue where the repo-updater service could become deadlocked while performing a migration. https://github.com/sourcegraph/sourcegraph/issues/3590
>>>>>>> 464d6008

## 3.3.1

### Fixed

- Fixed a bug that prevented external service configurations specifying client certificates from working (#3523)

## 3.3.0

### Added

- In search queries, treat `foo(` as `foo\(` and `bar[` as `bar\[` rather than failing with an error message.
- Enterprise admins can now customize the appearance of the homepage and search icon.
- A new settings property `notices` allows showing custom informational messages on the homepage and at the top of each page. The `motd` property is deprecated and its value is automatically migrated to the new `notices` property.
- The new `gitlab.exclude` setting in [GitLab external service config](https://docs.sourcegraph.com/admin/external_service/gitlab#configuration) allows you to exclude specific repositories matched by `gitlab.projectQuery` and `gitlab.projects` (so that they won't be synced). Upon upgrading, previously "disabled" repositories will be automatically migrated to this exclusion list.
- The new `gitlab.projects` setting in [GitLab external service config](https://docs.sourcegraph.com/admin/external_service/gitlab#configuration) allows you to select specific repositories to be synced.
- The new `bitbucketserver.exclude` setting in [Bitbucket Server external service config](https://docs.sourcegraph.com/admin/external_service/bitbucketserver#configuration) allows you to exclude specific repositories matched by `bitbucketserver.repositoryQuery` and `bitbucketserver.repos` (so that they won't be synced). Upon upgrading, previously "disabled" repositories will be automatically migrated to this exclusion list.
- The new `bitbucketserver.repos` setting in [Bitbucket Server external service config](https://docs.sourcegraph.com/admin/external_service/bitbucketserver#configuration) allows you to select specific repositories to be synced.
- The new required `bitbucketserver.repositoryQuery` setting in [Bitbucket Server external service configuration](https://docs.sourcegraph.com/admin/external_service/bitbucketserver#configuration) allows you to use Bitbucket API repository search queries to select repos to be synced. Existing configurations will be migrate to have it set to `["?visibility=public", "?visibility=private"]` which is equivalent to the previous implicit behaviour that this setting supersedes.
- "Quick configure" buttons for common actions have been added to the config editor for all external services.
- "Quick configure" buttons for common actions have been added to the management console.
- Site-admins now receive an alert every day for the seven days before their license key expires.
- The user menu (in global nav) now lists the user's organizations.
- All users on an instance now see a non-dismissable alert when when there's no license key in use and the limit of free user accounts is exceeded.
- All users will see a dismissible warning about limited search performance and accuracy on when using the sourcegraph/server Docker image with more than 100 repositories enabled.

### Changed

- Indexed searches that time out more consistently report a timeout instead of erroneously saying "No results."
- The symbols sidebar now only shows symbols defined in the current file or directory.
- The dynamic filters on search results pages will now display `lang:` instead of `file:` filters for language/file-extension filter suggestions.
- The default `github.repositoryQuery` of a [GitHub external service configuration](https://docs.sourcegraph.com/admin/external_service/github#configuration) has been changed to `["none"]`. Existing configurations that had this field unset will be migrated to have the previous default explicitly set (`["affiliated", "public"]`).
- The default `gitlab.projectQuery` of a [GitLab external service configuration](https://docs.sourcegraph.com/admin/external_service/gitlab#configuration) has been changed to `["none"]`. Existing configurations that had this field unset will be migrated to have the previous default explicitly set (`["?membership=true"]`).
- The default value of `maxReposToSearch` is now unlimited (was 500).
- The default `github.repositoryQuery` of a [GitHub external service configuration](https://docs.sourcegraph.com/admin/external_service/github#configuration) has been changed to `["none"]` and is now a required field. Existing configurations that had this field unset will be migrated to have the previous default explicitly set (`["affiliated", "public"]`).
- The default `gitlab.projectQuery` of a [GitLab external service configuration](https://docs.sourcegraph.com/admin/external_service/gitlab#configuration) has been changed to `["none"]` and is now a required field. Existing configurations that had this field unset will be migrated to have the previous default explicitly set (`["?membership=true"]`).
- The `bitbucketserver.username` field of a [Bitbucket Server external service configuration](https://docs.sourcegraph.com/admin/external_service/bitbucketserver#configuration) is now **required**. This field is necessary to authenticate with the Bitbucket Server API with either `password` or `token`.
- The settings and account pages for users and organizations are now combined into a single tab.

### Removed

- Removed the option to show saved searches on the Sourcegraph homepage.

### Fixed

- Fixed an issue where the site-admin repositories page `Cloning`, `Not Cloned`, `Needs Index` tabs were very slow on instances with thousands of repositories.
- Fixed an issue where failing to syntax highlight a single file would take down the entire syntax highlighting service.

## 3.2.4

### Fixed

- Fixed bundling of the Phabricator integration assets in the Sourcegraph docker image.

## 3.2.3

### Fixed

- Fixed https://github.com/sourcegraph/sourcegraph/issues/3336.
- Clearer error message when a repository sync fails due to the inability to clone a repository.
- Rewrite '@' character in Gitolite repository names to '-', which permits them to be viewable in the UI.

## 3.2.2

### Changed

- When using an external Zoekt instance (specified via the `ZOEKT_HOST` environment variable), sourcegraph/server no longer spins up a redundant internal Zoekt instance.

## 3.2.1

### Fixed

- Jaeger tracing, once enabled, can now be configured via standard [environment variables](https://github.com/jaegertracing/jaeger-client-go/blob/v2.14.0/README.md#environment-variables).
- Fixed an issue where some search and zoekt errors would not be logged.

## 3.2.0

### Added

- Sourcegraph can now automatically use the system's theme.
  To enable, open the user menu in the top right and make sure the theme dropdown is set to "System".
  This is currently supported on macOS Mojave with Safari Technology Preview 68 and later.
- The `github.exclude` setting was added to the [GitHub external service config](https://docs.sourcegraph.com/admin/external_service/github#configuration) to allow excluding repositories yielded by `github.repos` or `github.repositoryQuery` from being synced.

### Changed

- Symbols search is much faster now. After the initial indexing, you can expect code intelligence to be nearly instant no matter the size of your repository.
- Massively reduced the number of code host API requests Sourcegraph performs, which caused rate limiting issues such as slow search result loading to appear.
- The [`corsOrigin`](https://docs.sourcegraph.com/admin/config/site_config) site config property is no longer needed for integration with GitHub, GitLab, etc., via the [Sourcegraph browser extension](https://docs.sourcegraph.com/integration/browser_extension). Only the [Phabricator extension](https://github.com/sourcegraph/phabricator-extension) requires it.

### Fixed

- Fixed a bug where adding a search scope that adds a `repogroup` filter would cause invalid queries if `repogroup:sample` was already part of the query.
- An issue where errors during displaying search results would not be displayed.

### Removed

- The `"updateScheduler2"` experiment is now the default and it's no longer possible to configure.

## 3.1.2

### Added

- The `search.contextLines` setting was added to allow configuration of the number of lines of context to be displayed around search results.

### Changed

- Massively reduced the number of code host API requests Sourcegraph performs, which caused rate limiting issues such as slow search result loading to appear.
- Improved logging in various situations where Sourcegraph would potentially hit code host API rate limits.

### Fixed

- Fixed an issue where search results loading slowly would display a `Cannot read property "lastChild" of undefined` error.

## 3.1.1

### Added

- Query builder toggle (open/closed) state is now retained.

### Fixed

- Fixed an issue where single-term values entered into the "Exact match" field in the query builder were not getting wrapped in quotes.

## 3.1.0

### Added

- Added Docker-specific help text when running the Sourcegraph docker image in an environment with an sufficient open file descriptor limit.
- Added syntax highlighting for Kotlin and Dart.
- Added a management console environment variable to disable HTTPS, see [the docs](doc/admin/management_console.md#can-i-disable-https-on-the-management-console) for more information.
- Added `auth.disableUsernameChanges` to critical configuration to prevent users from changing their usernames.
- Site admins can query a user by email address or username from the GraphQL API.
- Added a search query builder to the main search page. Click "Use search query builder" to open the query builder, which is a form with separate inputs for commonly used search keywords.

### Changed

- File match search results now show full repository name if there are results from mirrors on different code hosts (e.g. github.com/sourcegraph/sourcegraph and gitlab.com/sourcegraph/sourcegraph)
- Search queries now use "smart case" by default. Searches are case insensitive unless you use uppercase letters. To explicitly set the case, you can still use the `case` field (e.g. `case:yes`, `case:no`). To explicitly set smart case, use `case:auto`.

### Fixed

- Fixed an issue where the management console would improperly regenerate the TLS cert/key unless `CUSTOM_TLS=true` was set. See the documentation for [how to use your own TLS certificate with the management console](doc/admin/management_console.md#how-can-i-use-my-own-tls-certificates-with-the-management-console).

## 3.0.1

### Added

- Symbol search now supports Elixir, Haskell, Kotlin, Scala, and Swift

### Changed

- Significantly optimized how file search suggestions are provided when using indexed search (cluster deployments).
- Both the `sourcegraph/server` image and the [Kubernetes deployment](https://github.com/sourcegraph/deploy-sourcegraph) manifests ship with Postgres `11.1`. For maximum compatibility, however, the minimum supported version remains `9.6`. The upgrade procedure is mostly automated for existing deployments. Please refer to [this page](https://docs.sourcegraph.com/admin/postgres) for detailed instructions.

### Removed

- The deprecated `auth.disableAccessTokens` site config property was removed. Use `auth.accessTokens` instead.
- The `disableBrowserExtension` site config property was removed. [Configure nginx](https://docs.sourcegraph.com/admin/nginx) instead to block clients (if needed).

## 3.0.0

See the changelog entries for 3.0.0 beta releases and our [3.0](doc/admin/migration/3_0.md) upgrade guide if you are upgrading from 2.x.

## 3.0.0-beta.4

### Added

- Basic code intelligence for the top 10 programming languages works out of the box without any configuration. [TypeScript/JavaScript](https://sourcegraph.com/extensions/sourcegraph/typescript), [Python](https://sourcegraph.com/extensions/sourcegraph/python), [Java](https://sourcegraph.com/extensions/sourcegraph/java), [Go](https://sourcegraph.com/extensions/sourcegraph/go), [C/C++](https://sourcegraph.com/extensions/sourcegraph/cpp), [Ruby](https://sourcegraph.com/extensions/sourcegraph/ruby), [PHP](https://sourcegraph.com/extensions/sourcegraph/php), [C#](https://sourcegraph.com/extensions/sourcegraph/csharp), [Shell](https://sourcegraph.com/extensions/sourcegraph/shell), and [Scala](https://sourcegraph.com/extensions/sourcegraph/scala) are enabled by default, and you can find more in the [extension registry](https://sourcegraph.com/extensions?query=category%3A"Programming+languages").

## 3.0.0-beta.3

- Fixed an issue where the site admin is redirected to the start page instead of being redirected to the repositories overview page after deleting a repo.

## 3.0.0-beta

### Added

- Repositories can now be queried by a git clone URL through the GraphQL API.
- A new Explore area is linked from the top navigation bar (when the `localStorage.explore=true;location.reload()` feature flag is enabled).
- Authentication via GitHub is now supported. To enable, add an item to the `auth.providers` list with `type: "github"`. By default, GitHub identities must be linked to an existing Sourcegraph user account. To enable new account creation via GitHub, use the `allowSignup` option in the `GitHubConnection` config.
- Authentication via GitLab is now supported. To enable, add an item to the `auth.providers` list with `type: "gitlab"`.
- GitHub repository permissions are supported if authentication via GitHub is enabled. See the
  documentation for the `authorization` field of the `GitHubConnection` configuration.
- The repository settings mirroring page now shows when a repo is next scheduled for an update (requires experiment `"updateScheduler2": "enabled"`).
- Configured repositories are periodically scheduled for updates using a new algorithm. You can disable the new algorithm with the following site configuration: `"experimentalFeatures": { "updateScheduler2": "disabled" }`. If you do so, please file a public issue to describe why you needed to disable it.
- When using HTTP header authentication, [`stripUsernameHeaderPrefix`](https://docs.sourcegraph.com/admin/auth/#username-header-prefixes) field lets an admin specify a prefix to strip from the HTTP auth header when converting the header value to a username.
- Sourcegraph extensions whose package.json contains `"wip": true` are considered [work-in-progress extensions](https://docs.sourcegraph.com/extensions/authoring/publishing#wip-extensions) and are indicated as such to avoid users accidentally using them.
- Information about user survey submissions and a chart showing weekly active users is now displayed on the site admin Overview page.
- A new GraphQL API field `UserEmail.isPrimary` was added that indicates whether an email is the user's primary email.
- The filters bar in the search results page can now display filters from extensions.
- Extensions' `activate` functions now receive a `sourcegraph.ExtensionContext` parameter (i.e., `export function activate(ctx: sourcegraph.ExtensionContext): void { ... }`) to support deactivation and running multiple extensions in the same process.
- Users can now request an Enterprise trial license from the site init page.
- When searching, a filter button `case:yes` will now appear when relevant. This helps discovery and makes it easier to use our case-sensitive search syntax.
- Extensions can now report progress in the UI through the `withProgress()` extension API.
- When calling `editor.setDecorations()`, extensions must now provide an instance of `TextDocumentDecorationType` as first argument. This helps gracefully displaying decorations from several extensions.

### Changed

- The Postgres database backing Sourcegraph has been upgraded from 9.4 to 11.1. Existing Sourcegraph users must conduct an [upgrade procedure](https://docs.sourcegraph.com/admin/postgres_upgrade)
- Code host configuration has moved out of the site config JSON into the "External services" area of the site admin web UI. Sourcegraph instances will automatically perform a one time migration of existing data in the site config JSON. After the migration these keys can be safely deleted from the site config JSON: `awsCodeCommit`, `bitbucketServer`, `github`, `gitlab`, `gitolite`, and `phabricator`.
- Site and user usage statistics are now visible to all users. Previously only site admins (and users, for their own usage statistics) could view this information. The information consists of aggregate counts of actions such as searches, page views, etc.
- The Git blame information shown at the end of a line is now provided by the [Git extras extension](https://sourcegraph.com/extensions/sourcegraph/git-extras). You must add that extension to continue using this feature.
- The `appURL` site configuration option was renamed to `externalURL`.
- The repository and directory pages now show all entries together instead of showing files and (sub)directories separately.
- Extensions no longer can specify titles (in the `title` property in the `package.json` extension manifest). Their extension ID (such as `alice/myextension`) is used.

### Fixed

- Fixed an issue where the site admin License page showed a count of current users, rather than the max number of users over the life of the license.
- Fixed number formatting issues on site admin Overview and Survey Response pages.
- Fixed resolving of git clone URLs with `git+` prefix through the GraphQL API
- Fixed an issue where the graphql Repositories endpoint would order by a field which was not indexed. Times on Sourcegraph.com went from 10s to 200ms.
- Fixed an issue where whitespace was not handled properly in environment variable lists (`SYMBOLS_URL`, `SEARCHER_URL`).
- Fixed an issue where clicking inside the repository popover or clicking "Show more" would dismiss the popover.

### Removed

- The `siteID` site configuration option was removed because it is no longer needed. If you previously specified this in site configuration, a new, random site ID will be generated upon server startup. You can safely remove the existing `siteID` value from your site configuration after upgrading.
- The **Info** panel was removed. The information it presented can be viewed in the hover.
- The top-level `repos.list` site configuration was removed in favour of each code-host's equivalent options,
  now configured via the new _External Services UI_ available at `/site-admin/external-services`. Equivalent options in code hosts configuration:
  - GitHub via [`github.repos`](https://docs.sourcegraph.com/admin/site_config/all#repos-array)
  - Gitlab via [`gitlab.projectQuery`](https://docs.sourcegraph.com/admin/site_config/all#projectquery-array)
  - Phabricator via [`phabricator.repos`](https://docs.sourcegraph.com/admin/site_config/all#phabricator-array)
  - [Other external services](https://docs.sourcegraph.com/admin/repo/add_from_other_external_services)
- Removed the `httpStrictTransportSecurity` site configuration option. Use [nginx configuration](https://docs.sourcegraph.com/admin/nginx) for this instead.
- Removed the `tls.letsencrypt` site configuration option. Use [nginx configuration](https://docs.sourcegraph.com/admin/nginx) for this instead.
- Removed the `tls.cert` and `tls.key` site configuration options. Use [nginx configuration](https://docs.sourcegraph.com/admin/nginx) for this instead.
- Removed the `httpToHttpsRedirect` and `experimentalFeatures.canonicalURLRedireect` site configuration options. Use [nginx configuration](https://docs.sourcegraph.com/admin/nginx) for these instead.
- Sourcegraph no longer requires access to `/var/run/docker.sock`.

## 2.13.6

### Added

- The `/-/editor` endpoint now accepts a `hostname_patterns` URL parameter, which specifies a JSON
  object mapping from hostname to repository name pattern. This serves as a hint to Sourcegraph when
  resolving git clone URLs to repository names. The name pattern is the same style as is used in
  code host configurations. The default value is `{hostname}/{path}`.

## 2.13.5

### Fixed

- Fixed another issue where Sourcegraph would try to fetch more than the allowed number of repositories from AWS CodeCommit.

## 2.13.4

### Changed

- The default for `experimentalFeatures.canonicalURLRedirect` in site config was changed back to `disabled` (to avoid [#807](https://github.com/sourcegraph/sourcegraph/issues/807)).

## 2.13.3

### Fixed

- Fixed an issue that would cause the frontend health check endpoint `/healthz` to not respond. This only impacts Kubernetes deployments.
- Fixed a CORS policy issue that caused requests to be rejected when they come from origins not in our [manifest.json](https://sourcegraph.com/github.com/sourcegraph/sourcegraph/-/blob/client/browser/src/extension/manifest.spec.json#L72) (i.e. requested via optional permissions by the user).
- Fixed an issue that prevented `repositoryQuery` from working correctly on GitHub enterprise instances.

## 2.13.2

### Fixed

- Fixed an issue where Sourcegraph would try to fetch more than the allowed number of repositories from AWS CodeCommit.

## 2.13.1

### Changed

- The timeout when running `git ls-remote` to determine if a remote url is cloneable has been increased from 5s to 30s.
- Git commands now use [version 2 of the Git wire protocol](https://opensource.googleblog.com/2018/05/introducing-git-protocol-version-2.html), which should speed up certain operations (e.g. `git ls-remote`, `git fetch`) when communicating with a v2 enabled server.

## 2.13.0

### Added

- A new site config option `search.index.enabled` allows toggling on indexed search.
- Search now uses [Sourcegraph extensions](https://docs.sourcegraph.com/extensions) that register `queryTransformer`s.
- GitLab repository permissions are now supported. To enable this, you will need to set the `authz`
  field in the `GitLabConnection` configuration object and ensure that the access token set in the
  `token` field has both `sudo` and `api` scope.

### Changed

- When the `DEPLOY_TYPE` environment variable is incorrectly specified, Sourcegraph now shuts down and logs an error message.
- The `experimentalFeatures.canonicalURLRedirect` site config property now defaults to `enabled`. Set it to `disabled` to disable redirection to the `appURL` from other hosts.
- Updating `maxReposToSearch` site config no longer requires a server restart to take effect.
- The update check page no longer shows an error if you are using an insiders build. Insiders builds will now notify site administrators that updates are available 40 days after the release date of the installed build.
- The `github.repositoryQuery` site config property now accepts arbitrary GitHub repository searches.

### Fixed

- The user account sidebar "Password" link (to the change-password form) is now shown correctly.
- Fixed an issue where GitHub rate limits were underutilized if the remaining
  rate limit dropped below 150.
- Fixed an issue where GraphQL field `elapsedMilliseconds` returned invalid value on empty searches
- Editor extensions now properly search the selection as a literal string, instead of incorrectly using regexp.
- Fixed a bug where editing and deleting global saved searches was not possible.
- In index search, if the search regex produces multiline matches, search results are still processed per line and highlighted correctly.
- Go-To-GitHub and Go-To-GitLab buttons now link to the right branch, line and commit range.
- Go-to-GitHub button links to default branch when no rev is given.
- The close button in the panel header stays located on the top.
- The Phabricator icon is now displayed correctly.
- The view mode button in the BlobPage now shows the correct view mode to switch to.

### Removed

- The experimental feature flag to disable the new repo update scheduler has been removed.
- The `experimentalFeatures.configVars` feature flag was removed.
- The `experimentalFeatures.multipleAuthProviders` feature flag was removed because the feature is now always enabled.
- The following deprecated auth provider configuration properties were removed: `auth.provider`, `auth.saml`, `auth.openIDConnect`, `auth.userIdentityHTTPHeader`, and `auth.allowSignup`. Use `auth.providers` for all auth provider configuration. (If you were still using the deprecated properties and had no `auth.providers` set, all access to your instance will be rejected until you manually set `auth.providers`.)
- The deprecated site configuration properties `search.scopes` and `settings` were removed. Define search scopes and settings in global settings in the site admin area instead of in site configuration.
- The `pendingContents` property has been removed from our GraphQL schema.
- The **Explore** page was replaced with a **Repositories** search link in the top navigation bar.

## 2.12.3

### Fixed

- Fixed an error that prevented users without emails from submitting satisfaction surveys.

## 2.12.2

### Fixed

- Fixed an issue where private GitHub Enterprise repositories were not fetched.

## 2.12.1

### Fixed

- We use GitHub's REST API to query affliated repositories. This API has wider support on older GitHub enterprise versions.
- Fixed an issue that prevented users without email addresses from signing in (https://github.com/sourcegraph/sourcegraph/issues/426).

## 2.12.0

### Changed

- Reduced the size of in-memory data structured used for storing search results. This should reduce the backend memory usage of large result sets.
- Code intelligence is now provided by [Sourcegraph extensions](https://docs.sourcegraph.com/extensions). The extension for each language in the site configuration `langservers` property is automatically enabled.
- Support for multiple authentication providers is now enabled by default. To disable it, set the `experimentalFeatures.multipleAuthProviders` site config option to `"disabled"`. This only applies to Sourcegraph Enterprise.
- When using the `http-header` auth provider, valid auth cookies (from other auth providers that are currently configured or were previously configured) are now respected and will be used for authentication. These auth cookies also take precedence over the `http-header` auth. Previously, the `http-header` auth took precedence.
- Bitbucket Server username configuration is now used to clone repositories if the Bitbucket Server API does not set a username.
- Code discussions: On Sourcegraph.com / when `discussions.abuseProtection` is enabled in the site config, rate limits to thread creation, comment creation, and @mentions are now applied.

### Added

- Search syntax for filtering archived repositories. `archived:no` will exclude archived repositories from search results, `archived:only` will search over archived repositories only. This applies for GitHub and GitLab repositories.
- A Bitbucket Server option to exclude personal repositories in the event that you decide to give an admin-level Bitbucket access token to Sourcegraph and do not want to create a bot account. See https://docs.sourcegraph.com/integration/bitbucket_server#excluding-personal-repositories for more information.
- Site admins can now see when users of their Sourcegraph instance last used it via a code host integration (e.g. Sourcegraph browser extensions). Visit the site admin Analytics page (e.g. https://sourcegraph.example.com/site-admin/analytics) to view this information.
- A new site config option `extensions.allowRemoteExtensions` lets you explicitly specify the remote extensions (from, e.g., Sourcegraph.com) that are allowed.
- Pings now include a total count of user accounts.

### Fixed

- Files with the gitattribute `export-ignore` are no longer excluded for language analysis and search.
- "Discard changes?" confirmation popup doesn't pop up every single time you try to navigate to a new page after editting something in the site settings page anymore.
- Fixed an issue where Git repository URLs would sometimes be logged, potentially containing e.g. basic auth tokens.
- Fixed date formatting on the site admin Analytics page.
- File names of binary and large files are included in search results.

### Removed

- The deprecated environment variables `SRC_SESSION_STORE_REDIS` and `REDIS_MASTER_ENDPOINT` are no longer used to configure alternative redis endpoints. For more information, see "[Using external databases with Sourcegraph](https://docs.sourcegraph.com/admin/external_database)".

## 2.11.1

### Added

- A new site config option `git.cloneURLToRepositoryName` specifies manual mapping from Git clone URLs to Sourcegraph repository names. This is useful, for example, for Git submodules that have local clone URLs.

### Fixed

- Slack notifications for saved searches have been fixed.

## 2.11.0

### Changed

### Added

- Support for ACME "tls-alpn-01" challenges to obtain LetsEncrypt certificates. Previously Sourcegraph only supported ACME "http-01" challenges which required port 80 to be accessible.
- gitserver periodically removes stale lock files that git can leave behind.
- Commits with empty trees no longer return 404.
- Clients (browser/editor extensions) can now query configuration details from the `ClientConfiguration` GraphQL API.
- The config field `auth.accessTokens.allow` allows or restricts use of access tokens. It can be set to one of three values: "all-users-create" (the default), "none" (all access tokens are disabled), and "site-admin-create" (access tokens are enabled, but only site admins can create new access tokens). The field `auth.disableAccessTokens` is now deprecated in favor of this new field.
- A webhook endpoint now exists to trigger repository updates. For example, `curl -XPOST -H 'Authorization: token $ACCESS_TOKEN' $SOURCEGRAPH_ORIGIN/.api/repos/$REPO_URI/-/refresh`.
- Git submodules entries in the file tree now link to the submodule repository.

### Fixed

- An issue / edge case where the Code Intelligence management admin page would incorrectly show language servers as `Running` when they had been removed from Docker.
- Log level is respected in lsp-proxy logs.
- Fixed an error where text searches could be routed to a faulty search worker.
- Gitolite integration should correctly detect names which Gitolite would consider to be patterns, and not treat them as repositories.
- repo-updater backs off fetches on a repo that's failing to fetch.
- Attempts to add a repo with an empty string for the name are checked for and ignored.
- Fixed an issue where non-site-admin authenticated users could modify global settings (not site configuration), other organizations' settings, and other users' settings.
- Search results are rendered more eagerly, resulting in fewer blank file previews
- An issue where automatic code intelligence would fail to connect to the underlying `lsp` network, leading to `dial tcp: lookup lang on 0.0.0.0:53: no such host` errors.
- More useful error messages from lsp-proxy when a language server can't get a requested revision of a repository.
- Creation of a new user with the same name as an existing organization (and vice versa) is prevented.

### Removed

## 2.10.5

### Fixed

- Slack notifications for saved searches have been fixed.

## 2.10.4

### Fixed

- Fixed an issue that caused the frontend to return a HTTP 500 and log an error message like:
  ```
  lvl=eror msg="ui HTTP handler error response" method=GET status_code=500 error="Post http://127.0.0.1:3182/repo-lookup: context canceled"
  ```

## 2.10.3

### Fixed

- The SAML AuthnRequest signature when using HTTP redirect binding is now computed using a URL query string with correct ordering of parameters. Previously, the ordering was incorrect and caused errors when the IdP was configured to check the signature in the AuthnRequest.

## 2.10.2

### Fixed

- SAML IdP-initiated login previously failed with the IdP set a RelayState value. This now works.

## 2.10.1

### Changed

- Most `experimentalFeatures` in the site configuration now respond to configuration changes live, without requiring a server restart. As usual, you will be prompted for a restart after saving your configuration changes if one is required.
- Gravatar image avatars are no longer displayed for committers.

## 2.10.0

### Changed

- In the file tree, if a directory that contains only a single directory is expanded, its child directory is now expanded automatically.

### Fixed

- Fixed an issue where `sourcegraph/server` would not start code intelligence containers properly when the `sourcegraph/server` container was shut down non-gracefully.
- Fixed an issue where the file tree would return an error when navigating between repositories.

## 2.9.4

### Changed

- Repo-updater has a new and improved scheduler for periodic repo fetches. If you have problems with it, you can revert to the old behavior by adding `"experimentalFeatures": { "updateScheduler": "disabled" }` to your `config.json`.
- A once-off migration will run changing the layout of cloned repos on disk. This should only affect installations created January 2018 or before. There should be no user visible changes.
- Experimental feature flag "updateScheduler" enables a smarter and less spammy algorithm for automatic repository updates.
- It is no longer possible to disable code intelligence by unsetting the LSP_PROXY environment variable. Instead, code intelligence can be disabled per language on the site admin page (e.g. https://sourcegraph.example.com/site-admin/code-intelligence).
- Bitbucket API requests made by Sourcegraph are now under a self-enforced API rate limit (since Bitbucket Server does not have a concept of rate limiting yet). This will reduce any chance of Sourcegraph slowing down or causing trouble for Bitbucket Server instances connected to it. The limits are: 7,200 total requests/hr, with a bucket size / maximum burst size of 500 requests.
- Global, org, and user settings are now validated against the schema, so invalid settings will be shown in the settings editor with a red squiggly line.
- The `http-header` auth provider now supports being used with other auth providers (still only when `experimentalFeatures.multipleAuthProviders` is `true`).
- Periodic fetches of Gitolite-hosted repositories are now handled internally by repo-updater.

### Added

- The `log.sentry.dsn` field in the site config makes Sourcegraph log application errors to a Sentry instance.
- Two new repository page hotkeys were added: <kbd>r</kbd> to open the repositories menu and <kbd>v</kbd> to open the revision selector.
- Repositories are periodically (~45 days) recloned from the codehost. The codehost can be relied on to give an efficient packing. This is an alternative to running a memory and CPU intensive git gc and git prune.
- The `auth.sessionExpiry` field sets the session expiration age in seconds (defaults to 90 days).

### Fixed

- Fixed a bug in the API console that caused it to display as a blank page in some cases.
- Fixed cases where GitHub rate limit wasn't being respected.
- Fixed a bug where scrolling in references, history, etc. file panels was not possible in Firefox.
- Fixed cases where gitserver directory structure migration could fail/crash.
- Fixed "Generate access token" link on user settings page. Previously, this link would 404.
- Fixed a bug where the search query was not updated in the search bar when searching from the homepage.
- Fixed a possible crash in github-proxy.
- Fixed a bug where file matching for diff search was case sensitive by default.

### Removed

- `SOURCEGRAPH_CONFIG` environment variable has been removed. Site configuration is always read from and written to disk. You can configure the location by providing `SOURCEGRAPH_CONFIG_FILE`. The default path is `/etc/sourcegraph/config.json`.

## 2.9.3

### Changed

- The search results page will merge duplicated lines of context.
- The following deprecated site configuration properties have been removed: `github[].preemptivelyClone`, `gitOriginMap`, `phabricatorURL`, `githubPersonalAccessToken`, `githubEnterpriseURL`, `githubEnterpriseCert`, and `githubEnterpriseAccessToken`.
- The `settings` field in the site config file is deprecated and will not be supported in a future release. Site admins should move those settings (if any) to global settings (in the site admin UI). Global settings are preferred to site config file settings because the former can be applied without needing to restart/redeploy the Sourcegraph server or cluster.

### Fixed

- Fixed a goroutine leak which occurs when search requests are canceled.
- Console output should have fewer spurious line breaks.
- Fixed an issue where it was not possible to override the `StrictHostKeyChecking` SSH option in the SSH configuration.
- Cross-repository code intelligence indexing for non-Go languages is now working again (originally broken in 2.9.2).

## 2.9.1

### Fixed

- Fixed an issue where saving an organization's configuration would hang indefinitely.

## 2.9.0

### Changed

- Hover tooltips were rewritten to fix a couple of issues and are now much more robust, received a new design and show more information.
- The `max:` search flag was renamed to `count:` in 2.8.8, but for backward compatibility `max:` has been added back as a deprecated alias for `count:`.
- Drastically improved the performance / load time of the Code Intelligence site admin page.

### Added

- The site admin code intelligence page now displays an error or reason whenever language servers are unable to be managed from the UI or Sourcegraph API.
- The ability to directly specify the root import path of a repository via `.sourcegraph/config.json` in the repo root, instead of relying on the heuristics of the Go language server to detect it.

### Fixed

- Configuring Bitbucket Server now correctly suppresses the the toast message "Configure repositories and code hosts to add to Sourcegraph."
- A bug where canonical import path comments would not be detected by the Go language server's heuristics under `cmd/` folders.
- Fixed an issue where a repository would only be refreshed on demand by certain user actions (such as a page reload) and would otherwise not be updated when expected.
- If a code host returned a repository-not-found or unauthorized error (to `repo-updater`) for a repository that previously was known to Sourcegraph, then in some cases a misleading "Empty repository" screen was shown. Now the repository is displayed as though it still existed, using cached data; site admins must explicitly delete repositories on Sourcegraph after they have been deleted on the code host.
- Improved handling of GitHub API rate limit exhaustion cases. Cached repository metadata and Git data will be used to provide full functionality during this time, and log messages are more informative. Previously, in some cases, repositories would become inaccessible.
- Fixed an issue where indexed search would sometimes not indicate that there were more results to show for a given file.
- Fixed an issue where the code intelligence admin page would never finish loading language servers.

## 2.9.0-pre0

### Changed

- Search scopes have been consolidated into the "Filters" bar on the search results page.
- Usernames and organization names of up to 255 characters are allowed. Previously the max length was 38.

### Fixed

- The target commit ID of a Git tag object (i.e., not lightweight Git tag refs) is now dereferenced correctly. Previously the tag object's OID was given.
- Fixed an issue where AWS Code Commit would hit the rate limit.
- Fixed an issue where dismissing the search suggestions dropdown did not unfocus previously highlighted suggestions.
- Fixed an issue where search suggestions would appear twice.
- Indexed searches now return partial results if they timeout.
- Git repositories with files whose paths contain `.git` path components are now usable (via indexed and non-indexed search and code intelligence). These corrupt repositories are rare and generally were created by converting some other VCS repository to Git (the Git CLI will forbid creation of such paths).
- Various diff search performance improvements and bug fixes.
- New Phabricator extension versions would used cached stylesheets instead of the upgraded version.
- Fixed an issue where hovers would show an error for Rust and C/C++ files.

### Added

- The `sourcegraph/server` container now emits the most recent log message when redis terminates to make it easier to debug why redis stopped.
- Organization invites (which allow users to invite other users to join organizations) are significantly improved. A new accept-invitation page was added.
- The new help popover allows users to easily file issues in the Sourcegraph public issue tracker and view documentation.
- An issue where Java files would be highlighted incorrectly if they contained JavaDoc blocks with an uneven number of opening/closing `*`s.

### Removed

- The `secretKey` site configuration value is no longer needed. It was only used for generating tokens for inviting a user to an organization. The invitation is now stored in the database associated with the recipient, so a secret token is no longer needed.
- The `experimentalFeatures.searchTimeoutParameter` site configuration value has been removed. It defaulted to `enabled` in 2.8 and it is no longer possible to disable.

### Added

- Syntax highlighting for:
  - TOML files (including Go `Gopkg.lock` and Rust `Cargo.lock` files).
  - Rust files.
  - GraphQL files.
  - Protobuf files.
  - `.editorconfig` files.

## 2.8.9

### Changed

- The "invite user" site admin page was moved to a sub-page of the users page (`/site-admin/users/new`).
- It is now possible for a site admin to create a new user without providing an email address.

### Fixed

- Checks for whether a repo is cloned will no longer exhaust open file pools over time.

### Added

- The Phabricator extension shows code intelligence status and supports enabling / disabling code intelligence for files.

## 2.8.8

### Changed

- Queries for repositories (in the explore, site admin repositories, and repository header dropdown) are matched on case-insensitive substrings, not using fuzzy matching logic.
- HTTP Authorization headers with an unrecognized scheme are ignored; they no longer cause the HTTP request to be rejected with HTTP 401 Unauthorized and an "Invalid Authorization header." error.
- Renamed the `max` search flag to `count`. Searches that specify `count:` will fetch at least that number of results, or the full result set.
- Bumped `lsp-proxy`'s `initialize` timeout to 3 minutes for every language.
- Search results are now sorted by repository and file name.
- More easily accessible "Show more" button at the top of the search results page.
- Results from user satisfaction surveys are now always hosted locally and visible to admins. The `"experimentalFeatures": { "hostSurveysLocally" }` config option has been deprecated.
- If the OpenID Connect authentication provider reports that a user's email address is not verified, the authentication attempt will fail.

### Fixed

- Fixed an issue where the search results page would not update its title.
- The session cookie name is now `sgs` (not `sg-session`) so that Sourcegraph 2.7 and Sourcegraph 2.8 can be run side-by-side temporarily during a rolling update without clearing each other's session cookies.
- Fixed the default hostnames of the C# and R language servers
- Fixed an issue where deleting an organization prevented the creation of organizations with the name of the deleted organization.
- Non-UTF8 encoded files (e.g. ISO-8859-1/Latin1, UTF16, etc) are now displayed as text properly rather than being detected as binary files.
- Improved error message when lsp-proxy's initalize timeout occurs
- Fixed compatibility issues and added [instructions for using Microsoft ADFS 2.1 and 3.0 for SAML authentication](https://docs.sourcegraph.com/admin/auth/saml_with_microsoft_adfs).
- Fixed an issue where external accounts associated with deleted user accounts would still be returned by the GraphQL API. This caused the site admin external accounts page to fail to render in some cases.
- Significantly reduced the number of code host requests for non github.com or gitlab.com repositories.

### Added

- The repository revisions popover now shows the target commit's last-committed/authored date for branches and tags.
- Setting the env var `INSECURE_SAML_LOG_TRACES=1` on the server (or the `sourcegraph-frontend` pod in Kubernetes) causes all SAML requests and responses to be logged, which helps with debugging SAML.
- Site admins can now view user satisfaction surveys grouped by user, in addition to chronological order, and aggregate summary values (including the average score and the net promoter score over the last 30 days) are now displayed.
- The site admin overview page displays the site ID, the primary admin email, and premium feature usage information.
- Added Haskell as an experimental language server on the code intelligence admin page.

## 2.8.0

### Changed

- `gitMaxConcurrentClones` now also limits the concurrency of updates to repos in addition to the initial clone.
- In the GraphQL API, `site.users` has been renamed to `users`, `site.orgs` has been renamed to `organizations`, and `site.repositories` has been renamed to `repositories`.
- An authentication provider must be set in site configuration (see [authentication provider documentation](https://docs.sourcegraph.com/admin/auth)). Previously the server defaulted to builtin auth if none was set.
- If a process dies inside the Sourcegraph container the whole container will shut down. We suggest operators configure a [Docker Restart Policy](https://docs.docker.com/config/containers/start-containers-automatically/#restart-policy-details) or a [Kubernetes Restart Policy](https://kubernetes.io/docs/concepts/workloads/pods/pod-lifecycle/#restart-policy). Previously the container would operate in a degraded mode if a process died.
- Changes to the `auth.public` site config are applied immediately in `sourcegraph/server` (no restart needed).
- The new search timeout behavior is now enabled by default. Set `"experimentalFeatures": {"searchTimeoutParameter": "disabled"}` in site config to disable it.
- Search includes files up to 1MB (previous limit was 512KB for unindexed search and 128KB for indexed search).
- Usernames and email addresses reported by OpenID Connect and SAML auth providers are now trusted, and users will sign into existing Sourcegraph accounts that match on the auth provider's reported username or email.
- The repository sidebar file tree is much, much faster on massive repositories (200,000+ files)
- The SAML authentication provider was significantly improved. Users who were signed in using SAML previously will need to reauthenticate via SAML next time they visit Sourcegraph.
- The SAML `serviceProviderCertificate` and `serviceProviderPrivateKey` site config properties are now optional.

### Fixed

- Fixed an issue where Index Search status page failed to render.
- User data on the site admin Analytics page is now paginated, filterable by a user's recent activity, and searchable.
- The link to the root of a repository in the repository header now preserves the revision you're currently viewing.
- When using the `http-header` auth provider, signin/signup/signout links are now hidden.
- Repository paths beginning with `go/` are no longer reservered by Sourcegraph.
- Interpret `X-Forwarded-Proto` HTTP header when `httpToHttpsRedirect` is set to `load-balanced`.
- Deleting a user account no longer prevents the creation of a new user account with the same username and/or association with authentication provider account (SAML/OpenID/etc.)
- It is now possible for a user to verify an email address that was previously associated with now-deleted user account.
- Diff searches over empty repositories no longer fail (this was not an issue for Sourcegraph cluster deployments).
- Stray `tmp_pack_*` files from interrupted fetches should now go away.
- When multiple `repo:` tokens match the same repo, process @revspec requirements from all of them, not just the first one in the search.

### Removed

- The `ssoUserHeader` site config property (deprecated since January 2018) has been removed. The functionality was moved to the `http-header` authentication provider.
- The experiment flag `showMissingReposEnabled`, which defaulted to enabled, has been removed so it is no longer possible to disable this feature.
- Event-level telemetry has been completely removed from self-hosted Sourcegraph instances. As a result, the `disableTelemetry` site configuration option has been deprecated. The new site-admin Pings page clarifies the only high-level telemetry being sent to Sourcegraph.com.
- The deprecated `adminUsernames` site config property (deprecated since January 2018) has been removed because it is no longer necessary. Site admins can designate other users as site admins in the site admin area, and the first user to sign into a new instance always becomes a site admin (even when using an external authentication provider).

### Added

- The new repository contributors page (linked from the repository homepage) displays the top Git commit authors in a repository, with filtering options.
- Custom language servers in the site config may now specify a `metadata` property containing things like homepage/docs/issues URLs for the language server project, as well as whether or not the language server should be considered experimental (not ready for prime-time). This `metadata` will be displayed in the UI to better communicate the status of a language server project.
- Access tokens now have scopes (which define the set of operations they permit). All access tokens still provide full control of all resources associated with the user account (the `user:all` scope, which is now explicitly displayed).
- The new access token scope `site-admin:sudo` allows the holder to perform any action as any other user. Only site admins may create this token.
- Links to Sourcegraph's changelog have been added to the site admin Updates page and update alert.
- If the site configuration is invalid or uses deprecated properties, a global alert will be shown to all site admins.
- There is now a code intelligence status indicator when viewing files. It contains information about the capabailities of the language server that is providing code intelligence for the file.
- Java code intelligence can now be enabled for repositories that aren't automatically supported using a
  `javaconfig.json` file. For Gradle plugins, this file can be generated using
  the [Javaconfig Gradle plugin](https://docs.sourcegraph.com/extensions/language_servers/java#gradle-execution).
- The new `auth.providers` site config is an array of authentication provider objects. Currently only 1 auth provider is supported. The singular `auth.provider` is deprecated.
- Users authenticated with OpenID Connect are now able to sign out of Sourcegraph (if the provider supports token revocation or the end-session endpoint).
- Users can now specify the number of days, weeks, and months of site activity to query through the GraphQL API.
- Added 14 new experimental language servers on the code intelligence admin page.
- Added `httpStrictTransportSecurity` site configuration option to customize the Strict-Transport-Security HTTP header. It defaults to `max-age=31536000` (one year).
- Added `nameIDFormat` in the `saml` auth provider to set the SAML NameID format. The default changed from transient to persistent.
- (This feature has been removed.) Experimental env var expansion in site config JSON: set `SOURCEGRAPH_EXPAND_CONFIG_VARS=1` to replace `${var}` or `$var` (based on environment variables) in any string value in site config JSON (except for JSON object property names).
- The new (optional) SAML `serviceProviderIssuer` site config property (in an `auth.providers` array entry with `{"type":"saml", ...}`) allows customizing the SAML Service Provider issuer name.
- The site admin area now has an "Auth" section that shows the enabled authentication provider(s) and users' external accounts.

## 2.7.6

### Fixed

- If a user's account is deleted, session cookies for that user are no longer considered valid.

## 2.7.5

### Changed

- When deploying Sourcegraph to Kubernetes, RBAC is now used by default. Most Kubernetes clusters require it. See the Kubernetes installation instructions for more information (including disabling if needed).
- Increased git ssh connection timeout to 30s from 7s.
- The Phabricator integration no longer requires staging areas, but using them is still recommended because it improves performance.

### Fixed

- Fixed an issue where language servers that were not enabled would display the "Restart" button in the Code Intelligence management panel.
- Fixed an issue where the "Update" button in the Code Intelligence management panel would be displayed inconsistently.
- Fixed an issue where toggling a dynamic search scope would not also remove `@rev` (if specified)
- Fixed an issue where where modes that can only be determined by the full filename (not just the file extension) of a path weren't supported (Dockerfiles are the first example of this).
- Fixed an issue where the GraphiQL console failed when variables are specified.
- Indexed search no longer maintains its own git clones. For Kubernetes cluster deployments, this significantly reduces disk size requirements for the indexed-search pod.
- Fixed an issue where language server Docker containers would not be automatically restarted if they crashed (`sourcegraph/server` only).
- Fixed an issue where if the first user on a site authenticated via SSO, the site would remain stuck in uninitialized mode.

### Added

- More detailed progress information is displayed on pages that are waiting for repositories to clone.
- Admins can now see charts with daily, weekly, and monthly unique user counts by visiting the site-admin Analytics page.
- Admins can now host and see results from Sourcegraph user satisfaction surveys locally by setting the `"experimentalFeatures": { "hostSurveysLocally": "enabled"}` site config option. This feature will be enabled for all instances once stable.
- Access tokens are now supported for all authentication providers (including OpenID Connect and SAML, which were previously not supported).
- The new `motd` setting (in global, organization, and user settings) displays specified messages at the top of all pages.
- Site admins may now view all access tokens site-wide (for all users) and revoke tokens from the new access tokens page in the site admin area.

## 2.7.0

### Changed

- Missing repositories no longer appear as search results. Instead, a count of repositories that were not found is displayed above the search results. Hovering over the count will reveal the names of the missing repositories.
- "Show more" on the search results page will now reveal results that have already been fetched (if such results exist) without needing to do a new query.
- The bottom panel (on a file) now shows more tabs, including docstrings, multiple definitions, references (as before), external references grouped by repository, implementations (if supported by the language server), and file history.
- The repository sidebar file tree is much faster on massive repositories (200,000+ files)

### Fixed

- Searches no longer block if the index is unavailable (e.g. after the index pod restarts). Instead, it respects the normal search timeout and reports the situation to the user if the index is not yet available.
- Repository results are no longer returned for filters that are not supported (e.g. if `file:` is part of the search query)
- Fixed an issue where file tree elements may be scrolled out of view on page load.
- Fixed an issue that caused "Could not ensure repository updated" log messages when trying to update a large number of repositories from gitolite.
- When using an HTTP authentication proxy (`"auth.provider": "http-header"`), usernames are now properly normalized (special characters including `.` replaced with `-`). This fixes an issue preventing users from signing in if their username contained these special characters.
- Fixed an issue where the site-admin Updates page would incorrectly report that update checking was turned off when `telemetryDisabled` was set, even as it continued to report new updates.
- `repo:` filters that match multiple repositories and contain a revision specifier now correctly return partial results even if some of the matching repositories don't have a matching revision.
- Removed hardcoded list of supported languages for code intelligence. Any language can work now and support is determined from the server response.
- Fixed an issue where modifying `config.json` on disk would not correctly mark the server as needing a restart.
- Fixed an issue where certain diff searches (with very sparse matches in a repository's history) would incorrectly report no results found.
- Fixed an issue where the `langservers` field in the site-configuration didn't require both the `language` and `address` field to be specified for each entry

### Added

- Users (and site admins) may now create and manage access tokens to authenticate API clients. The site config `auth.disableAccessTokens` (renamed to `auth.accessTokens` in 2.11) disables this new feature. Access tokens are currently only supported when using the `builtin` and `http-header` authentication providers (not OpenID Connect or SAML).
- User and site admin management capabilities for user email addresses are improved.
- The user and organization management UI has been greatly improved. Site admins may now administer all organizations (even those they aren't a member of) and may edit profile info and configuration for all users.
- If SSO is enabled (via OpenID Connect or SAML) and the SSO system provides user avatar images and/or display names, those are now used by Sourcegraph.
- Enable new search timeout behavior by setting `"experimentalFeatures": { "searchTimeoutParameter": "enabled"}` in your site config.
  - Adds a new `timeout:` parameter to customize the timeout for searches. It defaults to 10s and may not be set higher than 1m.
  - The value of the `timeout:` parameter is a string that can be parsed by [time.Duration](https://golang.org/pkg/time/#ParseDuration) (e.g. "100ms", "2s").
  - When `timeout:` is not provided, search optimizes for retuning results as soon as possible and will include slower kinds of results (e.g. symbols) only if they are found quickly.
  - When `timeout:` is provided, all result kinds are given the full timeout to complete.
- A new user settings tokens page was added that allows users to obtain a token that they can use to authenticate to the Sourcegraph API.
- Code intelligence indexes are now built for all repositories in the background, regardless of whether or not they are visited directly by a user.
- Language servers are now automatically enabled when visiting a repository. For example, visiting a Go repository will now automatically download and run the relevant Docker container for Go code intelligence.
  - This change only affects when Sourcegraph is deployed using the `sourcegraph/server` Docker image (not using Kubernetes).
  - You will need to use the new `docker run` command at https://docs.sourcegraph.com/#quickstart in order for this feature to be enabled. Otherwise, you will receive errors in the log about `/var/run/docker.sock` and things will work just as they did before. See https://docs.sourcegraph.com/extensions/language_servers for more information.
- The site admin Analytics page will now display the number of "Code Intelligence" actions each user has made, including hovers, jump to definitions, and find references, on the Sourcegraph webapp or in a code host integration or extension.
- An experimental cross repository jump to definition which consults the OSS index on Sourcegraph.com. This is disabled by default; use `"experimentalFeatures": { "jumpToDefOSSIndex": "enabled" }` in your site configuration to enable it.
- Users can now view Git branches, tags, and commits, and compare Git branches and revisions on Sourcegraph. (The code host icon in the header takes you to the commit on the code host.)
- A new admin panel allows you to view and manage language servers. For Docker deployments, it allows you to enable/disable/update/restart language servers at the click of a button. For cluster deployments, it shows the current status of language servers.
- Users can now tweet their feedback about Sourcegraph when clicking on the feedback smiley located in the navbar and filling out a Twitter feedback form.
- A new button in the repository header toggles on/off the Git history panel for the current file.

## 2.6.8

### Bug fixes

- Searches of `type:repo` now work correctly with "Show more" and the `max` parameter.
- Fixes an issue where the server would crash if the DB was not available upon startup.

## 2.6.7

### Added

- The duration that the frontend waits for the PostgreSQL database to become available is now configurable with the `DB_STARTUP_TIMEOUT` env var (the value is any valid Go duration string).
- Dynamic search filters now suggest exclusions of Go test files, vendored files and node_modules files.

## 2.6.6

### Added

- Authentication to Bitbucket Server using username-password credentials is now supported (in the `bitbucketServer` site config `username`/`password` options), for servers running Bitbucket Server version 2.4 and older (which don't support personal access tokens).

## 2.6.5

### Added

- The externally accessible URL path `/healthz` performs a basic application health check, returning HTTP 200 on success and HTTP 500 on failure.

### Behavior changes

- Read-only forks on GitHub are no longer synced by default. If you want to add a readonly fork, navigate directly to the repository page on Sourcegraph to add it (e.g. https://sourcegraph.mycompany.internal/github.com/owner/repo). This prevents your repositories list from being cluttered with a large number of private forks of a private repository that you have access to. One notable example is https://github.com/EpicGames/UnrealEngine.
- SAML cookies now expire after 90 days. The previous behavior was every 1 hour, which was unintentionally low.

## 2.6.4

### Added

- Improve search timeout error messages
- Performance improvements for searching regular expressions that do not start with a literal.

## 2.6.3

### Bug fixes

- Symbol results are now only returned for searches that contain `type:symbol`

## 2.6.2

### Added

- More detailed logging to help diagnose errors with third-party authentication providers.
- Anchors (such as `#my-section`) in rendered Markdown files are now supported.
- Instrumentation section for admins. For each service we expose pprof, prometheus metrics and traces.

### Bug fixes

- Applies a 1s timeout to symbol search if invoked without specifying `type:` to not block plain text results. No change of behaviour if `type:symbol` is given explicitly.
- Only show line wrap toggle for code-view-rendered files.

## 2.6.1

### Bug fixes

- Fixes a bug where typing in the search query field would modify the expanded state of file search results.
- Fixes a bug where new logins via OpenID Connect would fail with the error `SSO error: ID Token verification failed`.

## 2.6.0

### Added

- Support for [Bitbucket Server](https://www.atlassian.com/software/bitbucket/server) as a codehost. Configure via the `bitbucketServer` site config field.
- Prometheus gauges for git clone queue depth (`src_gitserver_clone_queue`) and git ls-remote queue depth (`src_gitserver_lsremote_queue`).
- Slack notifications for saved searches may now be added for individual users (not just organizations).
- The new search filter `lang:` filters results by programming language (example: `foo lang:go` or `foo -lang:clojure`).
- Dynamic filters: filters generated from your search results to help refine your results.
- Search queries that consist only of `file:` now show files whose path matches the filters (instead of no results).
- Sourcegraph now automatically detects basic `$GOPATH` configurations found in `.envrc` files in the root of repositories.
- You can now configure the effective `$GOPATH`s of a repository by adding a `.sourcegraph/config.json` file to your repository with the contents `{"go": {"GOPATH": ["mygopath"]}}`.
- A new `"blacklistGoGet": ["mydomain.org,myseconddomain.com"]` offers users a quick escape hatch in the event that Sourcegraph is making unwanted `go get` or `git clone` requests to their website due to incorrectly-configured monorepos. Most users will never use this option.
- Search suggestions and results now include symbol results. The new filter `type:symbol` causes only symbol results to be shown.
  Additionally, symbols for a repository can be browsed in the new symbols sidebar.
- You can now expand and collapse all items on a search results page or selectively expand and collapse individual items.

### Configuration changes

- Reduced the `gitMaxConcurrentClones` site config option's default value from 100 to 5, to help prevent too many concurrent clones from causing issues on code hosts.
- Changes to some site configuration options are now automatically detected and no longer require a server restart. After hitting Save in the UI, you will be informed if a server restart is required, per usual.
- Saved search notifications are now only sent to the owner of a saved search (all of an organization's members for an organization-level saved search, or a single user for a user-level saved search). The `notifyUsers` and `notifyOrganizations` properties underneath `search.savedQueries` have been removed.
- Slack webhook URLs are now defined in user/organization JSON settings, not on the organization profile page. Previously defined organization Slack webhook URLs are automatically migrated to the organization's JSON settings.
- The "unlimited" value for `maxReposToSearch` is now `-1` instead of `0`, and `0` now means to use the default.
- `auth.provider` must be set (`builtin`, `openidconnect`, `saml`, `http-header`, etc.) to configure an authentication provider. Previously you could just set the detailed configuration property (`"auth.openIDConnect": {...}`, etc.) and it would implicitly enable that authentication provider.
- The `autoRepoAdd` site configuration property was removed. Site admins can add repositories via site configuration.

### Bug fixes

- Only cross reference index enabled repositories.
- Fixed an issue where search would return results with empty file contents for matches in submodules with indexing enabled. Searching over submodules is not supported yet, so these (empty) results have been removed.
- Fixed an issue where match highlighting would be incorrect on lines that contained multibyte characters.
- Fixed an issue where search suggestions would always link to master (and 404) even if the file only existed on a branch. Now suggestions always link to the revision that is being searched over.
- Fixed an issue where all file and repository links on the search results page (for all search results types) would always link to master branch, even if the results only existed in another branch. Now search results links always link to the revision that is being searched over.
- The first user to sign up for a (not-yet-initialized) server is made the site admin, even if they signed up using SSO. Previously if the first user signed up using SSO, they would not be a site admin and no site admin could be created.
- Fixed an issue where our code intelligence archive cache (in `lsp-proxy`) would not evict items from the disk. This would lead to disks running out of free space.

## 2.5.16, 2.5.17

- Version bump to keep deployment variants in sync.

## 2.5.15

### Bug fixes

- Fixed issue where a Sourcegraph cluster would incorrectly show "An update is available".
- Fixed Phabricator links to repositories
- Searches over a single repository are now less likely to immediately time out the first time they are searched.
- Fixed a bug where `auth.provider == "http-header"` would incorrectly require builtin authentication / block site access when `auth.public == "false"`.

### Phabricator Integration Changes

We now display a "View on Phabricator" link rather than a "View on other code host" link if you are using Phabricator and hosting on GitHub or another code host with a UI. Commit links also will point to Phabricator.

### Improvements to SAML authentication

You may now optionally provide the SAML Identity Provider metadata XML file contents directly, with the `auth.saml` `identityProviderMetadata` site configuration property. (Previously, you needed to specify the URL where that XML file was available; that is still possible and is more common.) The new option is useful for organizations whose SAML metadata is not web-accessible or while testing SAML metadata configuration changes.

## 2.5.13

### Improvements to builtin authentication

When using `auth.provider == "builtin"`, two new important changes mean that a Sourcegraph server will be locked down and only accessible to users who are invited by an admin user (previously, we advised users to place their own auth proxy in front of Sourcegraph servers).

1.  When `auth.provider == "builtin"` Sourcegraph will now by default require an admin to invite users instead of allowing anyone who can visit the site to sign up. Set `auth.allowSignup == true` to retain the old behavior of allowing anyone who can access the site to signup.
2.  When `auth.provider == "builtin"`, Sourcegraph will now respects a new `auth.public` site configuration option (default value: `false`). When `auth.public == false`, Sourcegraph will not allow anyone to access the site unless they have an account and are signed in.

## 2.4.3

### Added

- Code Intelligence support
- Custom links to code hosts with the `links:` config options in `repos.list`

### Changed

- Search by file path enabled by default

## 2.4.2

### Added

- Repository settings mirror/cloning diagnostics page

### Changed

- Repositories added from GitHub are no longer enabled by default. The site admin UI for enabling/disabling repositories is improved.

## 2.4.0

### Added

- Search files by name by including `type:path` in a search query
- Global alerts for configuration-needed and cloning-in-progress
- Better list interfaces for repositories, users, organizations, and threads
- Users can change their own password in settings
- Repository groups can now be specified in settings by site admins, organizations, and users. Then `repogroup:foo` in a search query will search over only those repositories specified for the `foo` repository group.

### Changed

- Log messages are much quieter by default

## 2.3.11

### Added

- Added site admin updates page and update checking
- Added site admin telemetry page

### Changed

- Enhanced site admin panel
- Changed repo- and SSO-related site config property names to be consistent, updated documentation

## 2.3.10

### Added

- Online site configuration editing and reloading

### Changed

- Site admins are now configured in the site admin area instead of in the `adminUsernames` config key or `ADMIN_USERNAMES` env var. Users specified in those deprecated configs will be designated as site admins in the database upon server startup until those configs are removed in a future release.

## 2.3.9

### Fixed

- An issue that prevented creation and deletion of saved queries

## 2.3.8

### Added

- Built-in authentication: you can now sign up without an SSO provider.
- Faster default branch code search via indexing.

### Fixed

- Many performance improvements to search.
- Much log spam has been eliminated.

### Changed

- We optionally read `SOURCEGRAPH_CONFIG` from `$DATA_DIR/config.json`.
- SSH key required to clone repositories from GitHub Enterprise when using a self-signed certificate.

## 0.3 - 13 December 2017

The last version without a CHANGELOG.<|MERGE_RESOLUTION|>--- conflicted
+++ resolved
@@ -21,10 +21,8 @@
 
 ### Fixed
 
-<<<<<<< HEAD
 - Removes corrupted archives in the searcher cache and tries to populate the cache again instead of returning an error.
 - Fixed a bug where search scopes would not get merged, and only the lowest-level list of search scopes would appear.
-=======
 - Removed corrupted archives in the searcher cache and tries to populate the cache again instead of returning an error.
 
 ## 3.3.3
@@ -43,7 +41,6 @@
 - The required `bitbucketserver.username` field of a [Bitbucket Server external service configuration](https://docs.sourcegraph.com/admin/external_service/bitbucketserver#configuration), if unset or empty, is automatically migrated to match the user part of the `url` (if defined). https://github.com/sourcegraph/sourcegraph/issues/3592
 - Fixed a panic that would occur in indexed search / the frontend when a search error ocurred. https://github.com/sourcegraph/sourcegraph/issues/3579
 - Fixed an issue where the repo-updater service could become deadlocked while performing a migration. https://github.com/sourcegraph/sourcegraph/issues/3590
->>>>>>> 464d6008
 
 ## 3.3.1
 
