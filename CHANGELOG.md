<!--
###################################### READ ME ###########################################
### This changelog should always be read on `main` branch. Its contents on version   ###
### branches do not necessarily reflect the changes that have gone into that branch.   ###
##########################################################################################
-->

# Changelog

All notable changes to Sourcegraph are documented in this file.

<!-- START CHANGELOG -->

## Unreleased

### Added

- Database encryption, external service config & user auth data can now be encrypted in the database using the `encryption.keys` config. See [the docs](https://docs.sourcegraph.com/admin/encryption) for more info.
- Repositories that gitserver fails to clone or fetch are now gradually moved to the back of the background update queue instead of remaining at the front. [#20204](https://github.com/sourcegraph/sourcegraph/pull/20204)
- The new `disableAutoCodeHostSyncs` setting allows site admins to disable any periodic background syncing of configured code host connections. That includes syncing of repository metadata (i.e. not git updates, use `disableAutoGitUpdates` for that), permissions and batch changes changesets, but may include other data we'd sync from the code host API in the future.

### Changed

-

### Fixed

- A regression where incorrect query highlighting happens for certain quoted values. [#20110](https://github.com/sourcegraph/sourcegraph/pull/20110)
<<<<<<< HEAD
- We now respect the `DisableAutoGitUpdates` setting when cloning or fetching repos on demand and during cleanup tasks that may re-clone old repos. [#20194](https://github.com/sourcegraph/sourcegraph/pull/20194)
-
=======
- We now respect the `disableAutoGitUpdates` setting when cloning or fetching repos on demand and during cleanup tasks that may re-clone old repos. [#20194](https://github.com/sourcegraph/sourcegraph/pull/20194)
>>>>>>> ed5481c0

### Removed

-

## 3.27.0

### Added

- `count:` now supports "all" as value. Queries with `count:all` will return up to 999999 results. [#19756](https://github.com/sourcegraph/sourcegraph/pull/19756)
- Credentials for Batch Changes are now validated when adding them. [#19602](https://github.com/sourcegraph/sourcegraph/pull/19602)
- Batch Changes now ignore repositories that contain a `.batchignore` file. [#19877](https://github.com/sourcegraph/sourcegraph/pull/19877) and [src-cli#509](https://github.com/sourcegraph/src-cli/pull/509)
- Side-by-side diff for commit visualization. [#19553](https://github.com/sourcegraph/sourcegraph/pull/19553)
- The site configuration now supports defining batch change rollout windows, which can be used to slow or disable pushing changesets at particular times of day or days of the week. [#19796](https://github.com/sourcegraph/sourcegraph/pull/19796), [#19797](https://github.com/sourcegraph/sourcegraph/pull/19797), and [#19951](https://github.com/sourcegraph/sourcegraph/pull/19951).
- Search functionality via built-in `contains` predicate: `repo:contains(...)`, `repo:contains.file(...)`, `repo:contains.content(...)`, repo:contains.commit.after(...)`. [#18584](https://github.com/sourcegraph/sourcegraph/issues/18584)

### Changed

- Bumped the minimum supported version of Postgres from `9.6` to `12`. The upgrade procedure is mostly automated for existing deployments, but may require action if using the single-container deployment or an external database. See the [upgrade documentation](https://docs.sourcegraph.com/admin/updates) for your deployment type for detailed instructions.
- Changesets in batch changes will now be marked as archived instead of being detached when a new batch spec that doesn't include the changesets is applied. Once they're archived users can manually detach them in the UI. [#19527](https://github.com/sourcegraph/sourcegraph/pull/19527)
- The default replica count on `sourcegraph-frontend` and `precise-code-intel-worker` for Kubernetes has changed from `1` -> `2`.
- Changes to code monitor trigger search queries [#19680](https://github.com/sourcegraph/sourcegraph/pull/19680)
  - A `repo:` filter is now required. This is due to an existing limitations where only 50 repositories can be searched at a time, so using a `repo:` filter makes sure the right code is being searched. Any existing code monitor without `repo:` in the trigger query will continue to work (with the limitation that not all repositories will be searched) but will require a `repo:` filter to be added when making any changes to it.
  - A `patternType` filter is no longer required. `patternType:literal` will be added to a code monitor query if not specified.
  - Added a new checklist UI to make it more intuitive to create code monitor trigger queries.
- Deprecated the GraphQL `icon` field on `GenericSearchResultInterface`. It will be removed in a future release. [#20028](https://github.com/sourcegraph/sourcegraph/pull/20028/files)
- Creating changesets through Batch Changes as a site-admin without configured Batch Changes credentials has been deprecated. Please configure user or global credentials before Sourcegraph 3.29 to not experience any interruptions in changeset creation. [#20143](https://github.com/sourcegraph/sourcegraph/pull/20143)
- Deprecated the GraphQL `limitHit` field on `LineMatch`. It will be removed in a future release. [#20164](https://github.com/sourcegraph/sourcegraph/pull/20164)

### Fixed

- A regression caused by search onboarding tour logic to never focus input in the search bar on the homepage. Input now focuses on the homepage if the search tour isn't in effect. [#19678](https://github.com/sourcegraph/sourcegraph/pull/19678)
- New changes of a Perforce depot will now be reflected in `master` branch after the initial clone. [#19718](https://github.com/sourcegraph/sourcegraph/pull/19718)
- Gitolite and Other type code host connection configuration can be correctly displayed. [#19976](https://github.com/sourcegraph/sourcegraph/pull/19976)
- Fixed a regression that caused user and code host limits to be ignored. [#20089](https://github.com/sourcegraph/sourcegraph/pull/20089)
- A regression where incorrect query highlighting happens for certain quoted values. [#20110](https://github.com/sourcegraph/sourcegraph/pull/20110)

## 3.26.3

### Fixed

- Setting `gitMaxCodehostRequestsPerSecond` to `0` now actually blocks all Git operations happening on the gitserver. [#19716](https://github.com/sourcegraph/sourcegraph/pull/19716)

## 3.26.2

### Fixed

- Our indexed search logic now correctly handles de-duplication of search results across multiple replicas. [#19743](https://github.com/sourcegraph/sourcegraph/pull/19743)

## 3.26.1

### Added

- Experimental: Sync permissions of Perforce depots through the Sourcegraph UI. To enable, use the feature flag `"experimentalFeatures": { "perforce": "enabled" }`. For more information, see [how to enable permissions for your Perforce depots](https://docs.sourcegraph.com/admin/repo/perforce). [#16705](https://github.com/sourcegraph/sourcegraph/issues/16705)
- Added support for user email headers in the HTTP auth proxy. See [HTTP Auth Proxy docs](https://docs.sourcegraph.com/admin/auth#http-authentication-proxies) for more information.
- Ignore locked and disabled GitHub Enterprise repositories. [#19500](https://github.com/sourcegraph/sourcegraph/pull/19500)
- Remote code host git operations (such as `clone` or `ls-remote`) can now be rate limited beyond concurrency (which was already possible with `gitMaxConcurrentClones`). Set `gitMaxCodehostRequestsPerSecond` in site config to control the maximum rate of these operations per git-server instance. [#19504](https://github.com/sourcegraph/sourcegraph/pull/19504)

### Changed

-

### Fixed

- Commit search returning duplicate commits. [#19460](https://github.com/sourcegraph/sourcegraph/pull/19460)
- Clicking the Code Monitoring tab tries to take users to a non-existent repo. [#19525](https://github.com/sourcegraph/sourcegraph/pull/19525)
- Diff and commit search not highlighting search terms correctly for some files. [#19543](https://github.com/sourcegraph/sourcegraph/pull/19543), [#19639](https://github.com/sourcegraph/sourcegraph/pull/19639)
- File actions weren't appearing on large window sizes in Firefox and Safari. [#19380](https://github.com/sourcegraph/sourcegraph/pull/19380)

### Removed

-

## 3.26.0

### Added

- Searches are streamed into Sourcegraph by default. [#19300](https://github.com/sourcegraph/sourcegraph/pull/19300)
  - This gives a faster time to first result.
  - Several heuristics around result limits have been improved. You should see more consistent result counts now.
  - Can be disabled with the setting `experimentalFeatures.streamingSearch`.
- Opsgenie API keys can now be added via an environment variable. [#18662](https://github.com/sourcegraph/sourcegraph/pull/18662)
- It's now possible to control where code insights are displayed through the boolean settings `insights.displayLocation.homepage`, `insights.displayLocation.insightsPage` and `insights.displayLocation.directory`. [#18979](https://github.com/sourcegraph/sourcegraph/pull/18979)
- Users can now create changesets in batch changes on repositories that are cloned using SSH. [#16888](https://github.com/sourcegraph/sourcegraph/issues/16888)
- Syntax highlighting for Elixir, Elm, REG, Julia, Move, Nix, Puppet, VimL, Coq. [#19282](https://github.com/sourcegraph/sourcegraph/pull/19282)
- `BUILD.in` files are now highlighted as Bazel/Starlark build files. Thanks to @jjwon0 [#19282](https://github.com/sourcegraph/sourcegraph/pull/19282)
- `*.pyst` and `*.pyst-include` are now highlighted as Python files. Thanks to @jjwon0 [#19282](https://github.com/sourcegraph/sourcegraph/pull/19282)
- The code monitoring feature flag is now enabled by default. [#19295](https://github.com/sourcegraph/sourcegraph/pull/19295)
- New query field `select` enables returning only results of the desired type. See [documentation](https://docs.sourcegraph.com/code_search/reference/language#select) for details. [#19236](https://github.com/sourcegraph/sourcegraph/pull/19236)
- Syntax highlighting for Elixer, Elm, REG, Julia, Move, Nix, Puppet, VimL thanks to @rvantonder
- `BUILD.in` files are now highlighted as Bazel/Starlark build files. Thanks to @jjwon0
- `*.pyst` and `*.pyst-include` are now highlighted as Python files. Thanks to @jjwon0
- Added a `search.defaultCaseSensitive` setting to configure whether query patterns should be treated case sensitivitely by default.

### Changed

- Campaigns have been renamed to Batch Changes! See [#18771](https://github.com/sourcegraph/sourcegraph/issues/18771) for a detailed log on what has been renamed.
  - A new [Sourcegraph CLI](https://docs.sourcegraph.com/cli) version will use `src batch [preview|apply]` commands, while keeping the old ones working to be used with older Sourcegraph versions.
  - Old URLs in the application and in the documentation will redirect.
  - GraphQL API entities with "campaign" in their name have been deprecated and have new Batch Changes counterparts:
    - Deprecated GraphQL entities: `CampaignState`, `Campaign`, `CampaignSpec`, `CampaignConnection`, `CampaignsCodeHostConnection`, `CampaignsCodeHost`, `CampaignsCredential`, `CampaignDescription`
    - Deprecated GraphQL mutations: `createCampaign`, `applyCampaign`, `moveCampaign`, `closeCampaign`, `deleteCampaign`, `createCampaignSpec`, `createCampaignsCredential`, `deleteCampaignsCredential`
    - Deprecated GraphQL queries: `Org.campaigns`, `User.campaigns`, `User.campaignsCodeHosts`, `camapigns`, `campaign`
  - Site settings with `campaigns` in their name have been replaced with equivalent `batchChanges` settings.
- A repository's `remote.origin.url` is not stored on gitserver disk anymore. Note: if you use the experimental feature `customGitFetch` your setting may need to be updated to specify the remote URL. [#18535](https://github.com/sourcegraph/sourcegraph/pull/18535)
- Repositories and files containing spaces will now render with escaped spaces in the query bar rather than being
  quoted. [#18642](https://github.com/sourcegraph/sourcegraph/pull/18642)
- Sourcegraph is now built with Go 1.16. [#18447](https://github.com/sourcegraph/sourcegraph/pull/18447)
- Cursor hover information in the search query bar will now display after 150ms (previously 0ms). [#18916](https://github.com/sourcegraph/sourcegraph/pull/18916)
- The `repo.cloned` column is deprecated in favour of `gitserver_repos.clone_status`. It will be removed in a subsequent release.
- Precision class indicators have been improved for code intelligence results in both the hover overlay as well as the definition and references locations panel. [#18843](https://github.com/sourcegraph/sourcegraph/pull/18843)
- Pings now contain added, aggregated campaigns usage data: aggregate counts of unique monthly users and Weekly campaign and changesets counts for campaign cohorts created in the last 12 months. [#18604](https://github.com/sourcegraph/sourcegraph/pull/18604)

### Fixed

- Auto complete suggestions for repositories and files containing spaces will now be automatically escaped when accepting the suggestion. [#18635](https://github.com/sourcegraph/sourcegraph/issues/18635)
- An issue causing repository results containing spaces to not be clickable in some cases. [#18668](https://github.com/sourcegraph/sourcegraph/pull/18668)
- Closing a batch change now correctly closes the entailed changesets, when requested by the user. [#18957](https://github.com/sourcegraph/sourcegraph/pull/18957)
- TypesScript highlighting bug. [#15930](https://github.com/sourcegraph/sourcegraph/issues/15930)
- The number of shards is now reported accurately in Site Admin > Repository Status > Settings > Indexing. [#19265](https://github.com/sourcegraph/sourcegraph/pull/19265)

### Removed

- Removed the deprecated GraphQL fields `SearchResults.repositoriesSearched` and `SearchResults.indexedRepositoriesSearched`.
- Removed the deprecated search field `max`
- Removed the `experimentalFeatures.showBadgeAttachments` setting

## 3.25.2

### Fixed

- A security vulnerability with in the authentication workflow has been fixed. [#18686](https://github.com/sourcegraph/sourcegraph/pull/18686)

## 3.25.1

### Added

- Experimental: Sync Perforce depots directly through the Sourcegraph UI. To enable, use the feature flag `"experimentalFeatures": { "perforce": "enabled" }`. For more information, see [how to add your Perforce depots](https://docs.sourcegraph.com/admin/repo/perforce). [#16703](https://github.com/sourcegraph/sourcegraph/issues/16703)

## 3.25.0

**IMPORTANT** Sourcegraph now uses Go 1.15. This may break AWS RDS database connections with older x509 certificates. Please follow the Amazon [docs](https://docs.aws.amazon.com/AmazonRDS/latest/UserGuide/UsingWithRDS.SSL-certificate-rotation.html) to rotate your certificate.

### Added

- New site config option `"log": { "sentry": { "backendDSN": "<REDACTED>" } }` to use a separate Sentry project for backend errors. [#17363](https://github.com/sourcegraph/sourcegraph/pull/17363)
- Structural search now supports searching indexed branches other than default. [#17726](https://github.com/sourcegraph/sourcegraph/pull/17726)
- Structural search now supports searching unindexed revisions. [#17967](https://github.com/sourcegraph/sourcegraph/pull/17967)
- New site config option `"allowSignup"` for SAML authentication to determine if automatically create new users is allowed. [#17989](https://github.com/sourcegraph/sourcegraph/pull/17989)
- Experimental: The webapp can now stream search results to the client, improving search performance. To enable it, add `{ "experimentalFeatures": { "searchStreaming": true } }` in user settings. [#16097](https://github.com/sourcegraph/sourcegraph/pull/16097)
- New product research sign-up page. This can be accessed by all users in their user settings. [#17945](https://github.com/sourcegraph/sourcegraph/pull/17945)
- New site config option `productResearchPage.enabled` to disable access to the product research sign-up page. [#17945](https://github.com/sourcegraph/sourcegraph/pull/17945)
- Pings now contain Sourcegraph extension activation statistics. [#16421](https://github.com/sourcegraph/sourcegraph/pull/16421)
- Pings now contain aggregate Sourcegraph extension activation statistics: the number of users and number of activations per (public) extension per week, and the number of total extension users per week and average extensions activated per user. [#16421](https://github.com/sourcegraph/sourcegraph/pull/16421)
- Pings now contain aggregate code insights usage data: total insight views, interactions, edits, creations, removals, and counts of unique users that view and create insights. [#16421](https://github.com/sourcegraph/sourcegraph/pull/17805)
- When previewing a campaign spec, changesets can be filtered by current state or the action(s) to be performed. [#16960](https://github.com/sourcegraph/sourcegraph/issues/16960)

### Changed

- Alert solutions links included in [monitoring alerts](https://docs.sourcegraph.com/admin/observability/alerting) now link to the relevant documentation version. [#17828](https://github.com/sourcegraph/sourcegraph/pull/17828)
- Secrets (such as access tokens and passwords) will now appear as REDACTED when editing external service config, and in graphql API responses. [#17261](https://github.com/sourcegraph/sourcegraph/issues/17261)
- Sourcegraph is now built with Go 1.15
  - Go `1.15` introduced changes to SSL/TLS connection validation which requires certificates to include a `SAN`. This field was not included in older certificates and clients relied on the `CN` field. You might see an error like `x509: certificate relies on legacy Common Name field`. We recommend that customers using Sourcegraph with an external database and connecting to it using SSL/TLS check whether the certificate is up to date.
  - RDS Customers please reference [AWS' documentation on updating the SSL/TLS certificate](https://docs.aws.amazon.com/AmazonRDS/latest/UserGuide/UsingWithRDS.SSL-certificate-rotation.html).
- Search results on `.rs` files now recommend `lang:rust` instead of `lang:renderscript` as a filter. [#18316](https://github.com/sourcegraph/sourcegraph/pull/18316)
- Campaigns users creating Personal Access Tokens on GitHub are now asked to request the `user:email` scope in addition to the [previous scopes](https://docs.sourcegraph.com/@3.24/admin/external_service/github#github-api-token-and-access). This will be used in a future Sourcegraph release to display more fine-grained information on the progress of pull requests. [#17555](https://github.com/sourcegraph/sourcegraph/issues/17555)

### Fixed

- Fixes an issue that prevented the hard deletion of a user if they had saved searches. [#17461](https://github.com/sourcegraph/sourcegraph/pull/17461)
- Fixes an issue that caused some missing results for `type:commit` when a pattern was used instead of the `message` field. [#17490](https://github.com/sourcegraph/sourcegraph/pull/17490#issuecomment-764004758)
- Fixes an issue where cAdvisor-based alerts would not fire correctly for services with multiple replicas. [#17600](https://github.com/sourcegraph/sourcegraph/pull/17600)
- Significantly improved performance of structural search on monorepo deployments [#17846](https://github.com/sourcegraph/sourcegraph/pull/17846)
- Fixes an issue where upgrades on Kubernetes may fail due to null environment variable lists in deployment manifests [#1781](https://github.com/sourcegraph/deploy-sourcegraph/pull/1781)
- Fixes an issue where counts on search filters were inaccurate. [#18158](https://github.com/sourcegraph/sourcegraph/pull/18158)
- Fixes services with emptyDir volumes being evicted from nodes. [#1852](https://github.com/sourcegraph/deploy-sourcegraph/pull/1852)

### Removed

- Removed the `search.migrateParser` setting. As of 3.20 and onward, a new parser processes search queries by default. Previously, `search.migrateParser` was available to enable the legacy parser. Enabling/disabling this setting now no longer has any effect. [#17344](https://github.com/sourcegraph/sourcegraph/pull/17344)

## 3.24.1

### Fixed

- Fixes an issue that SAML is not able to proceed with the error `Expected Enveloped and C14N transforms`. [#13032](https://github.com/sourcegraph/sourcegraph/issues/13032)

## 3.24.0

### Added

- Panels in the [Sourcegraph monitoring dashboards](https://docs.sourcegraph.com/admin/observability/metrics#grafana) now:
  - include links to relevant alerts documentation and the new [monitoring dashboards reference](https://docs.sourcegraph.com/admin/observability/dashboards). [#16939](https://github.com/sourcegraph/sourcegraph/pull/16939)
  - include alert events and version changes annotations that can be enabled from the top of each service dashboard. [#17198](https://github.com/sourcegraph/sourcegraph/pull/17198)
- Suggested filters in the search results page can now be scrolled. [#17097](https://github.com/sourcegraph/sourcegraph/pull/17097)
- Structural search queries can now be used in saved searches by adding `patternType:structural`. [#17265](https://github.com/sourcegraph/sourcegraph/pull/17265)

### Changed

- Dashboard links included in [monitoring alerts](https://docs.sourcegraph.com/admin/observability/alerting) now:
  - link directly to the relevant Grafana panel, instead of just the service dashboard. [#17014](https://github.com/sourcegraph/sourcegraph/pull/17014)
  - link to a time frame relevant to the alert, instead of just the past few hours. [#17034](https://github.com/sourcegraph/sourcegraph/pull/17034)
- Added `serviceKind` field of the `ExternalServiceKind` type to `Repository.externalURLs` GraphQL API, `serviceType` field is deprecated and will be removed in the future releases. [#14979](https://github.com/sourcegraph/sourcegraph/issues/14979)
- Deprecated the GraphQL fields `SearchResults.repositoriesSearched` and `SearchResults.indexedRepositoriesSearched`.
- The minimum Kubernetes version required to use the [Kubernetes deployment option](https://docs.sourcegraph.com/admin/install/kubernetes) is now [v1.15 (released June 2019)](https://kubernetes.io/blog/2019/06/19/kubernetes-1-15-release-announcement/).

### Fixed

- Imported changesets acquired an extra button to download the "generated diff", which did nothing, since imported changesets don't have a generated diff. This button has been removed. [#16778](https://github.com/sourcegraph/sourcegraph/issues/16778)
- Quoted global filter values (case, patterntype) are now properly extracted and set in URL parameters. [#16186](https://github.com/sourcegraph/sourcegraph/issues/16186)
- The endpoint for "Open in Sourcegraph" functionality in editor extensions now uses code host connection information to resolve the repository, which makes it more correct and respect the `repositoryPathPattern` setting. [#16846](https://github.com/sourcegraph/sourcegraph/pull/16846)
- Fixed an issue that prevented search expressions of the form `repo:foo (rev:a or rev:b)` from evaluating all revisions [#16873](https://github.com/sourcegraph/sourcegraph/pull/16873)
- Updated language detection library. Includes language detection for `lang:starlark`. [#16900](https://github.com/sourcegraph/sourcegraph/pull/16900)
- Fixed retrieving status for indexed tags and deduplicated main branches in the indexing settings page. [#13787](https://github.com/sourcegraph/sourcegraph/issues/13787)
- Specifying a ref that doesn't exist would show an alert, but still return results [#15576](https://github.com/sourcegraph/sourcegraph/issues/15576)
- Fixed search highlighting the wrong line. [#10468](https://github.com/sourcegraph/sourcegraph/issues/10468)
- Fixed an issue where searches of the form `foo type:file` returned results of type `path` too. [#17076](https://github.com/sourcegraph/sourcegraph/issues/17076)
- Fixed queries like `(type:commit or type:diff)` so that if the query matches both the commit message and the diff, both are returned as results. [#16899](https://github.com/sourcegraph/sourcegraph/issues/16899)
- Fixed container monitoring and provisioning dashboard panels not displaying metrics in certain deployment types and environments. If you continue to have issues with these panels not displaying any metrics after upgrading, please [open an issue](https://github.com/sourcegraph/sourcegraph/issues/new).
- Fixed a nonexistent field in site configuration being marked as "required" when configuring PagerDuty alert notifications. [#17277](https://github.com/sourcegraph/sourcegraph/pull/17277)
- Fixed cases of incorrect highlighting for symbol definitions in the definitions panel. [#17258](https://github.com/sourcegraph/sourcegraph/pull/17258)
- Fixed a Cross-Site Scripting vulnerability where quick links created on the homepage were not sanitized and allowed arbitrary JavaScript execution. [#17099](https://github.com/sourcegraph/sourcegraph/pull/17099)

### Removed

- Interactive mode has now been removed. [#16868](https://github.com/sourcegraph/sourcegraph/pull/16868).

## 3.23.0

### Added

- Password reset link expiration can be customized via `auth.passwordResetLinkExpiry` in the site config. [#13999](https://github.com/sourcegraph/sourcegraph/issues/13999)
- Campaign steps may now include environment variables from outside of the campaign spec using [array syntax](http://docs.sourcegraph.com/campaigns/references/campaign_spec_yaml_reference#environment-array). [#15822](https://github.com/sourcegraph/sourcegraph/issues/15822)
- The total size of all Git repositories and the lines of code for indexed branches are displayed in the site admin overview. [#15125](https://github.com/sourcegraph/sourcegraph/issues/15125)
- Extensions can now add decorations to files on the sidebar tree view and tree page through the experimental `FileDecoration` API. [#15833](https://github.com/sourcegraph/sourcegraph/pull/15833)
- Extensions can now easily query the Sourcegraph GraphQL API through a dedicated API method. [#15566](https://github.com/sourcegraph/sourcegraph/pull/15566)
- Individual changesets can now be downloaded as a diff. [#16098](https://github.com/sourcegraph/sourcegraph/issues/16098)
- The campaigns preview page is much more detailed now, especially when updating existing campaigns. [#16240](https://github.com/sourcegraph/sourcegraph/pull/16240)
- When a newer version of a campaign spec is uploaded, a message is now displayed when viewing the campaign or an outdated campaign spec. [#14532](https://github.com/sourcegraph/sourcegraph/issues/14532)
- Changesets in a campaign can now be searched by title and repository name. [#15781](https://github.com/sourcegraph/sourcegraph/issues/15781)
- Experimental: [`transformChanges` in campaign specs](https://docs.sourcegraph.com/campaigns/references/campaign_spec_yaml_reference#transformchanges) is now available as a feature preview to allow users to create multiple changesets in a single repository. [#16235](https://github.com/sourcegraph/sourcegraph/pull/16235)
- The `gitUpdateInterval` site setting was added to allow custom git update intervals based on repository names. [#16765](https://github.com/sourcegraph/sourcegraph/pull/16765)
- Various additions to syntax highlighting and hover tooltips in the search query bar (e.g., regular expressions). Can be disabled with `{ "experimentalFeatures": { "enableSmartQuery": false } }` in case of unlikely adverse effects. [#16742](https://github.com/sourcegraph/sourcegraph/pull/16742)
- Search queries may now scope subexpressions across repositories and files, and also allow greater freedom for combining search filters. See the updated documentation on [search subexpressions](https://docs.sourcegraph.com/code_search/tutorials/search_subexpressions) to learn more. [#16866](https://github.com/sourcegraph/sourcegraph/pull/16866)

### Changed

- Search indexer tuned to wait longer before assuming a deadlock has occurred. Previously if the indexserver had many cores (40+) and indexed a monorepo it could give up. [#16110](https://github.com/sourcegraph/sourcegraph/pull/16110)
- The total size of all Git repositories and the lines of code for indexed branches will be sent back in pings as part of critical telemetry. [#16188](https://github.com/sourcegraph/sourcegraph/pull/16188)
- The `gitserver` container now has a dependency on Postgres. This does not require any additional configuration unless access to Postgres requires a sidecar proxy / firewall rules. [#16121](https://github.com/sourcegraph/sourcegraph/pull/16121)
- Licensing is now enforced for campaigns: creating a campaign with more than five changesets requires a valid license. Please [contact Sourcegraph with any licensing questions](https://about.sourcegraph.com/contact/sales/). [#15715](https://github.com/sourcegraph/sourcegraph/issues/15715)

### Fixed

- Syntax highlighting on files with mixed extension case (e.g. `.CPP` vs `.cpp`) now works as expected. [#11327](https://github.com/sourcegraph/sourcegraph/issues/11327)
- After applying a campaign, some GitLab MRs might have had outdated state shown in the UI until the next sync with the code host. [#16100](https://github.com/sourcegraph/sourcegraph/pull/16100)
- The web app no longer sends stale text document content to extensions. [#14965](https://github.com/sourcegraph/sourcegraph/issues/14965)
- The blob viewer now supports multiple decorations per line as intended. [#15063](https://github.com/sourcegraph/sourcegraph/issues/15063)
- Repositories with plus signs in their name can now be navigated to as expected. [#15079](https://github.com/sourcegraph/sourcegraph/issues/15079)

### Removed

-

## 3.22.1

### Changed

- Reduced memory and CPU required for updating the code intelligence commit graph [#16517](https://github.com/sourcegraph/sourcegraph/pull/16517)

## 3.22.0

### Added

- GraphQL and TOML syntax highlighting is now back (special thanks to @rvantonder) [#13935](https://github.com/sourcegraph/sourcegraph/issues/13935)
- Zig and DreamMaker syntax highlighting.
- Campaigns now support publishing GitHub draft PRs and GitLab WIP MRs. [#7998](https://github.com/sourcegraph/sourcegraph/issues/7998)
- `indexed-searcher`'s watchdog can be configured and has additional instrumentation. This is useful when diagnosing [zoekt-webserver is restarting due to watchdog](https://docs.sourcegraph.com/admin/observability/troubleshooting#scenario-zoekt-webserver-is-restarting-due-to-watchdog). [#15148](https://github.com/sourcegraph/sourcegraph/pull/15148)
- Pings now contain Redis & Postgres server versions. [14405](https://github.com/sourcegraph/sourcegraph/14405)
- Aggregated usage data of the search onboarding tour is now included in pings. The data tracked are: total number of views of the onboarding tour, total number of views of each step in the onboarding tour, total number of tours closed. [#15113](https://github.com/sourcegraph/sourcegraph/pull/15113)
- Users can now specify credentials for code hosts to enable campaigns for non site-admin users. [#15506](https://github.com/sourcegraph/sourcegraph/pull/15506)
- A `campaigns.restrictToAdmins` site configuration option has been added to prevent non site-admin users from using campaigns. [#15785](https://github.com/sourcegraph/sourcegraph/pull/15785)
- Number of page views on campaign apply page, page views on campaign details page after create/update, closed campaigns, created campaign specs and changesets specs and the sum of changeset diff stats will be sent back in pings. [#15279](https://github.com/sourcegraph/sourcegraph/pull/15279)
- Users can now explicitly set their primary email address. [#15683](https://github.com/sourcegraph/sourcegraph/pull/15683)
- "[Why code search is still needed for monorepos](https://docs.sourcegraph.com/adopt/code_search_in_monorepos)" doc page

### Changed

- Improved contrast / visibility in comment syntax highlighting. [#14546](https://github.com/sourcegraph/sourcegraph/issues/14546)
- Campaigns are no longer in beta. [#14900](https://github.com/sourcegraph/sourcegraph/pull/14900)
- Campaigns now have a fancy new icon. [#14740](https://github.com/sourcegraph/sourcegraph/pull/14740)
- Search queries with an unbalanced closing paren `)` are now invalid, since this likely indicates an error. Previously, patterns with dangling `)` were valid in some cases. Note that patterns with dangling `)` can still be searched, but should be quoted via `content:"foo)"`. [#15042](https://github.com/sourcegraph/sourcegraph/pull/15042)
- Extension providers can now return AsyncIterables, enabling dynamic provider results without dependencies. [#15042](https://github.com/sourcegraph/sourcegraph/issues/15061)
- Deprecated the `"email.smtp": { "disableTLS" }` site config option, this field has been replaced by `"email.smtp": { "noVerifyTLS" }`. [#15682](https://github.com/sourcegraph/sourcegraph/pull/15682)

### Fixed

- The `file:` added to the search field when navigating to a tree or file view will now behave correctly when the file path contains spaces. [#12296](https://github.com/sourcegraph/sourcegraph/issues/12296)
- OAuth login now respects site configuration `experimentalFeatures: { "tls.external": {...} }` for custom certificates and skipping TLS verify. [#14144](https://github.com/sourcegraph/sourcegraph/issues/14144)
- If the `HEAD` file in a cloned repo is absent or truncated, background cleanup activities will use a best-effort default to remedy the situation. [#14962](https://github.com/sourcegraph/sourcegraph/pull/14962)
- Search input will always show suggestions. Previously we only showed suggestions for letters and some special characters. [#14982](https://github.com/sourcegraph/sourcegraph/pull/14982)
- Fixed an issue where `not` keywords were not recognized inside expression groups, and treated incorrectly as patterns. [#15139](https://github.com/sourcegraph/sourcegraph/pull/15139)
- Fixed an issue where hover pop-ups would not show on the first character of a valid hover range in search queries. [#15410](https://github.com/sourcegraph/sourcegraph/pull/15410)
- Fixed an issue where submodules configured with a relative URL resulted in non-functional hyperlinks in the file tree UI. [#15286](https://github.com/sourcegraph/sourcegraph/issues/15286)
- Pushing commits to public GitLab repositories with campaigns now works, since we use the configured token even if the repository is public. [#15536](https://github.com/sourcegraph/sourcegraph/pull/15536)
- `.kts` is now highlighted properly as Kotlin code, fixed various other issues in Kotlin syntax highlighting.
- Fixed an issue where the value of `content:` was treated literally when the regular expression toggle is active. [#15639](https://github.com/sourcegraph/sourcegraph/pull/15639)
- Fixed an issue where non-site admins were prohibited from updating some of their other personal metadata when `auth.enableUsernameChanges` was `false`. [#15663](https://github.com/sourcegraph/sourcegraph/issues/15663)
- Fixed the `url` fields of repositories and trees in GraphQL returning URLs that were not %-encoded (e.g. when the repository name contained spaces). [#15667](https://github.com/sourcegraph/sourcegraph/issues/15667)
- Fixed "Find references" showing errors in the references panel in place of the syntax-highlighted code for repositories with spaces in their name. [#15618](https://github.com/sourcegraph/sourcegraph/issues/15618)
- Fixed an issue where specifying the `repohasfile` filter did not return results as expected unless `repo` was specified. [#15894](https://github.com/sourcegraph/sourcegraph/pull/15894)
- Fixed an issue causing user input in the search query field to be erased in some cases. [#15921](https://github.com/sourcegraph/sourcegraph/issues/15921).

### Removed

-

## 3.21.2

:warning: WARNING :warning: For users of single-image Sourcegraph instance, please delete the secret key file `/var/lib/sourcegraph/token` inside the container before attempting to upgrade to 3.21.x.

### Fixed

- Fix externalURLs alert logic [#14980](https://github.com/sourcegraph/sourcegraph/pull/14980)

## 3.21.1

:warning: WARNING :warning: For users of single-image Sourcegraph instance, please delete the secret key file `/var/lib/sourcegraph/token` inside the container before attempting to upgrade to 3.21.x.

### Fixed

- Fix alerting for native integration condition [#14775](https://github.com/sourcegraph/sourcegraph/pull/14775)
- Fix query with large repo count hanging [#14944](https://github.com/sourcegraph/sourcegraph/pull/14944)
- Fix server upgrade where codeintel database does not exist [#14953](https://github.com/sourcegraph/sourcegraph/pull/14953)
- CVE-2019-18218 in postgres docker image [#14954](https://github.com/sourcegraph/sourcegraph/pull/14954)
- Fix an issue where .git/HEAD in invalid [#14962](https://github.com/sourcegraph/sourcegraph/pull/14962)
- Repository syncing will not happen more frequently than the repoListUpdateInterval config value [#14901](https://github.com/sourcegraph/sourcegraph/pull/14901) [#14983](https://github.com/sourcegraph/sourcegraph/pull/14983)

## 3.21.0

:warning: WARNING :warning: For users of single-image Sourcegraph instance, please delete the secret key file `/var/lib/sourcegraph/token` inside the container before attempting to upgrade to 3.21.x.

### Added

- The new GraphQL API query field `namespaceByName(name: String!)` makes it easier to look up the user or organization with the given name. Previously callers needed to try looking up the user and organization separately.
- Changesets created by campaigns will now include a link back to the campaign in their body text. [#14033](https://github.com/sourcegraph/sourcegraph/issues/14033)
- Users can now preview commits that are going to be created in their repositories in the campaign preview UI. [#14181](https://github.com/sourcegraph/sourcegraph/pull/14181)
- If emails are configured, the user will be sent an email when important account information is changed. This currently encompasses changing/resetting the password, adding/removing emails, and adding/removing access tokens. [#14320](https://github.com/sourcegraph/sourcegraph/pull/14320)
- A subset of changesets can now be published by setting the `published` flag in campaign specs [to an array](https://docs.sourcegraph.com/@main/campaigns/campaign_spec_yaml_reference#publishing-only-specific-changesets), which allows only specific changesets within a campaign to be published based on the repository name. [#13476](https://github.com/sourcegraph/sourcegraph/pull/13476)
- Homepage panels are now enabled by default. [#14287](https://github.com/sourcegraph/sourcegraph/issues/14287)
- The most recent ping data is now available to site admins via the Site-admin > Pings page. [#13956](https://github.com/sourcegraph/sourcegraph/issues/13956)
- Homepage panel engagement metrics will be sent back in pings. [#14589](https://github.com/sourcegraph/sourcegraph/pull/14589)
- Homepage now has a footer with links to different extensibility features. [#14638](https://github.com/sourcegraph/sourcegraph/issues/14638)
- Added an onboarding tour of Sourcegraph for new users. It can be enabled in user settings with `experimentalFeatures.showOnboardingTour` [#14636](https://github.com/sourcegraph/sourcegraph/pull/14636)
- Added an onboarding tour of Sourcegraph for new users. [#14636](https://github.com/sourcegraph/sourcegraph/pull/14636)
- Repository GraphQL queries now support an `after` parameter that permits cursor-based pagination. [#13715](https://github.com/sourcegraph/sourcegraph/issues/13715)
- Searches in the Recent Searches panel and other places are now syntax highlighted. [#14443](https://github.com/sourcegraph/sourcegraph/issues/14443)

### Changed

- Interactive search mode is now disabled by default because the new plain text search input is smarter. To reenable it, add `{ "experimentalFeatures": { "splitSearchModes": true } }` in user settings.
- The extension registry has been redesigned to make it easier to find non-default Sourcegraph extensions.
- Tokens and similar sensitive information included in the userinfo portion of remote repository URLs will no longer be visible on the Mirroring settings page. [#14153](https://github.com/sourcegraph/sourcegraph/pull/14153)
- The sign in and sign up forms have been redesigned with better input validation.
- Kubernetes admins mounting [configuration files](https://docs.sourcegraph.com/admin/config/advanced_config_file#kubernetes-configmap) are encouraged to change how the ConfigMap is mounted. See the new documentation. Previously our documentation suggested using subPath. However, this lead to Kubernetes not automatically updating the files on configuration change. [#14297](https://github.com/sourcegraph/sourcegraph/pull/14297)
- The precise code intel bundle manager will now expire any converted LSIF data that is older than `PRECISE_CODE_INTEL_MAX_DATA_AGE` (30 days by default) that is also not visible from the tip of the default branch.
- `SRC_LOG_LEVEL=warn` is now the default in Docker Compose and Kubernetes deployments, reducing the amount of uninformative log spam. [#14458](https://github.com/sourcegraph/sourcegraph/pull/14458)
- Permissions data that were stored in deprecated binary format are abandoned. Downgrade from 3.21 to 3.20 is OK, but to 3.19 or prior versions might experience missing/incomplete state of permissions for a short period of time. [#13740](https://github.com/sourcegraph/sourcegraph/issues/13740)
- The query builder page is now disabled by default. To reenable it, add `{ "experimentalFeatures": { "showQueryBuilder": true } }` in user settings.
- The GraphQL `updateUser` mutation now returns the updated user (instead of an empty response).

### Fixed

- Git clone URLs now validate their format correctly. [#14313](https://github.com/sourcegraph/sourcegraph/pull/14313)
- Usernames set in Slack `observability.alerts` now apply correctly. [#14079](https://github.com/sourcegraph/sourcegraph/pull/14079)
- Path segments in breadcrumbs get truncated correctly again on small screen sizes instead of inflating the header bar. [#14097](https://github.com/sourcegraph/sourcegraph/pull/14097)
- GitLab pipelines are now parsed correctly and show their current status in campaign changesets. [#14129](https://github.com/sourcegraph/sourcegraph/pull/14129)
- Fixed an issue where specifying any repogroups would effectively search all repositories for all repogroups. [#14190](https://github.com/sourcegraph/sourcegraph/pull/14190)
- Changesets that were previously closed after being detached from a campaign are now reopened when being reattached. [#14099](https://github.com/sourcegraph/sourcegraph/pull/14099)
- Previously large files that match the site configuration [search.largeFiles](https://docs.sourcegraph.com/admin/config/site_config#search-largeFiles) would not be indexed if they contained a large number of unique trigrams. We now index those files as well. Note: files matching the glob still need to be valid utf-8. [#12443](https://github.com/sourcegraph/sourcegraph/issues/12443)
- Git tags without a `creatordate` value will no longer break tag search within a repository. [#5453](https://github.com/sourcegraph/sourcegraph/issues/5453)
- Campaigns pages now work properly on small viewports. [#14292](https://github.com/sourcegraph/sourcegraph/pull/14292)
- Fix an issue with viewing repositories that have spaces in the repository name [#2867](https://github.com/sourcegraph/sourcegraph/issues/2867)

### Removed

- Syntax highlighting for GraphQL, INI, TOML, and Perforce files has been removed [due to incompatible/absent licenses](https://github.com/sourcegraph/sourcegraph/issues/13933). We plan to [add it back in the future](https://github.com/sourcegraph/sourcegraph/issues?q=is%3Aissue+is%3Aopen+add+syntax+highlighting+for+develop+a+).
- Search scope pages (`/search/scope/:id`) were removed.
- User-defined search scopes are no longer shown below the search bar on the homepage. Use the [`quicklinks`](https://docs.sourcegraph.com/user/personalization/quick_links) setting instead to display links there.
- The explore page (`/explore`) was removed.
- The sign out page was removed.
- The unused GraphQL types `DiffSearchResult` and `DeploymentConfiguration` were removed.
- The deprecated GraphQL mutation `updateAllMirrorRepositories`.
- The deprecated GraphQL field `Site.noRepositoriesEnabled`.
- Total counts of users by product area have been removed from pings.
- Aggregate daily, weekly, and monthly latencies (in ms) of code intelligence events (e.g., hover tooltips) have been removed from pings.

## 3.20.1

### Fixed

- gomod: rollback go-diff to v0.5.3 (v0.6.0 causes panic in certain cases) [#13973](https://github.com/sourcegraph/sourcegraph/pull/13973).
- Fixed an issue causing the scoped query in the search field to be erased when viewing files. [#13954](https://github.com/sourcegraph/sourcegraph/pull/13954).

## 3.20.0

### Added

- Site admins can now force a specific user to re-authenticate on their next request or visit. [#13647](https://github.com/sourcegraph/sourcegraph/pull/13647)
- Sourcegraph now watches its [configuration files](https://docs.sourcegraph.com/admin/config/advanced_config_file) (when using external files) and automatically applies the changes to Sourcegraph's configuration when they change. For example, this allows Sourcegraph to detect when a Kubernetes ConfigMap changes. [#13646](https://github.com/sourcegraph/sourcegraph/pull/13646)
- To define repository groups (`search.repositoryGroups` in global, org, or user settings), you can now specify regular expressions in addition to single repository names. [#13730](https://github.com/sourcegraph/sourcegraph/pull/13730)
- The new site configuration property `search.limits` configures the maximum search timeout and the maximum number of repositories to search for various types of searches. [#13448](https://github.com/sourcegraph/sourcegraph/pull/13448)
- Files and directories can now be excluded from search by adding the file `.sourcegraph/ignore` to the root directory of a repository. Each line in the _ignore_ file is interpreted as a globbing pattern. [#13690](https://github.com/sourcegraph/sourcegraph/pull/13690)
- Structural search syntax now allows regular expressions in patterns. Also, `...` can now be used in place of `:[_]`. See the [documentation](https://docs.sourcegraph.com/@main/code_search/reference/structural) for example syntax. [#13809](https://github.com/sourcegraph/sourcegraph/pull/13809)
- The total size of all Git repositories and the lines of code for indexed branches will be sent back in pings. [#13764](https://github.com/sourcegraph/sourcegraph/pull/13764)
- Experimental: A new homepage UI for Sourcegraph Server shows the user their recent searches, repositories, files, and saved searches. It can be enabled with `experimentalFeatures.showEnterpriseHomePanels`. [#13407](https://github.com/sourcegraph/sourcegraph/issues/13407)

### Changed

- Campaigns are enabled by default for all users. Site admins may view and create campaigns; everyone else may only view campaigns. The new site configuration property `campaigns.enabled` can be used to disable campaigns for all users. The properties `campaigns.readAccess`, `automation.readAccess.enabled`, and `"experimentalFeatures": { "automation": "enabled" }}` are deprecated and no longer have any effect.
- Diff and commit searches are limited to 10,000 repositories (if `before:` or `after:` filters are used), or 50 repositories (if no time filters are used). You can configure this limit in the site configuration property `search.limits`. [#13386](https://github.com/sourcegraph/sourcegraph/pull/13386)
- The site configuration `maxReposToSearch` has been deprecated in favor of the property `maxRepos` on `search.limits`. [#13439](https://github.com/sourcegraph/sourcegraph/pull/13439)
- Search queries are now processed by a new parser that will always be enabled going forward. There should be no material difference in behavior. In case of adverse effects, the previous parser can be reenabled by setting `"search.migrateParser": false` in settings. [#13435](https://github.com/sourcegraph/sourcegraph/pull/13435)
- It is now possible to search for file content that excludes a term using the `NOT` operator. [#12412](https://github.com/sourcegraph/sourcegraph/pull/12412)
- `NOT` is available as an alternative syntax of `-` on supported keywords `repo`, `file`, `content`, `lang`, and `repohasfile`. [#12412](https://github.com/sourcegraph/sourcegraph/pull/12412)
- Negated content search is now also supported for unindexed repositories. Previously it was only supported for indexed repositories [#13359](https://github.com/sourcegraph/sourcegraph/pull/13359).
- The experimental feature flag `andOrQuery` is deprecated. [#13435](https://github.com/sourcegraph/sourcegraph/pull/13435)
- After a user's password changes, they will be signed out on all devices and must sign in again. [#13647](https://github.com/sourcegraph/sourcegraph/pull/13647)
- `rev:` is available as alternative syntax of `@` for searching revisions instead of the default branch [#13133](https://github.com/sourcegraph/sourcegraph/pull/13133)
- Campaign URLs have changed to use the campaign name instead of an opaque ID. The old URLs no longer work. [#13368](https://github.com/sourcegraph/sourcegraph/pull/13368)
- A new `external_service_repos` join table was added. The migration required to make this change may take a few minutes.

### Fixed

- User satisfaction/NPS surveys will now correctly provide a range from 0–10, rather than 0–9. [#13163](https://github.com/sourcegraph/sourcegraph/pull/13163)
- Fixed a bug where we returned repositories with invalid revisions in the search results. Now, if a user specifies an invalid revision, we show an alert. [#13271](https://github.com/sourcegraph/sourcegraph/pull/13271)
- Previously it wasn't possible to search for certain patterns containing `:` because they would not be considered valid filters. We made these checks less strict. [#10920](https://github.com/sourcegraph/sourcegraph/pull/10920)
- When a user signs out of their account, all of their sessions will be invalidated, not just the session where they signed out. [#13647](https://github.com/sourcegraph/sourcegraph/pull/13647)
- URL information will no longer be leaked by the HTTP referer header. This prevents the user's password reset code from being leaked. [#13804](https://github.com/sourcegraph/sourcegraph/pull/13804)
- GitLab OAuth2 user authentication now respects `tls.external` site setting. [#13814](https://github.com/sourcegraph/sourcegraph/pull/13814)

### Removed

- The smartSearchField feature is now always enabled. The `experimentalFeatures.smartSearchField` settings option has been removed.

## 3.19.2

### Fixed

- search: always limit commit and diff to less than 10,000 repos [a97f81b0f7](https://github.com/sourcegraph/sourcegraph/commit/a97f81b0f79535253bd7eae6c30d5c91d48da5ca)
- search: configurable limits on commit/diff search [1c22d8ce1](https://github.com/sourcegraph/sourcegraph/commit/1c22d8ce13c149b3fa3a7a26f8cb96adc89fc556)
- search: add site configuration for maxTimeout [d8d61b43c0f](https://github.com/sourcegraph/sourcegraph/commit/d8d61b43c0f0d229d46236f2f128ca0f93455172)

## 3.19.1

### Fixed

- migrations: revert migration causing deadlocks in some deployments [#13194](https://github.com/sourcegraph/sourcegraph/pull/13194)

## 3.19.0

### Added

- Emails can be now be sent to SMTP servers with self-signed certificates, using `email.smtp.disableTLS`. [#12243](https://github.com/sourcegraph/sourcegraph/pull/12243)
- Saved search emails now include a link to the user's saved searches page. [#11651](https://github.com/sourcegraph/sourcegraph/pull/11651)
- Campaigns can now be synced using GitLab webhooks. [#12139](https://github.com/sourcegraph/sourcegraph/pull/12139)
- Configured `observability.alerts` can now be tested using a GraphQL endpoint, `triggerObservabilityTestAlert`. [#12532](https://github.com/sourcegraph/sourcegraph/pull/12532)
- The Sourcegraph CLI can now serve local repositories for Sourcegraph to clone. This was previously in a command called `src-expose`. See [serving local repositories](https://docs.sourcegraph.com/admin/external_service/src_serve_git) in our documentation to find out more. [#12363](https://github.com/sourcegraph/sourcegraph/issues/12363)
- The count of retained, churned, resurrected, new and deleted users will be sent back in pings. [#12136](https://github.com/sourcegraph/sourcegraph/pull/12136)
- Saved search usage will be sent back in pings. [#12956](https://github.com/sourcegraph/sourcegraph/pull/12956)
- Any request with `?trace=1` as a URL query parameter will enable Jaeger tracing (if Jaeger is enabled). [#12291](https://github.com/sourcegraph/sourcegraph/pull/12291)
- Password reset emails will now be automatically sent to users created by a site admin if email sending is configured and password reset is enabled. Previously, site admins needed to manually send the user this password reset link. [#12803](https://github.com/sourcegraph/sourcegraph/pull/12803)
- Syntax highlighting for `and` and `or` search operators. [#12694](https://github.com/sourcegraph/sourcegraph/pull/12694)
- It is now possible to search for file content that excludes a term using the `NOT` operator. Negating pattern syntax requires setting `"search.migrateParser": true` in settings and is currently only supported for literal and regexp queries on indexed repositories. [#12412](https://github.com/sourcegraph/sourcegraph/pull/12412)
- `NOT` is available as an alternative syntax of `-` on supported keywords `repo`, `file`, `content`, `lang`, and `repohasfile`. `NOT` requires setting `"search.migrateParser": true` option in settings. [#12520](https://github.com/sourcegraph/sourcegraph/pull/12520)

### Changed

- Repository permissions are now always checked and updated asynchronously ([background permissions syncing](https://docs.sourcegraph.com/admin/repo/permissions#background-permissions-syncing)) instead of blocking each operation. The site config option `permissions.backgroundSync` (which enabled this behavior in previous versions) is now a no-op and is deprecated.
- [Background permissions syncing](https://docs.sourcegraph.com/admin/repo/permissions#background-permissions-syncing) (`permissions.backgroundSync`) has become the only option for mirroring repository permissions from code hosts. All relevant site configurations are deprecated.

### Fixed

- Fixed site admins are getting errors when visiting user settings page in OSS version. [#12313](https://github.com/sourcegraph/sourcegraph/pull/12313)
- `github-proxy` now respects the environment variables `HTTP_PROXY`, `HTTPS_PROXY` and `NO_PROXY` (or the lowercase versions thereof). Other services already respect these variables, but this was missed. If you need a proxy to access github.com set the environment variable for the github-proxy container. [#12377](https://github.com/sourcegraph/sourcegraph/issues/12377)
- `sourcegraph-frontend` now respects the `tls.external` experimental setting as well as the proxy environment variables. In proxy environments this allows Sourcegraph to fetch extensions. [#12633](https://github.com/sourcegraph/sourcegraph/issues/12633)
- Fixed a bug that would sometimes cause trailing parentheses to be removed from search queries upon page load. [#12960](https://github.com/sourcegraph/sourcegraph/issues/12690)
- Indexed search will no longer stall if a specific index job stalls. Additionally at scale many corner cases causing indexing to stall have been fixed. [#12502](https://github.com/sourcegraph/sourcegraph/pull/12502)
- Indexed search will quickly recover from rebalancing / roll outs. When a indexed search shard goes down, its repositories are re-indexed by other shards. This takes a while and during a rollout leads to effectively re-indexing all repositories. We now avoid indexing the redistributed repositories once a shard comes back online. [#12474](https://github.com/sourcegraph/sourcegraph/pull/12474)
- Indexed search has many improvements to observability. More detailed Jaeger traces, detailed logging during startup and more prometheus metrics.
- The site admin repository needs-index page is significantly faster. Previously on large instances it would usually timeout. Now it should load within a second. [#12513](https://github.com/sourcegraph/sourcegraph/pull/12513)
- User password reset page now respects the value of site config `auth.minPasswordLength`. [#12971](https://github.com/sourcegraph/sourcegraph/pull/12971)
- Fixed an issue where duplicate search results would show for queries with `or`-expressions. [#12531](https://github.com/sourcegraph/sourcegraph/pull/12531)
- Faster indexed search queries over a large number of repositories. Searching 100k+ repositories is now ~400ms faster and uses much less memory. [#12546](https://github.com/sourcegraph/sourcegraph/pull/12546)

### Removed

- Deprecated site settings `lightstepAccessToken` and `lightstepProject` have been removed. We now only support sending traces to Jaeger. Configure Jaeger with `observability.tracing` site setting.
- Removed `CloneInProgress` option from GraphQL Repositories API. [#12560](https://github.com/sourcegraph/sourcegraph/pull/12560)

## 3.18.0

### Added

- To search across multiple revisions of the same repository, list multiple branch names (or other revspecs) separated by `:` in your query, as in `repo:myrepo@branch1:branch2:branch2`. To search all branches, use `repo:myrepo@*refs/heads/`. Previously this was only supported for diff and commit searches and only available via the experimental site setting `searchMultipleRevisionsPerRepository`.
- The "Add repositories" page (/site-admin/external-services/new) now displays a dismissable notification explaining how and why we access code host data. [#11789](https://github.com/sourcegraph/sourcegraph/pull/11789).
- New `observability.alerts` features:
  - Notifications now provide more details about relevant alerts.
  - Support for email and OpsGenie notifications has been added. Note that to receive email alerts, `email.address` and `email.smtp` must be configured.
  - Some notifiers now have new options:
    - PagerDuty notifiers: `severity` and `apiUrl`
    - Webhook notifiers: `bearerToken`
  - A new `disableSendResolved` option disables notifications for when alerts resolve themselves.
- Recently firing critical alerts can now be displayed to admins via site alerts, use the flag `{ "alerts.hideObservabilitySiteAlerts": false }` to enable these alerts in user configuration.
- Specific alerts can now be silenced using `observability.silenceAlerts`. [#12087](https://github.com/sourcegraph/sourcegraph/pull/12087)
- Revisions listed in `experimentalFeatures.versionContext` will be indexed for faster searching. This is the first support towards indexing non-default branches. [#6728](https://github.com/sourcegraph/sourcegraph/issues/6728)
- Revisions listed in `experimentalFeatures.versionContext` or `experimentalFeatures.search.index.branches` will be indexed for faster searching. This is the first support towards indexing non-default branches. [#6728](https://github.com/sourcegraph/sourcegraph/issues/6728)
- Campaigns are now supported on GitLab.
- Campaigns now support GitLab and allow users to create, update and track merge requests on GitLab instances.
- Added a new section on the search homepage on Sourcegraph.com. It is currently feature flagged behind `experimentalFeatures.showRepogroupHomepage` in settings.
- Added new repository group pages.

### Changed

- Some monitoring alerts now have more useful descriptions. [#11542](https://github.com/sourcegraph/sourcegraph/pull/11542)
- Searching `fork:true` or `archived:true` has the same behaviour as searching `fork:yes` or `archived:yes` respectively. Previously it incorrectly had the same behaviour as `fork:only` and `archived:only` respectively. [#11740](https://github.com/sourcegraph/sourcegraph/pull/11740)
- Configuration for `observability.alerts` has changed and notifications are now provided by Prometheus Alertmanager. [#11832](https://github.com/sourcegraph/sourcegraph/pull/11832)
  - Removed: `observability.alerts.id`.
  - Removed: Slack notifiers no longer accept `mentionUsers`, `mentionGroups`, `mentionChannel`, and `token` options.

### Fixed

- The single-container `sourcegraph/server` image now correctly reports its version.
- An issue where repositories would not clone and index in some edge cases where the clones were deleted or not successful on gitserver. [#11602](https://github.com/sourcegraph/sourcegraph/pull/11602)
- An issue where repositories previously deleted on gitserver would not immediately reclone on system startup. [#11684](https://github.com/sourcegraph/sourcegraph/issues/11684)
- An issue where the sourcegraph/server Jaeger config was invalid. [#11661](https://github.com/sourcegraph/sourcegraph/pull/11661)
- An issue where valid search queries were improperly hinted as being invalid in the search field. [#11688](https://github.com/sourcegraph/sourcegraph/pull/11688)
- Reduce frontend memory spikes by limiting the number of goroutines launched by our GraphQL resolvers. [#11736](https://github.com/sourcegraph/sourcegraph/pull/11736)
- Fixed a bug affecting Sourcegraph icon display in our Phabricator native integration [#11825](https://github.com/sourcegraph/sourcegraph/pull/11825).
- Improve performance of site-admin repositories status page. [#11932](https://github.com/sourcegraph/sourcegraph/pull/11932)
- An issue where search autocomplete for files didn't add the right path. [#12241](https://github.com/sourcegraph/sourcegraph/pull/12241)

### Removed

- Backwards compatibility for "critical configuration" (a type of configuration that was deprecated in December 2019) was removed. All critical configuration now belongs in site configuration.
- Experimental feature setting `{ "experimentalFeatures": { "searchMultipleRevisionsPerRepository": true } }` will be removed in 3.19. It is now always on. Please remove references to it.
- Removed "Cloning" tab in site-admin Repository Status page. [#12043](https://github.com/sourcegraph/sourcegraph/pull/12043)
- The `blacklist` configuration option for Gitolite that was deprecated in 3.17 has been removed in 3.19. Use `exclude.pattern` instead. [#12345](https://github.com/sourcegraph/sourcegraph/pull/12345)

## 3.17.3

### Fixed

- git: Command retrying made a copy that was never used [#11807](https://github.com/sourcegraph/sourcegraph/pull/11807)
- frontend: Allow opt out of EnsureRevision when making a comparison query [#11811](https://github.com/sourcegraph/sourcegraph/pull/11811)
- Fix Phabricator icon class [#11825](https://github.com/sourcegraph/sourcegraph/pull/11825)

## 3.17.2

### Fixed

- An issue where repositories previously deleted on gitserver would not immediately reclone on system startup. [#11684](https://github.com/sourcegraph/sourcegraph/issues/11684)

## 3.17.1

### Added

- Improved search indexing metrics

### Changed

- Some monitoring alerts now have more useful descriptions. [#11542](https://github.com/sourcegraph/sourcegraph/pull/11542)

### Fixed

- The single-container `sourcegraph/server` image now correctly reports its version.
- An issue where repositories would not clone and index in some edge cases where the clones were deleted or not successful on gitserver. [#11602](https://github.com/sourcegraph/sourcegraph/pull/11602)
- An issue where the sourcegraph/server Jaeger config was invalid. [#11661](https://github.com/sourcegraph/sourcegraph/pull/11661)

## 3.17.0

### Added

- The search results page now shows a small UI notification if either repository forks or archives are excluded, when `fork` or `archived` options are not explicitly set. [#10624](https://github.com/sourcegraph/sourcegraph/pull/10624)
- Prometheus metric `src_gitserver_repos_removed_disk_pressure` which is incremented everytime we remove a repository due to disk pressure. [#10900](https://github.com/sourcegraph/sourcegraph/pull/10900)
- `gitolite.exclude` setting in [Gitolite external service config](https://docs.sourcegraph.com/admin/external_service/gitolite#configuration) now supports a regular expression via the `pattern` field. This is consistent with how we exclude in other external services. Additionally this is a replacement for the deprecated `blacklist` configuration. [#11403](https://github.com/sourcegraph/sourcegraph/pull/11403)
- Notifications about Sourcegraph being out of date will now be shown to site admins and users (depending on how out-of-date it is).
- Alerts are now configured using `observability.alerts` in the site configuration, instead of via the Grafana web UI. This does not yet support all Grafana notification channel types, and is not yet supported on `sourcegraph/server` ([#11473](https://github.com/sourcegraph/sourcegraph/issues/11473)). For more details, please refer to the [Sourcegraph alerting guide](https://docs.sourcegraph.com/admin/observability/alerting).
- Experimental basic support for detecting if your Sourcegraph instance is over or under-provisioned has been added through a set of dashboards and warning-level alerts based on container utilization.
- Query [operators](https://docs.sourcegraph.com/code_search/reference/queries#operators) `and` and `or` are now enabled by default in all search modes for searching file content. [#11521](https://github.com/sourcegraph/sourcegraph/pull/11521)

### Changed

- Repository search within a version context will link to the revision in the version context. [#10860](https://github.com/sourcegraph/sourcegraph/pull/10860)
- Background permissions syncing becomes the default method to sync permissions from code hosts. Please [read our documentation for things to keep in mind before upgrading](https://docs.sourcegraph.com/admin/repo/permissions#background-permissions-syncing). [#10972](https://github.com/sourcegraph/sourcegraph/pull/10972)
- The styling of the hover overlay was overhauled to never have badges or the close button overlap content while also always indicating whether the overlay is currently pinned. The styling on code hosts was also improved. [#10956](https://github.com/sourcegraph/sourcegraph/pull/10956)
- Previously, it was required to quote most patterns in structural search. This is no longer a restriction and single and double quotes in structural search patterns are interpreted literally. Note: you may still use `content:"structural-pattern"` if the pattern without quotes conflicts with other syntax. [#11481](https://github.com/sourcegraph/sourcegraph/pull/11481)

### Fixed

- Dynamic repo search filters on branches which contain special characters are correctly escaped now. [#10810](https://github.com/sourcegraph/sourcegraph/pull/10810)
- Forks and archived repositories at a specific commit are searched without the need to specify "fork:yes" or "archived:yes" in the query. [#10864](https://github.com/sourcegraph/sourcegraph/pull/10864)
- The git history for binary files is now correctly shown. [#11034](https://github.com/sourcegraph/sourcegraph/pull/11034)
- Links to AWS Code Commit repositories have been fixed after the URL schema has been changed. [#11019](https://github.com/sourcegraph/sourcegraph/pull/11019)
- A link to view all repositories will now always appear on the Explore page. [#11113](https://github.com/sourcegraph/sourcegraph/pull/11113)
- The Site-admin > Pings page no longer incorrectly indicates that pings are disabled when they aren't. [#11229](https://github.com/sourcegraph/sourcegraph/pull/11229)
- Match counts are now accurately reported for indexed search. [#11242](https://github.com/sourcegraph/sourcegraph/pull/11242)
- When background permissions syncing is enabled, it is now possible to only enforce permissions for repositories from selected code hosts (instead of enforcing permissions for repositories from all code hosts). [#11336](https://github.com/sourcegraph/sourcegraph/pull/11336)
- When more than 200+ repository revisions in a search are unindexed (very rare), the remaining repositories are reported as missing instead of Sourcegraph issuing e.g. several thousand unindexed search requests which causes system slowness and ultimately times out - ensuring searches are still fast even if there are indexing issues on a deployment of Sourcegraph. This does not apply if `index:no` is present in the query.

### Removed

- Automatic syncing of Campaign webhooks for Bitbucket Server. [#10962](https://github.com/sourcegraph/sourcegraph/pull/10962)
- The `blacklist` configuration option for Gitolite is DEPRECATED and will be removed in 3.19. Use `exclude.pattern` instead.

## 3.16.2

### Fixed

- Search: fix indexed search match count [#7fc96](https://github.com/sourcegraph/sourcegraph/commit/7fc96d319f49f55da46a7649ccf261aa7e8327c3)
- Sort detected languages properly [#e7750](https://github.com/sourcegraph/sourcegraph/commit/e77507d060a40355e7b86fb093d21a7149ea03ac)

## 3.16.1

### Fixed

- Fix repo not found error for patches [#11021](https://github.com/sourcegraph/sourcegraph/pull/11021).
- Show expired license screen [#10951](https://github.com/sourcegraph/sourcegraph/pull/10951).
- Sourcegraph is now built with Go 1.14.3, fixing issues running Sourcegraph onUbuntu 19 and 20. [#10447](https://github.com/sourcegraph/sourcegraph/issues/10447)

## 3.16.0

### Added

- Autocompletion for `repogroup` filters in search queries. [#10141](https://github.com/sourcegraph/sourcegraph/pull/10286)
- If the experimental feature flag `codeInsights` is enabled, extensions can contribute content to directory pages through the experimental `ViewProvider` API. [#10236](https://github.com/sourcegraph/sourcegraph/pull/10236)
  - Directory pages are then represented as an experimental `DirectoryViewer` in the `visibleViewComponents` of the extension API. **Note: This may break extensions that were assuming `visibleViewComponents` were always `CodeEditor`s and did not check the `type` property.** Extensions checking the `type` property will continue to work. [#10236](https://github.com/sourcegraph/sourcegraph/pull/10236)
- [Major syntax highlighting improvements](https://github.com/sourcegraph/syntect_server/pull/29), including:
  - 228 commits / 1 year of improvements to the syntax highlighter library Sourcegraph uses ([syntect](https://github.com/trishume/syntect)).
  - 432 commits / 1 year of improvements to the base syntax definitions for ~36 languages Sourcegraph uses ([sublimehq/Packages](https://github.com/sublimehq/Packages)).
  - 30 new file extensions/names now detected.
  - Likely fixes other major instability and language support issues. #9557
  - Added [Smarty](#2885), [Ethereum / Solidity / Vyper)](#2440), [Cuda](#5907), [COBOL](#10154), [vb.NET](#4901), and [ASP.NET](#4262) syntax highlighting.
  - Fixed OCaml syntax highlighting #3545
  - Bazel/Starlark support improved (.star, BUILD, and many more extensions now properly highlighted). #8123
- New permissions page in both user and repository settings when background permissions syncing is enabled (`"permissions.backgroundSync": {"enabled": true}`). [#10473](https://github.com/sourcegraph/sourcegraph/pull/10473) [#10655](https://github.com/sourcegraph/sourcegraph/pull/10655)
- A new dropdown for choosing version contexts appears on the left of the query input when version contexts are specified in `experimentalFeatures.versionContext` in site configuration. Version contexts allow you to scope your search to specific sets of repos at revisions.
- Campaign changeset usage counts including changesets created, added and merged will be sent back in pings. [#10591](https://github.com/sourcegraph/sourcegraph/pull/10591)
- Diff views now feature syntax highlighting and can be properly copy-pasted. [#10437](https://github.com/sourcegraph/sourcegraph/pull/10437)
- Admins can now download an anonymized usage statistics ZIP archive in the **Site admin > Usage stats**. Opting to share this archive with the Sourcegraph team helps us make the product even better. [#10475](https://github.com/sourcegraph/sourcegraph/pull/10475)
- Extension API: There is now a field `versionContext` and subscribable `versionContextChanges` in `Workspace` to allow extensions to respect the instance's version context.
- The smart search field, providing syntax highlighting, hover tooltips, and validation on filters in search queries, is now activated by default. It can be disabled by setting `{ "experimentalFeatures": { "smartSearchField": false } }` in global settings.

### Changed

- The `userID` and `orgID` fields in the SavedSearch type in the GraphQL API have been replaced with a `namespace` field. To get the ID of the user or org that owns the saved search, use `namespace.id`. [#5327](https://github.com/sourcegraph/sourcegraph/pull/5327)
- Tree pages now redirect to blob pages if the path is not a tree and vice versa. [#10193](https://github.com/sourcegraph/sourcegraph/pull/10193)
- Files and directories that are not found now return a 404 status code. [#10193](https://github.com/sourcegraph/sourcegraph/pull/10193)
- The site admin flag `disableNonCriticalTelemetry` now allows Sourcegraph admins to disable most anonymous telemetry. Visit https://docs.sourcegraph.com/admin/pings to learn more. [#10402](https://github.com/sourcegraph/sourcegraph/pull/10402)

### Fixed

- In the OSS version of Sourcegraph, authorization providers are properly initialized and GraphQL APIs are no longer blocked. [#3487](https://github.com/sourcegraph/sourcegraph/issues/3487)
- Previously, GitLab repository paths containing certain characters could not be excluded (slashes and periods in parts of the paths). These characters are now allowed, so the repository paths can be excluded. [#10096](https://github.com/sourcegraph/sourcegraph/issues/10096)
- Symbols for indexed commits in languages Haskell, JSONNet, Kotlin, Scala, Swift, Thrift, and TypeScript will show up again. Previously our symbol indexer would not know how to extract symbols for those languages even though our unindexed symbol service did. [#10357](https://github.com/sourcegraph/sourcegraph/issues/10357)
- When periodically re-cloning a repository it will still be available. [#10663](https://github.com/sourcegraph/sourcegraph/pull/10663)

### Removed

- The deprecated feature discussions has been removed. [#9649](https://github.com/sourcegraph/sourcegraph/issues/9649)

## 3.15.2

### Fixed

- Fix repo not found error for patches [#11021](https://github.com/sourcegraph/sourcegraph/pull/11021).
- Show expired license screen [#10951](https://github.com/sourcegraph/sourcegraph/pull/10951).

## 3.15.1

### Fixed

- A potential security vulnerability with in the authentication workflow has been fixed. [#10167](https://github.com/sourcegraph/sourcegraph/pull/10167)
- An issue where `sourcegraph/postgres-11.4:3.15.0` was incorrectly an older version of the image incompatible with non-root Kubernetes deployments. `sourcegraph/postgres-11.4:3.15.1` now matches the same image version found in Sourcegraph 3.14.3 (`20-04-07_56b20163`).
- An issue that caused the search result type tabs to be overlapped in Safari. [#10191](https://github.com/sourcegraph/sourcegraph/pull/10191)

## 3.15.0

### Added

- Users and site administrators can now view a log of their actions/events in the user settings. [#9141](https://github.com/sourcegraph/sourcegraph/pull/9141)
- With the new `visibility:` filter search results can now be filtered based on a repository's visibility (possible filter values: `any`, `public` or `private`). [#8344](https://github.com/sourcegraph/sourcegraph/issues/8344)
- [`sourcegraph/git-extras`](https://sourcegraph.com/extensions/sourcegraph/git-extras) is now enabled by default on new instances [#3501](https://github.com/sourcegraph/sourcegraph/issues/3501)
- The Sourcegraph Docker image will now copy `/etc/sourcegraph/gitconfig` to `$HOME/.gitconfig`. This is a convenience similiar to what we provide for [repositories that need HTTP(S) or SSH authentication](https://docs.sourcegraph.com/admin/repo/auth). [#658](https://github.com/sourcegraph/sourcegraph/issues/658)
- Permissions background syncing is now supported for GitHub via site configuration `"permissions.backgroundSync": {"enabled": true}`. [#8890](https://github.com/sourcegraph/sourcegraph/issues/8890)
- Search: Adding `stable:true` to a query ensures a deterministic search result order. This is an experimental parameter. It applies only to file contents, and is limited to at max 5,000 results (consider using [the paginated search API](https://docs.sourcegraph.com/api/graphql/search#sourcegraph-3-9-experimental-paginated-search) if you need more than that.). [#9681](https://github.com/sourcegraph/sourcegraph/pull/9681).
- After completing the Sourcegraph user feedback survey, a button may appear for tweeting this feedback at [@srcgraph](https://twitter.com/srcgraph). [#9728](https://github.com/sourcegraph/sourcegraph/pull/9728)
- `git fetch` and `git clone` now inherit the parent process environment variables. This allows site admins to set `HTTPS_PROXY` or [git http configurations](https://git-scm.com/docs/git-config/2.26.0#Documentation/git-config.txt-httpproxy) via environment variables. For cluster environments site admins should set this on the gitserver container. [#250](https://github.com/sourcegraph/sourcegraph/issues/250)
- Experimental: Search for file contents using `and`- and `or`-expressions in queries. Enabled via the global settings value `{"experimentalFeatures": {"andOrQuery": "enabled"}}`. [#8567](https://github.com/sourcegraph/sourcegraph/issues/8567)
- Always include forks or archived repositories in searches via the global/org/user settings with `"search.includeForks": true` or `"search.includeArchived": true` respectively. [#9927](https://github.com/sourcegraph/sourcegraph/issues/9927)
- observability (debugging): It is now possible to log all Search and GraphQL requests slower than N milliseconds, using the new site configuration options `observability.logSlowGraphQLRequests` and `observability.logSlowSearches`.
- observability (monitoring): **More metrics monitored and alerted on, more legible dashboards**
  - Dashboard panels now show an orange/red background color when the defined warning/critical alert threshold has been met, making it even easier to see on a dashboard what is in a bad state.
  - Symbols: failing `symbols` -> `frontend-internal` requests are now monitored. [#9732](https://github.com/sourcegraph/sourcegraph/issues/9732)
  - Frontend dasbhoard: Search error types are now broken into distinct panels for improved visibility/legibility.
    - **IMPORTANT**: If you have previously configured alerting on any of these panels or on "hard search errors", you will need to reconfigure it after upgrading.
  - Frontend dasbhoard: Search error and latency are now broken down by type: Browser requests, search-based code intel requests, and API requests.
- observability (debugging): **Distributed tracing is a powerful tool for investigating performance issues.** The following changes have been made with the goal of making it easier to use distributed tracing with Sourcegraph:

  - The site configuration field `"observability.tracing": { "sampling": "..." }` allows a site admin to control which requests generate tracing data.
    - `"all"` will trace all requests.
    - `"selective"` (recommended) will trace all requests initiated from an end-user URL with `?trace=1`. Non-end-user-initiated requests can set a HTTP header `X-Sourcegraph-Should-Trace: true`. This is the recommended setting, as `"all"` can generate large amounts of tracing data that may cause network and memory resource contention in the Sourcegraph instance.
    - `"none"` (default) turns off tracing.
  - Jaeger is now the officially supported distributed tracer. The following is the recommended site configuration to connect Sourcegraph to a Jaeger agent (which must be deployed on the same host and listening on the default ports):

    ```
    "observability.tracing": {
      "sampling": "selective"
    }
    ```

  - Jaeger is now included in the Sourcegraph deployment configuration by default if you are using Kubernetes, Docker Compose, or the pure Docker cluster deployment model. (It is not yet included in the single Docker container distribution.) It will be included as part of upgrading to 3.15 in these deployment models, unless disabled.
  - The site configuration field, `useJaeger`, is deprecated in favor of `observability.tracing`.
  - Support for configuring Lightstep as a distributed tracer is deprecated and will be removed in a subsequent release. Instances that use Lightstep with Sourcegraph are encouraged to migrate to Jaeger (directions for running Jaeger alongside Sourcegraph are included in the installation instructions).

### Changed

- Multiple backwards-incompatible changes in the parts of the GraphQL API related to Campaigns [#9106](https://github.com/sourcegraph/sourcegraph/issues/9106):
  - `CampaignPlan.status` has been removed, since we don't need it anymore after moving execution of campaigns to src CLI in [#8008](https://github.com/sourcegraph/sourcegraph/pull/8008).
  - `CampaignPlan` has been renamed to `PatchSet`.
  - `ChangesetPlan`/`ChangesetPlanConnection` has been renamed to `Patch`/`PatchConnection`.
  - `CampaignPlanPatch` has been renamed to `PatchInput`.
  - `Campaign.plan` has been renamed to `Campaign.patchSet`.
  - `Campaign.changesetPlans` has been renamed to `campaign.changesetPlan`.
  - `createCampaignPlanFromPatches` mutation has been renamed to `createPatchSetFromPatches`.
- Removed the scoped search field on tree pages. When browsing code, the global search query will now get scoped to the current tree or file. [#9225](https://github.com/sourcegraph/sourcegraph/pull/9225)
- Instances without a license key that exceed the published user limit will now display a notice to all users.

### Fixed

- `.*` in the filter pattern were ignored and led to missing search results. [#9152](https://github.com/sourcegraph/sourcegraph/pull/9152)
- The Phabricator integration no longer makes duplicate requests to Phabricator's API on diff views. [#8849](https://github.com/sourcegraph/sourcegraph/issues/8849)
- Changesets on repositories that aren't available on the instance anymore are now hidden instead of failing. [#9656](https://github.com/sourcegraph/sourcegraph/pull/9656)
- observability (monitoring):
  - **Dashboard and alerting bug fixes**
    - Syntect Server dashboard: "Worker timeouts" can no longer appear to go negative. [#9523](https://github.com/sourcegraph/sourcegraph/issues/9523)
    - Symbols dashboard: "Store fetch queue size" can no longer appear to go negative. [#9731](https://github.com/sourcegraph/sourcegraph/issues/9731)
    - Syntect Server dashboard: "Worker timeouts" no longer incorrectly shows multiple values. [#9524](https://github.com/sourcegraph/sourcegraph/issues/9524)
    - Searcher dashboard: "Search errors on unindexed repositories" no longer includes cancelled search requests (which are expected).
    - Fixed an issue where NaN could leak into the `alert_count` metric. [#9832](https://github.com/sourcegraph/sourcegraph/issues/9832)
    - Gitserver: "resolve_revision_duration_slow" alert is no longer flaky / non-deterministic. [#9751](https://github.com/sourcegraph/sourcegraph/issues/9751)
    - Git Server dashboard: there is now a panel to show concurrent command executions to match the defined alerts. [#9354](https://github.com/sourcegraph/sourcegraph/issues/9354)
    - Git Server dashboard: adjusted the critical disk space alert to 15% so it can now fire. [#9351](https://github.com/sourcegraph/sourcegraph/issues/9351)
  - **Dashboard visiblity and legibility improvements**
    - all: "frontend internal errors" are now broken down just by route, which makes reading the graph easier. [#9668](https://github.com/sourcegraph/sourcegraph/issues/9668)
    - Frontend dashboard: panels no longer show misleading duplicate labels. [#9660](https://github.com/sourcegraph/sourcegraph/issues/9660)
    - Syntect Server dashboard: panels are no longer compacted, for improved visibility. [#9525](https://github.com/sourcegraph/sourcegraph/issues/9525)
    - Frontend dashboard: panels are no longer compacted, for improved visibility. [#9356](https://github.com/sourcegraph/sourcegraph/issues/9356)
    - Searcher dashboard: "Search errors on unindexed repositories" is now broken down by code instead of instance for improved readability. [#9670](https://github.com/sourcegraph/sourcegraph/issues/9670)
    - Symbols dashboard: metrics are now aggregated instead of per-instance, for improved visibility. [#9730](https://github.com/sourcegraph/sourcegraph/issues/9730)
    - Firing alerts are now correctly sorted at the top of dashboards by default. [#9766](https://github.com/sourcegraph/sourcegraph/issues/9766)
    - Panels at the bottom of the home dashboard no longer appear clipped / cut off. [#9768](https://github.com/sourcegraph/sourcegraph/issues/9768)
    - Git Server dashboard: disk usage now shown in percentages to match the alerts that can fire. [#9352](https://github.com/sourcegraph/sourcegraph/issues/9352)
    - Git Server dashboard: the 'echo command duration test' panel now properly displays units in seconds. [#7628](https://github.com/sourcegraph/sourcegraph/issues/7628)
    - Dashboard panels showing firing alerts no longer over-count firing alerts due to the number of service replicas. [#9353](https://github.com/sourcegraph/sourcegraph/issues/9353)

### Removed

- The experimental feature discussions is marked as deprecated. GraphQL and configuration fields related to it will be removed in 3.16. [#9649](https://github.com/sourcegraph/sourcegraph/issues/9649)

## 3.14.4

### Fixed

- A potential security vulnerability with in the authentication workflow has been fixed. [#10167](https://github.com/sourcegraph/sourcegraph/pull/10167)

## 3.14.3

### Fixed

- phabricator: Duplicate requests to phabricator API from sourcegraph extensions. [#8849](https://github.com/sourcegraph/sourcegraph/issues/8849)

## 3.14.2

### Fixed

- campaigns: Ignore changesets where repo does not exist anymore. [#9656](https://github.com/sourcegraph/sourcegraph/pull/9656)

## 3.14.1

### Added

- monitoring: new Permissions dashboard to show stats of repository permissions.

### Changed

- Site-Admin/Instrumentation in the Kubernetes cluster deployment now includes indexed-search.

## 3.14.0

### Added

- Site-Admin/Instrumentation is now available in the Kubernetes cluster deployment [8805](https://github.com/sourcegraph/sourcegraph/pull/8805).
- Extensions can now specify a `baseUri` in the `DocumentFilter` when registering providers.
- Admins can now exclude GitHub forks and/or archived repositories from the set of repositories being mirrored in Sourcegraph with the `"exclude": [{"forks": true}]` or `"exclude": [{"archived": true}]` GitHub external service configuration. [#8974](https://github.com/sourcegraph/sourcegraph/pull/8974)
- Campaign changesets can be filtered by State, Review State and Check State. [#8848](https://github.com/sourcegraph/sourcegraph/pull/8848)
- Counts of users of and searches conducted with interactive and plain text search modes will be sent back in pings, aggregated daily, weekly, and monthly.
- Aggregated counts of daily, weekly, and monthly active users of search will be sent back in pings.
- Counts of number of searches conducted using each filter will be sent back in pings, aggregated daily, weekly, and monthly.
- Counts of number of users conducting searches containing each filter will be sent back in pings, aggregated daily, weekly, and monthly.
- Added more entries (Bash, Erlang, Julia, OCaml, Scala) to the list of suggested languages for the `lang:` filter.
- Permissions background sync is now supported for GitLab and Bitbucket Server via site configuration `"permissions.backgroundSync": {"enabled": true}`.
- Indexed search exports more prometheus metrics and debug logs to aid debugging performance issues. [#9111](https://github.com/sourcegraph/sourcegraph/issues/9111)
- monitoring: the Frontend dashboard now shows in excellent detail how search is behaving overall and at a glance.
- monitoring: added alerts for when hard search errors (both timeouts and general errors) are high.
- monitoring: added alerts for when partial search timeouts are high.
- monitoring: added alerts for when search 90th and 99th percentile request duration is high.
- monitoring: added alerts for when users are being shown an abnormally large amount of search alert user suggestions and no results.
- monitoring: added alerts for when the internal indexed and unindexed search services are returning bad responses.
- monitoring: added alerts for when gitserver may be under heavy load due to many concurrent command executions or under-provisioning.

### Changed

- The "automation" feature was renamed to "campaigns".
  - `campaigns.readAccess.enabled` replaces the deprecated site configuration property `automation.readAccess.enabled`.
  - The experimental feature flag was not renamed (because it will go away soon) and remains `{"experimentalFeatures": {"automation": "enabled"}}`.
- The [Kubernetes deployment](https://github.com/sourcegraph/deploy-sourcegraph) for **existing** installations requires a
  [migration step](https://github.com/sourcegraph/deploy-sourcegraph/blob/master/docs/migrate.md) when upgrading
  past commit [821032e2ee45f21f701](https://github.com/sourcegraph/deploy-sourcegraph/commit/821032e2ee45f21f701caac624e4f090c59fd259) or when upgrading to 3.14.
  New installations starting with the mentioned commit or with 3.14 do not need this migration step.
- Aggregated search latencies (in ms) of search queries are now included in [pings](https://docs.sourcegraph.com/admin/pings).
- The [Kubernetes deployment](https://github.com/sourcegraph/deploy-sourcegraph) frontend role has added services as a resource to watch/listen/get.
  This change does not affect the newly-introduced, restricted Kubernetes config files.
- Archived repositories are excluded from search by default. Adding `archived:yes` includes archived repositories.
- Forked repositories are excluded from search by default. Adding `fork:yes` includes forked repositories.
- CSRF and session cookies now set `SameSite=None` when Sourcegraph is running behind HTTPS and `SameSite=Lax` when Sourcegraph is running behind HTTP in order to comply with a [recent IETF proposal](https://web.dev/samesite-cookies-explained/#samesitenone-must-be-secure). As a side effect, the Sourcegraph browser extension and GitLab/Bitbucket native integrations can only connect to private instances that have HTTPS configured. If your private instance is only running behind HTTP, please configure your instance to use HTTPS in order to continue using these.
- The Bitbucket Server rate limit that Sourcegraph self-imposes has been raised from 120 req/min to 480 req/min to account for Sourcegraph instances that make use of Sourcegraphs' Bitbucket Server repository permissions and campaigns at the same time (which require a larger number of API requests against Bitbucket Server). The new number is based on Sourcegraph consuming roughly 8% the average API request rate of a large customers' Bitbucket Server instance. [#9048](https://github.com/sourcegraph/sourcegraph/pull/9048/files)
- If a single, unambiguous commit SHA is used in a search query (e.g., `repo@c98f56`) and a search index exists at this commit (i.e., it is the `HEAD` commit), then the query is searched using the index. Prior to this change, unindexed search was performed for any query containing an `@commit` specifier.

### Fixed

- Zoekt's watchdog ensures the service is down upto 3 times before exiting. The watchdog would misfire on startup on resource constrained systems, with the retries this should make a false positive far less likely. [#7867](https://github.com/sourcegraph/sourcegraph/issues/7867)
- A regression in repo-updater was fixed that lead to every repository's git clone being updated every time the list of repositories was synced from the code host. [#8501](https://github.com/sourcegraph/sourcegraph/issues/8501)
- The default timeout of indexed search has been increased. Previously indexed search would always return within 3s. This lead to broken behaviour on new instances which had yet to tune resource allocations. [#8720](https://github.com/sourcegraph/sourcegraph/pull/8720)
- Bitbucket Server older than 5.13 failed to sync since Sourcegraph 3.12. This was due to us querying for the `archived` label, but Bitbucket Server 5.13 does not support labels. [#8883](https://github.com/sourcegraph/sourcegraph/issues/8883)
- monitoring: firing alerts are now ordered at the top of the list in dashboards by default for better visibility.
- monitoring: fixed an issue where some alerts would fail to report in for the "Total alerts defined" panel in the overview dashboard.

### Removed

- The v3.11 migration to merge critical and site configuration has been removed. If you are still making use of the deprecated `CRITICAL_CONFIG_FILE`, your instance may not start up. See the [migration notes for Sourcegraph 3.11](https://docs.sourcegraph.com/admin/migration/3_11) for more information.

## 3.13.2

### Fixed

- The default timeout of indexed search has been increased. Previously indexed search would always return within 3s. This lead to broken behaviour on new instances which had yet to tune resource allocations. [#8720](https://github.com/sourcegraph/sourcegraph/pull/8720)
- Bitbucket Server older than 5.13 failed to sync since Sourcegraph 3.12. This was due to us querying for the `archived` label, but Bitbucket Server 5.13 does not support labels. [#8883](https://github.com/sourcegraph/sourcegraph/issues/8883)
- A regression in repo-updater was fixed that lead to every repository's git clone being updated every time the list of repositories was synced from the code host. [#8501](https://github.com/sourcegraph/sourcegraph/issues/8501)

## 3.13.1

### Fixed

- To reduce the chance of users running into "502 Bad Gateway" errors an internal timeout has been increased from 60 seconds to 10 minutes so that long running requests are cut short by the proxy in front of `sourcegraph-frontend` and correctly reported as "504 Gateway Timeout". [#8606](https://github.com/sourcegraph/sourcegraph/pull/8606)
- Sourcegraph instances that are not connected to the internet will no longer display errors when users submit NPS survey responses (the responses will continue to be stored locally). Rather, an error will be printed to the frontend logs. [#8598](https://github.com/sourcegraph/sourcegraph/issues/8598)
- Showing `head>` in the search results if the first line of the file is shown [#8619](https://github.com/sourcegraph/sourcegraph/issues/8619)

## 3.13.0

### Added

- Experimental: Added new field `experimentalFeatures.customGitFetch` that allows defining custom git fetch commands for code hosts and repositories with special settings. [#8435](https://github.com/sourcegraph/sourcegraph/pull/8435)
- Experimental: the search query input now provides syntax highlighting, hover tooltips, and diagnostics on filters in search queries. Requires the global settings value `{ "experimentalFeatures": { "smartSearchField": true } }`.
- Added a setting `search.hideSuggestions`, which when set to `true`, will hide search suggestions in the search bar. [#8059](https://github.com/sourcegraph/sourcegraph/pull/8059)
- Experimental: A tool, [src-expose](https://docs.sourcegraph.com/admin/external_service/other#experimental-src-expose), can be used to import code from any code host.
- Experimental: Added new field `certificates` as in `{ "experimentalFeatures" { "tls.external": { "certificates": ["<CERT>"] } } }`. This allows you to add certificates to trust when communicating with a code host (via API or git+http). We expect this to be useful for adding internal certificate authorities/self-signed certificates. [#71](https://github.com/sourcegraph/sourcegraph/issues/71)
- Added a setting `auth.minPasswordLength`, which when set, causes a minimum password length to be enforced when users sign up or change passwords. [#7521](https://github.com/sourcegraph/sourcegraph/issues/7521)
- GitHub labels associated with code change campaigns are now displayed. [#8115](https://github.com/sourcegraph/sourcegraph/pull/8115)
- GitHub labels associated with campaigns are now displayed. [#8115](https://github.com/sourcegraph/sourcegraph/pull/8115)
- When creating a campaign, users can now specify the branch name that will be used on code host. This is also a breaking change for users of the GraphQL API since the `branch` attribute is now required in `CreateCampaignInput` when a `plan` is also specified. [#7646](https://github.com/sourcegraph/sourcegraph/issues/7646)
- Added an optional `content:` parameter for specifying a search pattern. This parameter overrides any other search patterns in a query. Useful for unambiguously specifying what to search for when search strings clash with other query syntax. [#6490](https://github.com/sourcegraph/sourcegraph/issues/6490)
- Interactive search mode, which helps users construct queries using UI elements, is now made available to users by default. A dropdown to the left of the search bar allows users to toggle between interactive and plain text modes. The option to use interactive search mode can be disabled by adding `{ "experimentalFeatures": { "splitSearchModes": false } }` in global settings. [#8461](https://github.com/sourcegraph/sourcegraph/pull/8461)
- Our [upgrade policy](https://docs.sourcegraph.com/#upgrading-sourcegraph) is now enforced by the `sourcegraph-frontend` on startup to prevent admins from mistakenly jumping too many versions. [#8157](https://github.com/sourcegraph/sourcegraph/pull/8157) [#7702](https://github.com/sourcegraph/sourcegraph/issues/7702)
- Repositories with bad object packs or bad objects are automatically repaired. We now detect suspect output of git commands to mark a repository for repair. [#6676](https://github.com/sourcegraph/sourcegraph/issues/6676)
- Hover tooltips for Scala and Perl files now have syntax highlighting. [#8456](https://github.com/sourcegraph/sourcegraph/pull/8456) [#8307](https://github.com/sourcegraph/sourcegraph/issues/8307)

### Changed

- `experimentalFeatures.splitSearchModes` was removed as a site configuration option. It should be set in global/org/user settings.
- Sourcegraph now waits for `90s` instead of `5s` for Redis to be available before quitting. This duration is configurable with the new `SRC_REDIS_WAIT_FOR` environment variable.
- Code intelligence usage statistics will be sent back via pings by default. Aggregated event counts can be disabled via the site admin flag `disableNonCriticalTelemetry`.
- The Sourcegraph Docker image optimized its use of Redis to make start-up significantly faster in certain scenarios (e.g when container restarts were frequent). ([#3300](https://github.com/sourcegraph/sourcegraph/issues/3300), [#2904](https://github.com/sourcegraph/sourcegraph/issues/2904))
- Upgrading Sourcegraph is officially supported for one minor version increment (e.g., 3.12 -> 3.13). Previously, upgrades from 2 minor versions previous were supported. Please reach out to support@sourcegraph.com if you would like assistance upgrading from a much older version of Sourcegraph.
- The GraphQL mutation `previewCampaignPlan` has been renamed to `createCampaignPlan`. This mutation is part of campaigns, which is still in beta and behind a feature flag and thus subject to possible breaking changes while we still work on it.
- The GraphQL mutation `previewCampaignPlan` has been renamed to `createCampaignPlan`. This mutation is part of the campaigns feature, which is still in beta and behind a feature flag and thus subject to possible breaking changes while we still work on it.
- The GraphQL field `CampaignPlan.changesets` has been deprecated and will be removed in 3.15. A new field called `CampaignPlan.changesetPlans` has been introduced to make the naming more consistent with the `Campaign.changesetPlans` field. Please use that instead. [#7966](https://github.com/sourcegraph/sourcegraph/pull/7966)
- Long lines (>2000 bytes) are no longer highlighted, in order to prevent performance issues in browser rendering. [#6489](https://github.com/sourcegraph/sourcegraph/issues/6489)
- No longer requires `read:org` permissions for GitHub OAuth if `allowOrgs` is not enabled in the site configuration. [#8163](https://github.com/sourcegraph/sourcegraph/issues/8163)
- [Documentation](https://github.com/sourcegraph/deploy-sourcegraph/blob/master/configure/jaeger/README.md) in github.com/sourcegraph/deploy-sourcegraph for deploying Jaeger in Kubernetes clusters running Sourcegraph has been updated to use the [Jaeger Operator](https://www.jaegertracing.io/docs/1.16/operator/), the recommended standard way of deploying Jaeger in a Kubernetes cluster. We recommend existing customers that use Jaeger adopt this new method of deployment. Please reach out to support@sourcegraph.com if you'd like assistance updating.

### Fixed

- The syntax highlighter (syntect-server) no longer fails when run in environments without IPv6 support. [#8463](https://github.com/sourcegraph/sourcegraph/pull/8463)
- After adding/removing a gitserver replica the admin interface will correctly report that repositories that need to move replicas as cloning. [#7970](https://github.com/sourcegraph/sourcegraph/issues/7970)
- Show download button for images. [#7924](https://github.com/sourcegraph/sourcegraph/issues/7924)
- gitserver backoffs trying to re-clone repositories if they fail to clone. In the case of large monorepos that failed this lead to gitserver constantly cloning them and using many resources. [#7804](https://github.com/sourcegraph/sourcegraph/issues/7804)
- It is now possible to escape spaces using `\` in the search queries when using regexp. [#7604](https://github.com/sourcegraph/sourcegraph/issues/7604)
- Clicking filter chips containing whitespace is now correctly quoted in the web UI. [#6498](https://github.com/sourcegraph/sourcegraph/issues/6498)
- **Monitoring:** Fixed an issue with the **Frontend** -> **Search responses by status** panel which caused search response types to not be aggregated as expected. [#7627](https://github.com/sourcegraph/sourcegraph/issues/7627)
- **Monitoring:** Fixed an issue with the **Replacer**, **Repo Updater**, and **Searcher** dashboards would incorrectly report on a metric from the unrelated query-runner service. [#7531](https://github.com/sourcegraph/sourcegraph/issues/7531)
- Deterministic ordering of results from indexed search. Previously when refreshing a page with many results some results may come and go.
- Spread out periodic git reclones. Previously we would reclone all git repositories every 45 days. We now add in a jitter of 12 days to spread out the load for larger installations. [#8259](https://github.com/sourcegraph/sourcegraph/issues/8259)
- Fixed an issue with missing commit information in graphql search results. [#8343](https://github.com/sourcegraph/sourcegraph/pull/8343)

### Removed

- All repository fields related to `enabled` and `disabled` have been removed from the GraphQL API. These fields have been deprecated since 3.4. [#3971](https://github.com/sourcegraph/sourcegraph/pull/3971)
- The deprecated extension API `Hover.__backcompatContents` was removed.

## 3.12.10

This release backports the fixes released in `3.13.2` for customers still on `3.12`.

### Fixed

- The default timeout of indexed search has been increased. Previously indexed search would always return within 3s. This lead to broken behaviour on new instances which had yet to tune resource allocations. [#8720](https://github.com/sourcegraph/sourcegraph/pull/8720)
- Bitbucket Server older than 5.13 failed to sync since Sourcegraph 3.12. This was due to us querying for the `archived` label, but Bitbucket Server 5.13 does not support labels. [#8883](https://github.com/sourcegraph/sourcegraph/issues/8883)
- A regression in repo-updater was fixed that lead to every repository's git clone being updated every time the list of repositories was synced from the code host. [#8501](https://github.com/sourcegraph/sourcegraph/issues/8501)

## 3.12.9

This is `3.12.8` release with internal infrastructure fixes to publish the docker images.

## 3.12.8

### Fixed

- Extension API showInputBox and other Window methods now work on search results pages [#8519](https://github.com/sourcegraph/sourcegraph/issues/8519)
- Extension error notification styling is clearer [#8521](https://github.com/sourcegraph/sourcegraph/issues/8521)

## 3.12.7

### Fixed

- Campaigns now gracefully handle GitHub review dismissals when rendering the burndown chart.

## 3.12.6

### Changed

- When GitLab permissions are turned on using GitLab OAuth authentication, GitLab project visibility is fetched in batches, which is generally more efficient than fetching them individually. The `minBatchingThreshold` and `maxBatchRequests` fields of the `authorization.identityProvider` object in the GitLab repositories configuration control when such batch fetching is used. [#8171](https://github.com/sourcegraph/sourcegraph/pull/8171)

## 3.12.5

### Fixed

- Fixed an internal race condition in our Docker build process. The previous patch version 3.12.4 contained an lsif-server version that was newer than expected. The affected artifacts have since been removed from the Docker registry.

## 3.12.4

### Added

- New optional `apiURL` configuration option for Bitbucket Cloud code host connection [#8082](https://github.com/sourcegraph/sourcegraph/pull/8082)

## 3.12.3

### Fixed

- Fixed an issue in `sourcegraph/*` Docker images where data folders were either not created or had incorrect permissions - preventing the use of Docker volumes. [#7991](https://github.com/sourcegraph/sourcegraph/pull/7991)

## 3.12.2

### Added

- Experimental: The site configuration field `campaigns.readAccess.enabled` allows site-admins to give read-only access for code change campaigns to non-site-admins. This is a setting for the experimental feature campaigns and will only have an effect when campaigns are enabled under `experimentalFeatures`. [#8013](https://github.com/sourcegraph/sourcegraph/issues/8013)

### Fixed

- A regression in 3.12.0 which caused [find-leaked-credentials campaigns](https://docs.sourcegraph.com/user/campaigns#finding-leaked-credentials) to not return any results for private repositories. [#7914](https://github.com/sourcegraph/sourcegraph/issues/7914)
- Experimental: The site configuration field `campaigns.readAccess.enabled` allows site-admins to give read-only access for campaigns to non-site-admins. This is a setting for the experimental campaigns feature and will only have an effect when campaigns is enabled under `experimentalFeatures`. [#8013](https://github.com/sourcegraph/sourcegraph/issues/8013)

### Fixed

- A regression in 3.12.0 which caused find-leaked-credentials campaigns to not return any results for private repositories. [#7914](https://github.com/sourcegraph/sourcegraph/issues/7914)
- A regression in 3.12.0 which removed the horizontal bar between search result matches.
- Manual campaigns were wrongly displayed as being in draft mode. [#8009](https://github.com/sourcegraph/sourcegraph/issues/8009)
- Manual campaigns could be published and create the wrong changesets on code hosts, even though the campaign was never in draft mode (see line above). [#8012](https://github.com/sourcegraph/sourcegraph/pull/8012)
- A regression in 3.12.0 which caused manual campaigns to not properly update the UI after adding a changeset. [#8023](https://github.com/sourcegraph/sourcegraph/pull/8023)
- Minor improvements to manual campaign form fields. [#8033](https://github.com/sourcegraph/sourcegraph/pull/8033)

## 3.12.1

### Fixed

- The ephemeral `/site-config.json` escape-hatch config file has moved to `$HOME/site-config.json`, to support non-root container environments. [#7873](https://github.com/sourcegraph/sourcegraph/issues/7873)
- Fixed an issue where repository permissions would sometimes not be cached, due to improper Redis nil value handling. [#7912](https://github.com/sourcegraph/sourcegraph/issues/7912)

## 3.12.0

### Added

- Bitbucket Server repositories with the label `archived` can be excluded from search with `archived:no` [syntax](https://docs.sourcegraph.com/code_search/reference/queries). [#5494](https://github.com/sourcegraph/sourcegraph/issues/5494)
- Add button to download file in code view. [#5478](https://github.com/sourcegraph/sourcegraph/issues/5478)
- The new `allowOrgs` site config setting in GitHub `auth.providers` enables admins to restrict GitHub logins to members of specific GitHub organizations. [#4195](https://github.com/sourcegraph/sourcegraph/issues/4195)
- Support case field in repository search. [#7671](https://github.com/sourcegraph/sourcegraph/issues/7671)
- Skip LFS content when cloning git repositories. [#7322](https://github.com/sourcegraph/sourcegraph/issues/7322)
- Hover tooltips and _Find Reference_ results now display a badge to indicate when a result is search-based. These indicators can be disabled by adding `{ "experimentalFeatures": { "showBadgeAttachments": false } }` in global settings.
- Campaigns can now be created as drafts, which can be shared and updated without creating changesets (pull requests) on code hosts. When ready, a draft can then be published, either completely or changeset by changeset, to create changesets on the code host. [#7659](https://github.com/sourcegraph/sourcegraph/pull/7659)
- Experimental: feature flag `BitbucketServerFastPerm` can be enabled to speed up fetching ACL data from Bitbucket Server instances. This requires [Bitbucket Server Sourcegraph plugin](https://github.com/sourcegraph/bitbucket-server-plugin) to be installed.
- Experimental: A site configuration field `{ "experimentalFeatures" { "tls.external": { "insecureSkipVerify": true } } }` which allows you to configure SSL/TLS settings for Sourcegraph contacting your code hosts. Currently just supports turning off TLS/SSL verification. [#71](https://github.com/sourcegraph/sourcegraph/issues/71)
- Experimental: To search across multiple revisions of the same repository, list multiple branch names (or other revspecs) separated by `:` in your query, as in `repo:myrepo@branch1:branch2:branch2`. To search all branches, use `repo:myrepo@*refs/heads/`. Requires the site configuration value `{ "experimentalFeatures": { "searchMultipleRevisionsPerRepository": true } }`. Previously this was only supported for diff and commit searches.
- Experimental: interactive search mode, which helps users construct queries using UI elements. Requires the site configuration value `{ "experimentalFeatures": { "splitSearchModes": true } }`. The existing plain text search format is still available via the dropdown menu on the left of the search bar.
- A case sensitivity toggle now appears in the search bar.
- Add explicit repository permissions support with site configuration field `{ "permissions.userMapping" { "enabled": true, "bindID": "email" } }`.

### Changed

- The "Files" tab in the search results page has been renamed to "Filenames" for clarity.
- The search query builder now lives on its own page at `/search/query-builder`. The home search page has a link to it.
- User passwords when using builtin auth are limited to 256 characters. Existing passwords longer than 256 characters will continue to work.
- GraphQL API: Campaign.changesetCreationStatus has been renamed to Campaign.status to be aligned with CampaignPlan. [#7654](https://github.com/sourcegraph/sourcegraph/pull/7654)
- When using GitHub as an authentication provider, `read:org` scope is now required. This is used to support the new `allowOrgs` site config setting in the GitHub `auth.providers` configuration, which enables site admins to restrict GitHub logins to members of a specific GitHub organization. This for example allows having a Sourcegraph instance with GitHub sign in configured be exposed to the public internet without allowing everyone with a GitHub account access to your Sourcegraph instance.

### Fixed

- The experimental search pagination API no longer times out when large repositories are encountered. [#6384](https://github.com/sourcegraph/sourcegraph/issues/6384)
- We resolve relative symbolic links from the directory of the symlink, rather than the root of the repository. [#6034](https://github.com/sourcegraph/sourcegraph/issues/6034)
- Show errors on repository settings page when repo-updater is down. [#3593](https://github.com/sourcegraph/sourcegraph/issues/3593)
- Remove benign warning that verifying config took more than 10s when updating or saving an external service. [#7176](https://github.com/sourcegraph/sourcegraph/issues/7176)
- repohasfile search filter works again (regressed in 3.10). [#7380](https://github.com/sourcegraph/sourcegraph/issues/7380)
- Structural search can now run on very large repositories containing any number of files. [#7133](https://github.com/sourcegraph/sourcegraph/issues/7133)

### Removed

- The deprecated GraphQL mutation `setAllRepositoriesEnabled` has been removed. [#7478](https://github.com/sourcegraph/sourcegraph/pull/7478)
- The deprecated GraphQL mutation `deleteRepository` has been removed. [#7483](https://github.com/sourcegraph/sourcegraph/pull/7483)

## 3.11.4

### Fixed

- The `/.auth/saml/metadata` endpoint has been fixed. Previously it panicked if no encryption key was set.
- The version updating logic has been fixed for `sourcegraph/server`. Users running `sourcegraph/server:3.11.1` will need to manually modify their `docker run` command to use `sourcegraph/server:3.11.4` or higher. [#7442](https://github.com/sourcegraph/sourcegraph/issues/7442)

## 3.11.1

### Fixed

- The syncing process for newly created campaign changesets has been fixed again after they have erroneously been marked as deleted in the database. [#7522](https://github.com/sourcegraph/sourcegraph/pull/7522)
- The syncing process for newly created changesets (in campaigns) has been fixed again after they have erroneously been marked as deleted in the database. [#7522](https://github.com/sourcegraph/sourcegraph/pull/7522)

## 3.11.0

**Important:** If you use `SITE_CONFIG_FILE` or `CRITICAL_CONFIG_FILE`, please be sure to follow the steps in: [migration notes for Sourcegraph v3.11+](doc/admin/migration/3_11.md) after upgrading.

### Added

- Language statistics by commit are available via the API. [#6737](https://github.com/sourcegraph/sourcegraph/pull/6737)
- Added a new page that shows [language statistics for the results of a search query](https://docs.sourcegraph.com/user/search#statistics).
- Global settings can be configured from a local file using the environment variable `GLOBAL_SETTINGS_FILE`.
- High-level health metrics and dashboards have been added to Sourcegraph's monitoring (found under the **Site admin** -> **Monitoring** area). [#7216](https://github.com/sourcegraph/sourcegraph/pull/7216)
- Logging for GraphQL API requests not issued by Sourcegraph is now much more verbose, allowing for easier debugging of problematic queries and where they originate from. [#5706](https://github.com/sourcegraph/sourcegraph/issues/5706)
- A new campaign type finds and removes leaked NPM credentials. [#6893](https://github.com/sourcegraph/sourcegraph/pull/6893)
- Campaigns can now be retried to create failed changesets due to ephemeral errors (e.g. network problems when creating a pull request on GitHub). [#6718](https://github.com/sourcegraph/sourcegraph/issues/6718)
- The initial release of [structural code search](https://docs.sourcegraph.com/code_search/reference/structural).

### Changed

- `repohascommitafter:` search filter uses a more efficient git command to determine inclusion. [#6739](https://github.com/sourcegraph/sourcegraph/pull/6739)
- `NODE_NAME` can be specified instead of `HOSTNAME` for zoekt-indexserver. `HOSTNAME` was a confusing configuration to use in [Pure-Docker Sourcegraph deployments](https://github.com/sourcegraph/deploy-sourcegraph-docker). [#6846](https://github.com/sourcegraph/sourcegraph/issues/6846)
- The feedback toast now requests feedback every 60 days of usage (was previously only once on the 3rd day of use). [#7165](https://github.com/sourcegraph/sourcegraph/pull/7165)
- The lsif-server container now only has a dependency on Postgres, whereas before it also relied on Redis. [#6880](https://github.com/sourcegraph/sourcegraph/pull/6880)
- Renamed the GraphQL API `LanguageStatistics` fields to `name`, `totalBytes`, and `totalLines` (previously the field names started with an uppercase letter, which was inconsistent).
- Detecting a file's language uses a more accurate but slower algorithm. To revert to the old (faster and less accurate) algorithm, set the `USE_ENHANCED_LANGUAGE_DETECTION` env var to the string `false` (on the `sourcegraph/server` container, or if using the cluster deployment, on the `sourcegraph-frontend` pod).
- Diff and commit searches that make use of `before:` and `after:` filters to narrow their search area are now no longer subject to the 50-repository limit. This allows for creating saved searches on more than 50 repositories as before. [#7215](https://github.com/sourcegraph/sourcegraph/issues/7215)

### Fixed

- Changes to external service configurations are reflected much faster. [#6058](https://github.com/sourcegraph/sourcegraph/issues/6058)
- Deleting an external service will not show warnings for the non-existent service. [#5617](https://github.com/sourcegraph/sourcegraph/issues/5617)
- Suggested search filter chips are quoted if necessary. [#6498](https://github.com/sourcegraph/sourcegraph/issues/6498)
- Remove potential panic in gitserver if heavily loaded. [#6710](https://github.com/sourcegraph/sourcegraph/issues/6710)
- Multiple fixes to make the preview and creation of campaigns more robust and a smoother user experience. [#6682](https://github.com/sourcegraph/sourcegraph/pull/6682) [#6625](https://github.com/sourcegraph/sourcegraph/issues/6625) [#6658](https://github.com/sourcegraph/sourcegraph/issues/6658) [#7088](https://github.com/sourcegraph/sourcegraph/issues/7088) [#6766](https://github.com/sourcegraph/sourcegraph/issues/6766) [#6717](https://github.com/sourcegraph/sourcegraph/issues/6717) [#6659](https://github.com/sourcegraph/sourcegraph/issues/6659)
- Repositories referenced in campaigns that are removed in an external service configuration change won't lead to problems with the syncing process anymore. [#7015](https://github.com/sourcegraph/sourcegraph/pull/7015)
- The Searcher dashboard (and the `src_graphql_search_response` Prometheus metric) now properly account for search alerts instead of them being incorrectly added to the `timeout` category. [#7214](https://github.com/sourcegraph/sourcegraph/issues/7214)
- In the experimental search pagination API, the `cloning`, `missing`, and other repository fields now return a well-defined set of results. [#6000](https://github.com/sourcegraph/sourcegraph/issues/6000)

### Removed

- The management console has been removed. All critical configuration previously stored in the management console will be automatically migrated to your site configuration. For more information about this change, or if you use `SITE_CONFIG_FILE` / `CRITICAL_CONFIG_FILE`, please see the [migration notes for Sourcegraph v3.11+](doc/admin/migration/3_11.md).

## 3.10.4

### Fixed

- An issue where diff/commit searches that would run over more than 50 repositories would incorrectly display a timeout error instead of the correct error suggesting users scope their query to less repositories. [#7090](https://github.com/sourcegraph/sourcegraph/issues/7090)

## 3.10.3

### Fixed

- A critical regression in 3.10.2 which caused diff, commit, and repository searches to timeout. [#7090](https://github.com/sourcegraph/sourcegraph/issues/7090)
- A critical regression in 3.10.2 which caused "No results" to appear frequently on pages with search results. [#7095](https://github.com/sourcegraph/sourcegraph/pull/7095)
- An issue where the built-in Grafana Searcher dashboard would show duplicate success/error metrics. [#7078](https://github.com/sourcegraph/sourcegraph/pull/7078)

## 3.10.2

### Added

- Site admins can now use the built-in Grafana Searcher dashboard to observe how many search requests are successful, or resulting in errors or timeouts. [#6756](https://github.com/sourcegraph/sourcegraph/issues/6756)

### Fixed

- When searches timeout, a consistent UI with clear actions like a button to increase the timeout is now returned. [#6754](https://github.com/sourcegraph/sourcegraph/issues/6754)
- To reduce the chance of search timeouts in some cases, the default indexed search timeout has been raised from 1.5s to 3s. [#6754](https://github.com/sourcegraph/sourcegraph/issues/6754)
- We now correctly inform users of the limitations of diff/commit search. If a diff/commit search would run over more than 50 repositories, users will be shown an error suggesting they scope their search to less repositories using the `repo:` filter. Global diff/commit search support is being tracked in [#6826](https://github.com/sourcegraph/sourcegraph/issues/6826). [#5519](https://github.com/sourcegraph/sourcegraph/issues/5519)

## 3.10.1

### Added

- Syntax highlighting for Starlark (Bazel) files. [#6827](https://github.com/sourcegraph/sourcegraph/issues/6827)

### Fixed

- The experimental search pagination API no longer times out when large repositories are encountered. [#6384](https://github.com/sourcegraph/sourcegraph/issues/6384) [#6383](https://github.com/sourcegraph/sourcegraph/issues/6383)
- In single-container deployments, the builtin `postgres_exporter` now correctly respects externally configured databases. This previously caused PostgreSQL metrics to not show up in Grafana when an external DB was in use. [#6735](https://github.com/sourcegraph/sourcegraph/issues/6735)

## 3.10.0

### Added

- Indexed Search supports horizontally scaling. Instances with large number of repositories can update the `replica` field of the `indexed-search` StatefulSet. See [configure indexed-search replica count](https://github.com/sourcegraph/deploy-sourcegraph/blob/master/docs/configure.md#configure-indexed-search-replica-count). [#5725](https://github.com/sourcegraph/sourcegraph/issues/5725)
- Bitbucket Cloud external service supports `exclude` config option. [#6035](https://github.com/sourcegraph/sourcegraph/issues/6035)
- `sourcegraph/server` Docker deployments now support the environment variable `IGNORE_PROCESS_DEATH`. If set to true the container will keep running, even if a subprocess has died. This is useful when manually fixing problems in the container which the container refuses to start. For example a bad database migration.
- Search input now offers filter type suggestions [#6105](https://github.com/sourcegraph/sourcegraph/pull/6105).
- The keyboard shortcut <kbd>Ctrl</kbd>+<kbd>Space</kbd> in the search input shows a list of available filter types.
- Sourcegraph Kubernetes cluster site admins can configure PostgreSQL by specifying `postgresql.conf` via ConfigMap. [sourcegraph/deploy-sourcegraph#447](https://github.com/sourcegraph/deploy-sourcegraph/pull/447)

### Changed

- **Required Kubernetes Migration:** The [Kubernetes deployment](https://github.com/sourcegraph/deploy-sourcegraph) manifest for indexed-search services has changed from a Normal Service to a Headless Service. This is to enable Sourcegraph to individually resolve indexed-search pods. Services are immutable, so please follow the [migration guide](https://github.com/sourcegraph/deploy-sourcegraph/blob/master/docs/migrate.md#310).
- Fields of type `String` in our GraphQL API that contain [JSONC](https://komkom.github.io/) now have the custom scalar type `JSONCString`. [#6209](https://github.com/sourcegraph/sourcegraph/pull/6209)
- `ZOEKT_HOST` environment variable has been deprecated. Please use `INDEXED_SEARCH_SERVERS` instead. `ZOEKT_HOST` will be removed in 3.12.
- Directory names on the repository tree page are now shown in bold to improve readability.
- Added support for Bitbucket Server pull request activity to the [campaign](https://about.sourcegraph.com/product/code-change-management/) burndown chart. When used, this feature leads to more requests being sent to Bitbucket Server, since Sourcegraph needs to keep track of how a pull request's state changes over time. With [the instance scoped webhooks](https://docs.google.com/document/d/1I3Aq1WSUh42BP8KvKr6AlmuCfo8tXYtJu40WzdNT6go/edit) in our [Bitbucket Server plugin](https://github.com/sourcegraph/bitbucket-server-plugin/pull/10) as well as up-coming [heuristical syncing changes](#6389), this additional load will be significantly reduced in the future.
- Added support for Bitbucket Server pull request activity to the campaign burndown chart. When used, this feature leads to more requests being sent to Bitbucket Server, since Sourcegraph needs to keep track of how a pull request's state changes over time. With [the instance scoped webhooks](https://docs.google.com/document/d/1I3Aq1WSUh42BP8KvKr6AlmuCfo8tXYtJu40WzdNT6go/edit) in our [Bitbucket Server plugin](https://github.com/sourcegraph/bitbucket-server-plugin/pull/10) as well as up-coming [heuristical syncing changes](#6389), this additional load will be significantly reduced in the future.

### Fixed

- Support hyphens in Bitbucket Cloud team names. [#6154](https://github.com/sourcegraph/sourcegraph/issues/6154)
- Server will run `redis-check-aof --fix` on startup to fix corrupted AOF files. [#651](https://github.com/sourcegraph/sourcegraph/issues/651)
- Authorization provider configuration errors in external services will be shown as site alerts. [#6061](https://github.com/sourcegraph/sourcegraph/issues/6061)

### Removed

## 3.9.4

### Changed

- The experimental search pagination API's `PageInfo` object now returns a `String` instead of an `ID` for its `endCursor`, and likewise for the `after` search field. Experimental paginated search API users may need to update their usages to replace `ID` cursor types with `String` ones.

### Fixed

- The experimental search pagination API no longer omits a single repository worth of results at the end of the result set. [#6286](https://github.com/sourcegraph/sourcegraph/issues/6286)
- The experimental search pagination API no longer produces search cursors that can get "stuck". [#6287](https://github.com/sourcegraph/sourcegraph/issues/6287)
- In literal search mode, searching for quoted strings now works as expected. [#6255](https://github.com/sourcegraph/sourcegraph/issues/6255)
- In literal search mode, quoted field values now work as expected. [#6271](https://github.com/sourcegraph/sourcegraph/pull/6271)
- `type:path` search queries now correctly work in indexed search again. [#6220](https://github.com/sourcegraph/sourcegraph/issues/6220)

## 3.9.3

### Changed

- Sourcegraph is now built using Go 1.13.3 [#6200](https://github.com/sourcegraph/sourcegraph/pull/6200).

## 3.9.2

### Fixed

- URI-decode the username, password, and pathname when constructing Postgres connection paramers in lsif-server [#6174](https://github.com/sourcegraph/sourcegraph/pull/6174). Fixes a crashing lsif-server process for users with passwords containing special characters.

## 3.9.1

### Changed

- Reverted [#6094](https://github.com/sourcegraph/sourcegraph/pull/6094) because it introduced a minor security hole involving only Grafana.
  [#6075](https://github.com/sourcegraph/sourcegraph/issues/6075) will be fixed with a different approach.

## 3.9.0

### Added

- Our external service syncing model will stream in new repositories to Sourcegraph. Previously we could only add a repository to our database and clone it once we had synced all information from all external services (to detect deletions and renames). Now adding a repository to an external service configuration should be reflected much sooner, even on large instances. [#5145](https://github.com/sourcegraph/sourcegraph/issues/5145)
- There is now an easy way for site admins to view and export settings and configuration when reporting a bug. The page for doing so is at /site-admin/report-bug, linked to from the site admin side panel under "Report a bug".
- An experimental search pagination API to enable better programmatic consumption of search results is now available to try. For more details and known limitations see [the documentation](https://docs.sourcegraph.com/api/graphql/search).
- Search queries can now be interpreted literally.
  - There is now a dot-star icon in the search input bar to toggle the pattern type of a query between regexp and literal.
  - There is a new `search.defaultPatternType` setting to configure the default pattern type, regexp or literal, for searches.
  - There is a new `patternType:` search token which overrides the `search.defaultPatternType` setting, and the active state of the dot-star icon in determining the pattern type of the query.
  - Old URLs without a patternType URL parameter will be redirected to the same URL with
    patternType=regexp appended to preserve intended behavior.
- Added support for GitHub organization webhooks to enable faster updates of metadata used by [campaigns](https://about.sourcegraph.com/product/code-change-management/), such as pull requests or issue comments. See the [GitHub webhook documentation](https://docs.sourcegraph.com/admin/external_service/github#webhooks) for instructions on how to enable webhooks.
- Added support for GitHub organization webhooks to enable faster updates of changeset metadata used by campaigns. See the [GitHub webhook documentation](https://docs.sourcegraph.com/admin/external_service/github#webhooks) for instructions on how to enable webhooks.
- Added burndown chart to visualize progress of campaigns.
- Added ability to edit campaign titles and descriptions.

### Changed

- **Recommended Kubernetes Migration:** The [Kubernetes deployment](https://github.com/sourcegraph/deploy-sourcegraph) manifest for indexed-search pods has changed from a Deployment to a StatefulSet. This is to enable future work on horizontally scaling indexed search. To retain your existing indexes there is a [migration guide](https://github.com/sourcegraph/deploy-sourcegraph/blob/master/docs/migrate.md#39).
- Allow single trailing hyphen in usernames and org names [#5680](https://github.com/sourcegraph/sourcegraph/pull/5680)
- Indexed search won't spam the logs on startup if the frontend API is not yet available. [zoekt#30](https://github.com/sourcegraph/zoekt/pull/30), [#5866](https://github.com/sourcegraph/sourcegraph/pull/5866)
- Search query fields are now case insensitive. For example `repoHasFile:` will now be recognized, not just `repohasfile:`. [#5168](https://github.com/sourcegraph/sourcegraph/issues/5168)
- Search queries are now interpreted literally by default, rather than as regular expressions. [#5899](https://github.com/sourcegraph/sourcegraph/pull/5899)
- The `search` GraphQL API field now takes a two new optional parameters: `version` and `patternType`. `version` determines the search syntax version to use, and `patternType` determines the pattern type to use for the query. `version` defaults to "V1", which is regular expression searches by default, if not explicitly passed in. `patternType` overrides the pattern type determined by version.
- Saved searches have been updated to support the new patternType filter. All existing saved searches have been updated to append `patternType:regexp` to the end of queries to ensure deterministic results regardless of the patternType configurations on an instance. All new saved searches are required to have a `patternType:` field in the query.
- Allow text selection in search result headers (to allow for e.g. copying filenames)

### Fixed

- Web app: Fix paths with special characters (#6050)
- Fixed an issue that rendered the search filter `repohascommitafter` unusable in the presence of an empty repository. [#5149](https://github.com/sourcegraph/sourcegraph/issues/5149)
- An issue where `externalURL` not being configured in the management console could go unnoticed. [#3899](https://github.com/sourcegraph/sourcegraph/issues/3899)
- Listing branches and refs now falls back to a fast path if there are a large number of branches. Previously we would time out. [#4581](https://github.com/sourcegraph/sourcegraph/issues/4581)
- Sourcegraph will now ignore the ambiguous ref HEAD if a repository contains it. [#5291](https://github.com/sourcegraph/sourcegraph/issues/5291)

### Removed

## 3.8.2

### Fixed

- Sourcegraph cluster deployments now run a more stable syntax highlighting server which can self-recover from rarer failure cases such as getting stuck at high CPU usage when highlighting some specific files. [#5406](https://github.com/sourcegraph/sourcegraph/issues/5406) This will be ported to single-container deployments [at a later date](https://github.com/sourcegraph/sourcegraph/issues/5841).

## 3.8.1

### Added

- Add `nameTransformations` setting to GitLab external service to help transform repository name that shows up in the Sourcegraph UI.

## 3.8.0

### Added

- A toggle button for browser extension to quickly enable/disable the core functionality without actually enable/disable the entire extension in the browser extension manager.
- Tabs to easily toggle between the different search result types on the search results page.

### Changed

- A `hardTTL` setting was added to the [Bitbucket Server `authorization` config](https://docs.sourcegraph.com/admin/external_service/bitbucketserver#configuration). This setting specifies a duration after which a user's cached permissions must be updated before any user action is authorized. This contrasts with the already existing `ttl` setting which defines a duration after which a user's cached permissions will get updated in the background, but the previously cached (and now stale) permissions are used to authorize any user action occuring before the update concludes. If your previous `ttl` value is larger than the default of the new `hardTTL` setting (i.e. **3 days**), you must change the `ttl` to be smaller or, `hardTTL` to be larger.

### Fixed

### Removed

- The `statusIndicator` feature flag has been removed from the site configuration's `experimentalFeatures` section. The status indicator has been enabled by default since 3.6.0 and you can now safely remove the feature flag from your configuration.
- Public usage is now only available on Sourcegraph.com. Because many core features rely on persisted user settings, anonymous usage leads to a degraded experience for most users. As a result, for self-hosted private instances it is preferable for all users to have accounts. But on sourcegraph.com, users will continue to have to opt-in to accounts, despite the degraded UX.

## 3.7.2

### Added

- A [migration guide for Sourcegraph v3.7+](doc/admin/migration/3_7.md).

### Fixed

- Fixed an issue where some repositories with very long symbol names would fail to index after v3.7.
- We now retain one prior search index version after an upgrade, meaning upgrading AND downgrading from v3.6.2 <-> v3.7.2 is now 100% seamless and involves no downtime or negated search performance while repositories reindex. Please refer to the [v3.7+ migration guide](doc/admin/migration/3_7.md) for details.

## 3.7.1

### Fixed

- When re-indexing repositories, we now continue to serve from the old index in the meantime. Thus, you can upgrade to 3.7.1 without downtime.
- Indexed symbol search is now faster, as we've fixed a performance issue that occurred when many repositories without any symbols existed.
- Indexed symbol search now uses less disk space when upgrading directly to v3.7.1 as we properly remove old indexes.

## 3.7.0

### Added

- Indexed search now supports symbol queries. This feature will require re-indexing all repositories. This will increase the disk and memory usage of indexed search by roughly 10%. You can disable the feature with the configuration `search.index.symbols.enabled`. [#3534](https://github.com/sourcegraph/sourcegraph/issues/3534)
- Multi-line search now works for non-indexed search. [#4518](https://github.com/sourcegraph/sourcegraph/issues/4518)
- When using `SITE_CONFIG_FILE` and `EXTSVC_CONFIG_FILE`, you [may now also specify e.g. `SITE_CONFIG_ALLOW_EDITS=true`](https://docs.sourcegraph.com/admin/config/advanced_config_file) to allow edits to be made to the config in the application which will be overwritten on the next process restart. [#4912](https://github.com/sourcegraph/sourcegraph/issues/4912)

### Changed

- In the [GitHub external service config](https://docs.sourcegraph.com/admin/external_service/github#configuration) it's now possible to specify `orgs` without specifying `repositoryQuery` or `repos` too.
- Out-of-the-box TypeScript code intelligence is much better with an updated ctags version with a built-in TypeScript parser.
- Sourcegraph uses Git protocol version 2 for increased efficiency and performance when fetching data from compatible code hosts.
- Searches with `repohasfile:` are faster at finding repository matches. [#4833](https://github.com/sourcegraph/sourcegraph/issues/4833).
- Zoekt now runs with GOGC=50 by default, helping to reduce the memory consumption of Sourcegraph. [#3792](https://github.com/sourcegraph/sourcegraph/issues/3792)
- Upgraded the version of Go in use, which improves security for publicly accessible Sourcegraph instances.

### Fixed

- Disk cleanup in gitserver is now done in terms of percentages to fix [#5059](https://github.com/sourcegraph/sourcegraph/issues/5059).
- Search results now correctly show highlighting of matches with runes like 'İ' that lowercase to runes with a different number of bytes in UTF-8 [#4791](https://github.com/sourcegraph/sourcegraph/issues/4791).
- Fixed an issue where search would sometimes crash with a panic due to a nil pointer. [#5246](https://github.com/sourcegraph/sourcegraph/issues/5246)

### Removed

## 3.6.2

### Fixed

- Fixed Phabricator external services so they won't stop the syncing process for repositories when Phabricator doesn't return clone URLs. [#5101](https://github.com/sourcegraph/sourcegraph/pull/5101)

## 3.6.1

### Added

- New site config option `branding.brandName` configures the brand name to display in the Sourcegraph \<title\> element.
- `repositoryPathPattern` option added to the "Other" external service type for repository name customization.

## 3.6.0

### Added

- The `github.exclude` setting in [GitHub external service config](https://docs.sourcegraph.com/admin/external_service/github#configuration) additionally allows you to specify regular expressions with `{"pattern": "regex"}`.
- A new [`quicklinks` setting](https://docs.sourcegraph.com/user/personalization/quick_links) allows adding links to be displayed on the homepage and search page for all users (or users in an organization).
- Compatibility with the [Sourcegraph for Bitbucket Server](https://github.com/sourcegraph/bitbucket-server-plugin) plugin.
- Support for [Bitbucket Cloud](https://bitbucket.org) as an external service.

### Changed

- Updating or creating an external service will no longer block until the service is synced.
- The GraphQL fields `Repository.createdAt` and `Repository.updatedAt` are deprecated and will be removed in 3.8. Now `createdAt` is always the current time and updatedAt is always null.
- In the [GitHub external service config](https://docs.sourcegraph.com/admin/external_service/github#configuration) and [Bitbucket Server external service config](https://docs.sourcegraph.com/admin/external_service/bitbucket_server#permissions) `repositoryQuery` is now only required if `repos` is not set.
- Log messages from query-runner when saved searches fail now include the raw query as part of the message.
- The status indicator in the navigation bar is now enabled by default
- Usernames and org names can now contain the `.` character. [#4674](https://github.com/sourcegraph/sourcegraph/issues/4674)

### Fixed

- Commit searches now correctly highlight unicode characters, for example 加. [#4512](https://github.com/sourcegraph/sourcegraph/issues/4512)
- Symbol searches now show the number of symbol matches rather than the number of file matches found. [#4578](https://github.com/sourcegraph/sourcegraph/issues/4578)
- Symbol searches with truncated results now show a `+` on the results page to signal that some results have been omitted. [#4579](https://github.com/sourcegraph/sourcegraph/issues/4579)

## 3.5.4

### Fixed

- Fixed Phabricator external services so they won't stop the syncing process for repositories when Phabricator doesn't return clone URLs. [#5101](https://github.com/sourcegraph/sourcegraph/pull/5101)

## 3.5.2

### Changed

- Usernames and org names can now contain the `.` character. [#4674](https://github.com/sourcegraph/sourcegraph/issues/4674)

### Added

- Syntax highlighting requests that fail are now logged and traced. A new Prometheus metric `src_syntax_highlighting_requests` allows monitoring and alerting. [#4877](https://github.com/sourcegraph/sourcegraph/issues/4877).
- Sourcegraph's SAML authentication now supports RSA PKCS#1 v1.5. [#4869](https://github.com/sourcegraph/sourcegraph/pull/4869)

### Fixed

- Increased nginx proxy buffer size to fix issue where login failed when SAML AuthnRequest was too large. [#4849](https://github.com/sourcegraph/sourcegraph/pull/4849)
- A regression in 3.3.8 where `"corsOrigin": "*"` was improperly forbidden. [#4424](https://github.com/sourcegraph/sourcegraph/issues/4424)

## 3.5.1

### Added

- A new [`quicklinks` setting](https://docs.sourcegraph.com/user/personalization/quick_links) allows adding links to be displayed on the homepage and search page for all users (or users in an organization).
- Site admins can prevent the icon in the top-left corner of the screen from spinning on hovers by setting `"branding": { "disableSymbolSpin": true }` in their site configuration.

### Fixed

- Fix `repository.language` GraphQL field (previously returned empty for most repositories).

## 3.5.0

### Added

- Indexed search now supports matching consecutive literal newlines, with queries like e.g. `foo\nbar.*` to search over multiple lines. [#4138](https://github.com/sourcegraph/sourcegraph/issues/4138)
- The `orgs` setting in [GitHub external service config](https://docs.sourcegraph.com/admin/external_service/github) allows admins to select all repositories from the specified organizations to be synced.
- A new experimental search filter `repohascommitafter:"30 days ago"` allows users to exclude stale repositories that don't contain commits (to the branch being searched over) past a specified date from their search query.
- The `authorization` setting in the [Bitbucket Server external service config](https://docs.sourcegraph.com/admin/external_service/bitbucket_server#permissions) enables Sourcegraph to enforce the repository permissions defined in Bitbucket Server.
- A new, experimental status indicator in the navigation bar allows admins to quickly see whether the configured repositories are up to date or how many are currently being updated in the background. You can enable the status indicator with the following site configuration: `"experimentalFeatures": { "statusIndicator": "enabled" }`.
- A new search filter `repohasfile` allows users to filter results to just repositories containing a matching file. For example `ubuntu file:Dockerfile repohasfile:\.py$` would find Dockerfiles mentioning Ubuntu in repositories that contain Python files. [#4501](https://github.com/sourcegraph/sourcegraph/pull/4501)

### Changed

- The saved searches UI has changed. There is now a Saved searches page in the user and organizations settings area. A saved search appears in the settings area of the user or organization it is associated with.

### Removed

### Fixed

- Fixed repository search patterns which contain `.*`. Previously our optimizer would ignore `.*`, which in some cases would lead to our repository search excluding some repositories from the results.
- Fixed an issue where the Phabricator native integration would be broken on recent Phabricator versions. This fix depends on v1.2 of the [Phabricator extension](https://github.com/sourcegraph/phabricator-extension).
- Fixed an issue where the "Empty repository" banner would be shown on a repository page when starting to clone a repository.
- Prevent data inconsistency on cached archives due to restarts. [#4366](https://github.com/sourcegraph/sourcegraph/pull/4366)
- On the /extensions page, the UI is now less ambiguous when an extension has not been activated. [#4446](https://github.com/sourcegraph/sourcegraph/issues/4446)

## 3.4.5

### Fixed

- Fixed an issue where syntax highlighting taking too long would result in errors or wait long amounts of time without properly falling back to plaintext rendering after a few seconds. [#4267](https://github.com/sourcegraph/sourcegraph/issues/4267) [#4268](https://github.com/sourcegraph/sourcegraph/issues/4268) (this fix was intended to be in 3.4.3, but was in fact left out by accident)
- Fixed an issue with `sourcegraph/server` Docker deployments where syntax highlighting could produce `server closed idle connection` errors. [#4269](https://github.com/sourcegraph/sourcegraph/issues/4269) (this fix was intended to be in 3.4.3, but was in fact left out by accident)
- Fix `repository.language` GraphQL field (previously returned empty for most repositories).

## 3.4.4

### Fixed

- Fixed an out of bounds error in the GraphQL repository query. [#4426](https://github.com/sourcegraph/sourcegraph/issues/4426)

## 3.4.3

### Fixed

- Improved performance of the /site-admin/repositories page significantly (prevents timeouts). [#4063](https://github.com/sourcegraph/sourcegraph/issues/4063)
- Fixed an issue where Gitolite repositories would be inaccessible to non-admin users after upgrading to 3.3.0+ from an older version. [#4263](https://github.com/sourcegraph/sourcegraph/issues/4263)
- Repository names are now treated as case-sensitive, fixing an issue where users saw `pq: duplicate key value violates unique constraint \"repo_name_unique\"` [#4283](https://github.com/sourcegraph/sourcegraph/issues/4283)
- Repositories containing submodules not on Sourcegraph will now load without error [#2947](https://github.com/sourcegraph/sourcegraph/issues/2947)
- HTTP metrics in Prometheus/Grafana now distinguish between different types of GraphQL requests.

## 3.4.2

### Fixed

- Fixed incorrect wording in site-admin onboarding. [#4127](https://github.com/sourcegraph/sourcegraph/issues/4127)

## 3.4.1

### Added

- You may now specify `DISABLE_CONFIG_UPDATES=true` on the management console to prevent updates to the critical configuration. This is useful when loading critical config via a file using `CRITICAL_CONFIG_FILE` on the frontend.

### Changed

- When `EXTSVC_CONFIG_FILE` or `SITE_CONFIG_FILE` are specified, updates to external services and the site config are now prevented.
- Site admins will now see a warning if creating or updating an external service was successful but the process could not complete entirely due to an ephemeral error (such as GitHub API search queries running into timeouts and returning incomplete results).

### Removed

### Fixed

- Fixed an issue where `EXTSVC_CONFIG_FILE` being specified would incorrectly cause a panic.
- Fixed an issue where user/org/global settings from old Sourcegraph versions (2.x) could incorrectly be null, leading to various errors.
- Fixed an issue where an ephemeral infrastructure error (`tar/archive: invalid tar header`) would fail a search.

## 3.4.0

### Added

- When `repositoryPathPattern` is configured, paths from the full long name will redirect to the configured name. Extensions will function with the configured name. `repositoryPathPattern` allows administrators to configure "nice names". For example `sourcegraph.example.com/github.com/foo/bar` can configured to be `sourcegraph.example.com/gh/foo/bar` with `"repositoryPathPattern": "gh/{nameWithOwner}"`. (#462)
- Admins can now turn off site alerts for patch version release updates using the `alerts.showPatchUpdates` setting. Alerts will still be shown for major and minor version updates.
- The new `gitolite.exclude` setting in [Gitolite external service config](https://docs.sourcegraph.com/admin/external_service/gitolite#configuration) allows you to exclude specific repositories by their Gitolite name so that they won't be mirrored. Upon upgrading, previously "disabled" repositories will be automatically migrated to this exclusion list.
- The new `aws_codecommit.exclude` setting in [AWS CodeCommit external service config](https://docs.sourcegraph.com/admin/external_service/aws_codecommit#configuration) allows you to exclude specific repositories by their AWS name or ID so that they won't be synced. Upon upgrading, previously "disabled" repositories will be automatically migrated to this exclusion list.
- Added a new, _required_ `aws_codecommit.gitCredentials` setting to the [AWS CodeCommit external service config](https://docs.sourcegraph.com/admin/external_service/aws_codecommit#configuration). These Git credentials are required to create long-lived authenticated clone URLs for AWS CodeCommit repositories. For more information about Git credentials, see the AWS CodeCommit documentation: https://docs.aws.amazon.com/IAM/latest/UserGuide/id_credentials_ssh-keys.html#git-credentials-code-commit. For detailed instructions on how to create the credentials in IAM, see this page: https://docs.aws.amazon.com/codecommit/latest/userguide/setting-up-gc.html
- Added support for specifying a URL formatted `gitolite.host` setting in [Gitolite external service config](https://docs.sourcegraph.com/admin/external_service/gitolite#configuration) (e.g. `ssh://git@gitolite.example.org:2222/`), in addition to the already supported SCP like format (e.g `git@gitolite.example.org`)
- Added support for overriding critical, site, and external service configurations via files. Specify `CRITICAL_CONFIG_FILE=critical.json`, `SITE_CONFIG_FILE=site.json`, and/or `EXTSVC_CONFIG_FILE=extsvc.json` on the `frontend` container to do this.

### Changed

- Kinds of external services in use are now included in [server pings](https://docs.sourcegraph.com/admin/pings).
- Bitbucket Server: An actual Bitbucket icon is now used for the jump-to-bitbucket action on repository pages instead of the previously generic icon.
- Default config for GitHub, GitHub Enterprise, GitLab, Bitbucket Server, and AWS Code Commit external services has been revised to make it easier for first time admins.

### Removed

- Fields related to Repository enablement have been deprecated. Mutations are now NOOPs, and for repositories returned the value is always true for Enabled. The enabled field and mutations will be removed in 3.6. Mutations: `setRepositoryEnabled`, `setAllRepositoriesEnabled`, `updateAllMirrorRepositories`, `deleteRepository`. Query parameters: `repositories.enabled`, `repositories.disabled`. Field: `Repository.enabled`.
- Global saved searches are now deprecated. Any existing global saved searches have been assigned to the Sourcegraph instance's first site admin's user account.
- The `search.savedQueries` configuration option is now deprecated. Existing entries remain in user and org settings for backward compatibility, but are unused as saved searches are now stored in the database.

### Fixed

- Fixed a bug where submitting a saved query without selecting the location would fail for non-site admins (#3628).
- Fixed settings editors only having a few pixels height.
- Fixed a bug where browser extension and code review integration usage stats were not being captured on the site-admin Usage Stats page.
- Fixed an issue where in some rare cases PostgreSQL starting up slowly could incorrectly trigger a panic in the `frontend` service.
- Fixed an issue where the management console password would incorrectly reset to a new secure one after a user account was created.
- Fixed a bug where gitserver would leak file descriptors when performing common operations.
- Substantially improved the performance of updating Bitbucket Server external service configurations on instances with thousands of repositories, going from e.g. several minutes to about a minute for ~20k repositories (#4037).
- Fully resolved the search performance regression in v3.2.0, restoring performance of search back to the same levels it was before changes made in v3.2.0.
- Fix a bug where using a repo search filter with the prefix `github.com` only searched for repos whose name starts with `github.com`, even though no `^` was specified in the search filter. (#4103)
- Fixed an issue where files that fail syntax highlighting would incorrectly render an error instead of gracefully falling back to their plaintext form.

## 3.3.9

### Added

- Syntax highlighting requests that fail are now logged and traced. A new Prometheus metric `src_syntax_highlighting_requests` allows monitoring and alerting. [#4877](https://github.com/sourcegraph/sourcegraph/issues/4877).

## 3.3.8

### Fixed

- Fully resolved the search performance regression in v3.2.0, restoring performance of search back to the same levels it was before changes made in v3.2.0.
- Fixed an issue where files that fail syntax highlighting would incorrectly render an error instead of gracefully falling back to their plaintext form.
- Fixed an issue introduced in v3.3 where Sourcegraph would under specific circumstances incorrectly have to re-clone and re-index repositories from Bitbucket Server and AWS CodeCommit.

## 3.3.7

### Added

- The `bitbucketserver.exclude` setting in [Bitbucket Server external service config](https://docs.sourcegraph.com/admin/external_service/bitbucketserver#configuration) additionally allows you to exclude repositories matched by a regular expression (so that they won't be synced).

### Changed

### Removed

### Fixed

- Fixed a major indexed search performance regression that occurred in v3.2.0. (#3685)
- Fixed an issue where Sourcegraph would fail to update repositories on some instances (`pq: duplicate key value violates unique constraint "repo_external_service_unique_idx"`) (#3680)
- Fixed an issue where Sourcegraph would not exclude unavailable Bitbucket Server repositories. (#3772)

## 3.3.6

## Changed

- All 24 language extensions are enabled by default.

## 3.3.5

## Changed

- Indexed search is now enabled by default for new Docker deployments. (#3540)

### Removed

- Removed smart-casing behavior from search.

### Fixed

- Removes corrupted archives in the searcher cache and tries to populate the cache again instead of returning an error.
- Fixed a bug where search scopes would not get merged, and only the lowest-level list of search scopes would appear.
- Fixed an issue where repo-updater was slower in performing its work which could sometimes cause other performance issues. https://github.com/sourcegraph/sourcegraph/pull/3633

## 3.3.4

### Fixed

- Fixed bundling of the Phabricator integration assets in the Sourcegraph docker image.

## 3.3.3

### Fixed

- Fixed bug that prevented "Find references" action from being completed in the activation checklist.

## 3.3.2

### Fixed

- Fixed an issue where the default `bitbucketserver.repositoryQuery` would not be created on migration from older Sourcegraph versions. https://github.com/sourcegraph/sourcegraph/issues/3591
- Fixed an issue where Sourcegraph would add deleted repositories to the external service configuration. https://github.com/sourcegraph/sourcegraph/issues/3588
- Fixed an issue where a repo-updater migration would hit code host rate limits. https://github.com/sourcegraph/sourcegraph/issues/3582
- The required `bitbucketserver.username` field of a [Bitbucket Server external service configuration](https://docs.sourcegraph.com/admin/external_service/bitbucketserver#configuration), if unset or empty, is automatically migrated to match the user part of the `url` (if defined). https://github.com/sourcegraph/sourcegraph/issues/3592
- Fixed a panic that would occur in indexed search / the frontend when a search error ocurred. https://github.com/sourcegraph/sourcegraph/issues/3579
- Fixed an issue where the repo-updater service could become deadlocked while performing a migration. https://github.com/sourcegraph/sourcegraph/issues/3590

## 3.3.1

### Fixed

- Fixed a bug that prevented external service configurations specifying client certificates from working (#3523)

## 3.3.0

### Added

- In search queries, treat `foo(` as `foo\(` and `bar[` as `bar\[` rather than failing with an error message.
- Enterprise admins can now customize the appearance of the homepage and search icon.
- A new settings property `notices` allows showing custom informational messages on the homepage and at the top of each page. The `motd` property is deprecated and its value is automatically migrated to the new `notices` property.
- The new `gitlab.exclude` setting in [GitLab external service config](https://docs.sourcegraph.com/admin/external_service/gitlab#configuration) allows you to exclude specific repositories matched by `gitlab.projectQuery` and `gitlab.projects` (so that they won't be synced). Upon upgrading, previously "disabled" repositories will be automatically migrated to this exclusion list.
- The new `gitlab.projects` setting in [GitLab external service config](https://docs.sourcegraph.com/admin/external_service/gitlab#configuration) allows you to select specific repositories to be synced.
- The new `bitbucketserver.exclude` setting in [Bitbucket Server external service config](https://docs.sourcegraph.com/admin/external_service/bitbucketserver#configuration) allows you to exclude specific repositories matched by `bitbucketserver.repositoryQuery` and `bitbucketserver.repos` (so that they won't be synced). Upon upgrading, previously "disabled" repositories will be automatically migrated to this exclusion list.
- The new `bitbucketserver.repos` setting in [Bitbucket Server external service config](https://docs.sourcegraph.com/admin/external_service/bitbucketserver#configuration) allows you to select specific repositories to be synced.
- The new required `bitbucketserver.repositoryQuery` setting in [Bitbucket Server external service configuration](https://docs.sourcegraph.com/admin/external_service/bitbucketserver#configuration) allows you to use Bitbucket API repository search queries to select repos to be synced. Existing configurations will be migrate to have it set to `["?visibility=public", "?visibility=private"]` which is equivalent to the previous implicit behaviour that this setting supersedes.
- "Quick configure" buttons for common actions have been added to the config editor for all external services.
- "Quick configure" buttons for common actions have been added to the management console.
- Site-admins now receive an alert every day for the seven days before their license key expires.
- The user menu (in global nav) now lists the user's organizations.
- All users on an instance now see a non-dismissable alert when when there's no license key in use and the limit of free user accounts is exceeded.
- All users will see a dismissible warning about limited search performance and accuracy on when using the sourcegraph/server Docker image with more than 100 repositories enabled.

### Changed

- Indexed searches that time out more consistently report a timeout instead of erroneously saying "No results."
- The symbols sidebar now only shows symbols defined in the current file or directory.
- The dynamic filters on search results pages will now display `lang:` instead of `file:` filters for language/file-extension filter suggestions.
- The default `github.repositoryQuery` of a [GitHub external service configuration](https://docs.sourcegraph.com/admin/external_service/github#configuration) has been changed to `["none"]`. Existing configurations that had this field unset will be migrated to have the previous default explicitly set (`["affiliated", "public"]`).
- The default `gitlab.projectQuery` of a [GitLab external service configuration](https://docs.sourcegraph.com/admin/external_service/gitlab#configuration) has been changed to `["none"]`. Existing configurations that had this field unset will be migrated to have the previous default explicitly set (`["?membership=true"]`).
- The default value of `maxReposToSearch` is now unlimited (was 500).
- The default `github.repositoryQuery` of a [GitHub external service configuration](https://docs.sourcegraph.com/admin/external_service/github#configuration) has been changed to `["none"]` and is now a required field. Existing configurations that had this field unset will be migrated to have the previous default explicitly set (`["affiliated", "public"]`).
- The default `gitlab.projectQuery` of a [GitLab external service configuration](https://docs.sourcegraph.com/admin/external_service/gitlab#configuration) has been changed to `["none"]` and is now a required field. Existing configurations that had this field unset will be migrated to have the previous default explicitly set (`["?membership=true"]`).
- The `bitbucketserver.username` field of a [Bitbucket Server external service configuration](https://docs.sourcegraph.com/admin/external_service/bitbucketserver#configuration) is now **required**. This field is necessary to authenticate with the Bitbucket Server API with either `password` or `token`.
- The settings and account pages for users and organizations are now combined into a single tab.

### Removed

- Removed the option to show saved searches on the Sourcegraph homepage.

### Fixed

- Fixed an issue where the site-admin repositories page `Cloning`, `Not Cloned`, `Needs Index` tabs were very slow on instances with thousands of repositories.
- Fixed an issue where failing to syntax highlight a single file would take down the entire syntax highlighting service.

## 3.2.6

### Fixed

- Fully resolved the search performance regression in v3.2.0, restoring performance of search back to the same levels it was before changes made in v3.2.0.

## 3.2.5

### Fixed

- Fixed a major indexed search performance regression that occurred in v3.2.0. (#3685)

## 3.2.4

### Fixed

- Fixed bundling of the Phabricator integration assets in the Sourcegraph docker image.

## 3.2.3

### Fixed

- Fixed https://github.com/sourcegraph/sourcegraph/issues/3336.
- Clearer error message when a repository sync fails due to the inability to clone a repository.
- Rewrite '@' character in Gitolite repository names to '-', which permits them to be viewable in the UI.

## 3.2.2

### Changed

- When using an external Zoekt instance (specified via the `ZOEKT_HOST` environment variable), sourcegraph/server no longer spins up a redundant internal Zoekt instance.

## 3.2.1

### Fixed

- Jaeger tracing, once enabled, can now be configured via standard [environment variables](https://github.com/jaegertracing/jaeger-client-go/blob/v2.14.0/README.md#environment-variables).
- Fixed an issue where some search and zoekt errors would not be logged.

## 3.2.0

### Added

- Sourcegraph can now automatically use the system's theme.
  To enable, open the user menu in the top right and make sure the theme dropdown is set to "System".
  This is currently supported on macOS Mojave with Safari Technology Preview 68 and later.
- The `github.exclude` setting was added to the [GitHub external service config](https://docs.sourcegraph.com/admin/external_service/github#configuration) to allow excluding repositories yielded by `github.repos` or `github.repositoryQuery` from being synced.

### Changed

- Symbols search is much faster now. After the initial indexing, you can expect code intelligence to be nearly instant no matter the size of your repository.
- Massively reduced the number of code host API requests Sourcegraph performs, which caused rate limiting issues such as slow search result loading to appear.
- The [`corsOrigin`](https://docs.sourcegraph.com/admin/config/site_config) site config property is no longer needed for integration with GitHub, GitLab, etc., via the [Sourcegraph browser extension](https://docs.sourcegraph.com/integration/browser_extension). Only the [Phabricator extension](https://github.com/sourcegraph/phabricator-extension) requires it.

### Fixed

- Fixed a bug where adding a search scope that adds a `repogroup` filter would cause invalid queries if `repogroup:sample` was already part of the query.
- An issue where errors during displaying search results would not be displayed.

### Removed

- The `"updateScheduler2"` experiment is now the default and it's no longer possible to configure.

## 3.1.2

### Added

- The `search.contextLines` setting was added to allow configuration of the number of lines of context to be displayed around search results.

### Changed

- Massively reduced the number of code host API requests Sourcegraph performs, which caused rate limiting issues such as slow search result loading to appear.
- Improved logging in various situations where Sourcegraph would potentially hit code host API rate limits.

### Fixed

- Fixed an issue where search results loading slowly would display a `Cannot read property "lastChild" of undefined` error.

## 3.1.1

### Added

- Query builder toggle (open/closed) state is now retained.

### Fixed

- Fixed an issue where single-term values entered into the "Exact match" field in the query builder were not getting wrapped in quotes.

## 3.1.0

### Added

- Added Docker-specific help text when running the Sourcegraph docker image in an environment with an sufficient open file descriptor limit.
- Added syntax highlighting for Kotlin and Dart.
- Added a management console environment variable to disable HTTPS, see [the docs](doc/admin/management_console.md#can-i-disable-https-on-the-management-console) for more information.
- Added `auth.disableUsernameChanges` to critical configuration to prevent users from changing their usernames.
- Site admins can query a user by email address or username from the GraphQL API.
- Added a search query builder to the main search page. Click "Use search query builder" to open the query builder, which is a form with separate inputs for commonly used search keywords.

### Changed

- File match search results now show full repository name if there are results from mirrors on different code hosts (e.g. github.com/sourcegraph/sourcegraph and gitlab.com/sourcegraph/sourcegraph)
- Search queries now use "smart case" by default. Searches are case insensitive unless you use uppercase letters. To explicitly set the case, you can still use the `case` field (e.g. `case:yes`, `case:no`). To explicitly set smart case, use `case:auto`.

### Fixed

- Fixed an issue where the management console would improperly regenerate the TLS cert/key unless `CUSTOM_TLS=true` was set. See the documentation for [how to use your own TLS certificate with the management console](doc/admin/management_console.md#how-can-i-use-my-own-tls-certificates-with-the-management-console).

## 3.0.1

### Added

- Symbol search now supports Elixir, Haskell, Kotlin, Scala, and Swift

### Changed

- Significantly optimized how file search suggestions are provided when using indexed search (cluster deployments).
- Both the `sourcegraph/server` image and the [Kubernetes deployment](https://github.com/sourcegraph/deploy-sourcegraph) manifests ship with Postgres `11.1`. For maximum compatibility, however, the minimum supported version remains `9.6`. The upgrade procedure is mostly automated for existing deployments. Please refer to [this page](https://docs.sourcegraph.com/admin/postgres) for detailed instructions.

### Removed

- The deprecated `auth.disableAccessTokens` site config property was removed. Use `auth.accessTokens` instead.
- The `disableBrowserExtension` site config property was removed. [Configure nginx](https://docs.sourcegraph.com/admin/nginx) instead to block clients (if needed).

## 3.0.0

See the changelog entries for 3.0.0 beta releases and our [3.0](doc/admin/migration/3_0.md) upgrade guide if you are upgrading from 2.x.

## 3.0.0-beta.4

### Added

- Basic code intelligence for the top 10 programming languages works out of the box without any configuration. [TypeScript/JavaScript](https://sourcegraph.com/extensions/sourcegraph/typescript), [Python](https://sourcegraph.com/extensions/sourcegraph/python), [Java](https://sourcegraph.com/extensions/sourcegraph/java), [Go](https://sourcegraph.com/extensions/sourcegraph/go), [C/C++](https://sourcegraph.com/extensions/sourcegraph/cpp), [Ruby](https://sourcegraph.com/extensions/sourcegraph/ruby), [PHP](https://sourcegraph.com/extensions/sourcegraph/php), [C#](https://sourcegraph.com/extensions/sourcegraph/csharp), [Shell](https://sourcegraph.com/extensions/sourcegraph/shell), and [Scala](https://sourcegraph.com/extensions/sourcegraph/scala) are enabled by default, and you can find more in the [extension registry](https://sourcegraph.com/extensions?query=category%3A"Programming+languages").

## 3.0.0-beta.3

- Fixed an issue where the site admin is redirected to the start page instead of being redirected to the repositories overview page after deleting a repo.

## 3.0.0-beta

### Added

- Repositories can now be queried by a git clone URL through the GraphQL API.
- A new Explore area is linked from the top navigation bar (when the `localStorage.explore=true;location.reload()` feature flag is enabled).
- Authentication via GitHub is now supported. To enable, add an item to the `auth.providers` list with `type: "github"`. By default, GitHub identities must be linked to an existing Sourcegraph user account. To enable new account creation via GitHub, use the `allowSignup` option in the `GitHubConnection` config.
- Authentication via GitLab is now supported. To enable, add an item to the `auth.providers` list with `type: "gitlab"`.
- GitHub repository permissions are supported if authentication via GitHub is enabled. See the
  documentation for the `authorization` field of the `GitHubConnection` configuration.
- The repository settings mirroring page now shows when a repo is next scheduled for an update (requires experiment `"updateScheduler2": "enabled"`).
- Configured repositories are periodically scheduled for updates using a new algorithm. You can disable the new algorithm with the following site configuration: `"experimentalFeatures": { "updateScheduler2": "disabled" }`. If you do so, please file a public issue to describe why you needed to disable it.
- When using HTTP header authentication, [`stripUsernameHeaderPrefix`](https://docs.sourcegraph.com/admin/auth/#username-header-prefixes) field lets an admin specify a prefix to strip from the HTTP auth header when converting the header value to a username.
- Sourcegraph extensions whose package.json contains `"wip": true` are considered [work-in-progress extensions](https://docs.sourcegraph.com/extensions/authoring/publishing#wip-extensions) and are indicated as such to avoid users accidentally using them.
- Information about user survey submissions and a chart showing weekly active users is now displayed on the site admin Overview page.
- A new GraphQL API field `UserEmail.isPrimary` was added that indicates whether an email is the user's primary email.
- The filters bar in the search results page can now display filters from extensions.
- Extensions' `activate` functions now receive a `sourcegraph.ExtensionContext` parameter (i.e., `export function activate(ctx: sourcegraph.ExtensionContext): void { ... }`) to support deactivation and running multiple extensions in the same process.
- Users can now request an Enterprise trial license from the site init page.
- When searching, a filter button `case:yes` will now appear when relevant. This helps discovery and makes it easier to use our case-sensitive search syntax.
- Extensions can now report progress in the UI through the `withProgress()` extension API.
- When calling `editor.setDecorations()`, extensions must now provide an instance of `TextDocumentDecorationType` as first argument. This helps gracefully displaying decorations from several extensions.

### Changed

- The Postgres database backing Sourcegraph has been upgraded from 9.4 to 11.1. Existing Sourcegraph users must conduct an [upgrade procedure](https://docs.sourcegraph.com/admin/postgres_upgrade)
- Code host configuration has moved out of the site config JSON into the "External services" area of the site admin web UI. Sourcegraph instances will automatically perform a one time migration of existing data in the site config JSON. After the migration these keys can be safely deleted from the site config JSON: `awsCodeCommit`, `bitbucketServer`, `github`, `gitlab`, `gitolite`, and `phabricator`.
- Site and user usage statistics are now visible to all users. Previously only site admins (and users, for their own usage statistics) could view this information. The information consists of aggregate counts of actions such as searches, page views, etc.
- The Git blame information shown at the end of a line is now provided by the [Git extras extension](https://sourcegraph.com/extensions/sourcegraph/git-extras). You must add that extension to continue using this feature.
- The `appURL` site configuration option was renamed to `externalURL`.
- The repository and directory pages now show all entries together instead of showing files and (sub)directories separately.
- Extensions no longer can specify titles (in the `title` property in the `package.json` extension manifest). Their extension ID (such as `alice/myextension`) is used.

### Fixed

- Fixed an issue where the site admin License page showed a count of current users, rather than the max number of users over the life of the license.
- Fixed number formatting issues on site admin Overview and Survey Response pages.
- Fixed resolving of git clone URLs with `git+` prefix through the GraphQL API
- Fixed an issue where the graphql Repositories endpoint would order by a field which was not indexed. Times on Sourcegraph.com went from 10s to 200ms.
- Fixed an issue where whitespace was not handled properly in environment variable lists (`SYMBOLS_URL`, `SEARCHER_URL`).
- Fixed an issue where clicking inside the repository popover or clicking "Show more" would dismiss the popover.

### Removed

- The `siteID` site configuration option was removed because it is no longer needed. If you previously specified this in site configuration, a new, random site ID will be generated upon server startup. You can safely remove the existing `siteID` value from your site configuration after upgrading.
- The **Info** panel was removed. The information it presented can be viewed in the hover.
- The top-level `repos.list` site configuration was removed in favour of each code-host's equivalent options,
  now configured via the new _External Services UI_ available at `/site-admin/external-services`. Equivalent options in code hosts configuration:
  - GitHub via [`github.repos`](https://docs.sourcegraph.com/admin/site_config/all#repos-array)
  - Gitlab via [`gitlab.projectQuery`](https://docs.sourcegraph.com/admin/site_config/all#projectquery-array)
  - Phabricator via [`phabricator.repos`](https://docs.sourcegraph.com/admin/site_config/all#phabricator-array)
  - [Other external services](https://docs.sourcegraph.com/admin/repo/add_from_other_external_services)
- Removed the `httpStrictTransportSecurity` site configuration option. Use [nginx configuration](https://docs.sourcegraph.com/admin/nginx) for this instead.
- Removed the `tls.letsencrypt` site configuration option. Use [nginx configuration](https://docs.sourcegraph.com/admin/nginx) for this instead.
- Removed the `tls.cert` and `tls.key` site configuration options. Use [nginx configuration](https://docs.sourcegraph.com/admin/nginx) for this instead.
- Removed the `httpToHttpsRedirect` and `experimentalFeatures.canonicalURLRedireect` site configuration options. Use [nginx configuration](https://docs.sourcegraph.com/admin/nginx) for these instead.
- Sourcegraph no longer requires access to `/var/run/docker.sock`.

## 2.13.6

### Added

- The `/-/editor` endpoint now accepts a `hostname_patterns` URL parameter, which specifies a JSON
  object mapping from hostname to repository name pattern. This serves as a hint to Sourcegraph when
  resolving git clone URLs to repository names. The name pattern is the same style as is used in
  code host configurations. The default value is `{hostname}/{path}`.

## 2.13.5

### Fixed

- Fixed another issue where Sourcegraph would try to fetch more than the allowed number of repositories from AWS CodeCommit.

## 2.13.4

### Changed

- The default for `experimentalFeatures.canonicalURLRedirect` in site config was changed back to `disabled` (to avoid [#807](https://github.com/sourcegraph/sourcegraph/issues/807)).

## 2.13.3

### Fixed

- Fixed an issue that would cause the frontend health check endpoint `/healthz` to not respond. This only impacts Kubernetes deployments.
- Fixed a CORS policy issue that caused requests to be rejected when they come from origins not in our [manifest.json](https://sourcegraph.com/github.com/sourcegraph/sourcegraph/-/blob/browser/src/extension/manifest.spec.json#L72) (i.e. requested via optional permissions by the user).
- Fixed an issue that prevented `repositoryQuery` from working correctly on GitHub enterprise instances.

## 2.13.2

### Fixed

- Fixed an issue where Sourcegraph would try to fetch more than the allowed number of repositories from AWS CodeCommit.

## 2.13.1

### Changed

- The timeout when running `git ls-remote` to determine if a remote url is cloneable has been increased from 5s to 30s.
- Git commands now use [version 2 of the Git wire protocol](https://opensource.googleblog.com/2018/05/introducing-git-protocol-version-2.html), which should speed up certain operations (e.g. `git ls-remote`, `git fetch`) when communicating with a v2 enabled server.

## 2.13.0

### Added

- A new site config option `search.index.enabled` allows toggling on indexed search.
- Search now uses [Sourcegraph extensions](https://docs.sourcegraph.com/extensions) that register `queryTransformer`s.
- GitLab repository permissions are now supported. To enable this, you will need to set the `authz`
  field in the `GitLabConnection` configuration object and ensure that the access token set in the
  `token` field has both `sudo` and `api` scope.

### Changed

- When the `DEPLOY_TYPE` environment variable is incorrectly specified, Sourcegraph now shuts down and logs an error message.
- The `experimentalFeatures.canonicalURLRedirect` site config property now defaults to `enabled`. Set it to `disabled` to disable redirection to the `appURL` from other hosts.
- Updating `maxReposToSearch` site config no longer requires a server restart to take effect.
- The update check page no longer shows an error if you are using an insiders build. Insiders builds will now notify site administrators that updates are available 40 days after the release date of the installed build.
- The `github.repositoryQuery` site config property now accepts arbitrary GitHub repository searches.

### Fixed

- The user account sidebar "Password" link (to the change-password form) is now shown correctly.
- Fixed an issue where GitHub rate limits were underutilized if the remaining
  rate limit dropped below 150.
- Fixed an issue where GraphQL field `elapsedMilliseconds` returned invalid value on empty searches
- Editor extensions now properly search the selection as a literal string, instead of incorrectly using regexp.
- Fixed a bug where editing and deleting global saved searches was not possible.
- In index search, if the search regex produces multiline matches, search results are still processed per line and highlighted correctly.
- Go-To-GitHub and Go-To-GitLab buttons now link to the right branch, line and commit range.
- Go-to-GitHub button links to default branch when no rev is given.
- The close button in the panel header stays located on the top.
- The Phabricator icon is now displayed correctly.
- The view mode button in the BlobPage now shows the correct view mode to switch to.

### Removed

- The experimental feature flag to disable the new repo update scheduler has been removed.
- The `experimentalFeatures.configVars` feature flag was removed.
- The `experimentalFeatures.multipleAuthProviders` feature flag was removed because the feature is now always enabled.
- The following deprecated auth provider configuration properties were removed: `auth.provider`, `auth.saml`, `auth.openIDConnect`, `auth.userIdentityHTTPHeader`, and `auth.allowSignup`. Use `auth.providers` for all auth provider configuration. (If you were still using the deprecated properties and had no `auth.providers` set, all access to your instance will be rejected until you manually set `auth.providers`.)
- The deprecated site configuration properties `search.scopes` and `settings` were removed. Define search scopes and settings in global settings in the site admin area instead of in site configuration.
- The `pendingContents` property has been removed from our GraphQL schema.
- The **Explore** page was replaced with a **Repositories** search link in the top navigation bar.

## 2.12.3

### Fixed

- Fixed an error that prevented users without emails from submitting satisfaction surveys.

## 2.12.2

### Fixed

- Fixed an issue where private GitHub Enterprise repositories were not fetched.

## 2.12.1

### Fixed

- We use GitHub's REST API to query affliated repositories. This API has wider support on older GitHub enterprise versions.
- Fixed an issue that prevented users without email addresses from signing in (https://github.com/sourcegraph/sourcegraph/issues/426).

## 2.12.0

### Changed

- Reduced the size of in-memory data structured used for storing search results. This should reduce the backend memory usage of large result sets.
- Code intelligence is now provided by [Sourcegraph extensions](https://docs.sourcegraph.com/extensions). The extension for each language in the site configuration `langservers` property is automatically enabled.
- Support for multiple authentication providers is now enabled by default. To disable it, set the `experimentalFeatures.multipleAuthProviders` site config option to `"disabled"`. This only applies to Sourcegraph Enterprise.
- When using the `http-header` auth provider, valid auth cookies (from other auth providers that are currently configured or were previously configured) are now respected and will be used for authentication. These auth cookies also take precedence over the `http-header` auth. Previously, the `http-header` auth took precedence.
- Bitbucket Server username configuration is now used to clone repositories if the Bitbucket Server API does not set a username.
- Code discussions: On Sourcegraph.com / when `discussions.abuseProtection` is enabled in the site config, rate limits to thread creation, comment creation, and @mentions are now applied.

### Added

- Search syntax for filtering archived repositories. `archived:no` will exclude archived repositories from search results, `archived:only` will search over archived repositories only. This applies for GitHub and GitLab repositories.
- A Bitbucket Server option to exclude personal repositories in the event that you decide to give an admin-level Bitbucket access token to Sourcegraph and do not want to create a bot account. See https://docs.sourcegraph.com/integration/bitbucket_server#excluding-personal-repositories for more information.
- Site admins can now see when users of their Sourcegraph instance last used it via a code host integration (e.g. Sourcegraph browser extensions). Visit the site admin Analytics page (e.g. https://sourcegraph.example.com/site-admin/analytics) to view this information.
- A new site config option `extensions.allowRemoteExtensions` lets you explicitly specify the remote extensions (from, e.g., Sourcegraph.com) that are allowed.
- Pings now include a total count of user accounts.

### Fixed

- Files with the gitattribute `export-ignore` are no longer excluded for language analysis and search.
- "Discard changes?" confirmation popup doesn't pop up every single time you try to navigate to a new page after editting something in the site settings page anymore.
- Fixed an issue where Git repository URLs would sometimes be logged, potentially containing e.g. basic auth tokens.
- Fixed date formatting on the site admin Analytics page.
- File names of binary and large files are included in search results.

### Removed

- The deprecated environment variables `SRC_SESSION_STORE_REDIS` and `REDIS_MASTER_ENDPOINT` are no longer used to configure alternative redis endpoints. For more information, see "[using external services with Sourcegraph](https://docs.sourcegraph.com/admin/external_services)".

## 2.11.1

### Added

- A new site config option `git.cloneURLToRepositoryName` specifies manual mapping from Git clone URLs to Sourcegraph repository names. This is useful, for example, for Git submodules that have local clone URLs.

### Fixed

- Slack notifications for saved searches have been fixed.

## 2.11.0

### Changed

### Added

- Support for ACME "tls-alpn-01" challenges to obtain LetsEncrypt certificates. Previously Sourcegraph only supported ACME "http-01" challenges which required port 80 to be accessible.
- gitserver periodically removes stale lock files that git can leave behind.
- Commits with empty trees no longer return 404.
- Clients (browser/editor extensions) can now query configuration details from the `ClientConfiguration` GraphQL API.
- The config field `auth.accessTokens.allow` allows or restricts use of access tokens. It can be set to one of three values: "all-users-create" (the default), "none" (all access tokens are disabled), and "site-admin-create" (access tokens are enabled, but only site admins can create new access tokens). The field `auth.disableAccessTokens` is now deprecated in favor of this new field.
- A webhook endpoint now exists to trigger repository updates. For example, `curl -XPOST -H 'Authorization: token $ACCESS_TOKEN' $SOURCEGRAPH_ORIGIN/.api/repos/$REPO_URI/-/refresh`.
- Git submodules entries in the file tree now link to the submodule repository.

### Fixed

- An issue / edge case where the Code Intelligence management admin page would incorrectly show language servers as `Running` when they had been removed from Docker.
- Log level is respected in lsp-proxy logs.
- Fixed an error where text searches could be routed to a faulty search worker.
- Gitolite integration should correctly detect names which Gitolite would consider to be patterns, and not treat them as repositories.
- repo-updater backs off fetches on a repo that's failing to fetch.
- Attempts to add a repo with an empty string for the name are checked for and ignored.
- Fixed an issue where non-site-admin authenticated users could modify global settings (not site configuration), other organizations' settings, and other users' settings.
- Search results are rendered more eagerly, resulting in fewer blank file previews
- An issue where automatic code intelligence would fail to connect to the underlying `lsp` network, leading to `dial tcp: lookup lang on 0.0.0.0:53: no such host` errors.
- More useful error messages from lsp-proxy when a language server can't get a requested revision of a repository.
- Creation of a new user with the same name as an existing organization (and vice versa) is prevented.

### Removed

## 2.10.5

### Fixed

- Slack notifications for saved searches have been fixed.

## 2.10.4

### Fixed

- Fixed an issue that caused the frontend to return a HTTP 500 and log an error message like:
  ```
  lvl=eror msg="ui HTTP handler error response" method=GET status_code=500 error="Post http://127.0.0.1:3182/repo-lookup: context canceled"
  ```

## 2.10.3

### Fixed

- The SAML AuthnRequest signature when using HTTP redirect binding is now computed using a URL query string with correct ordering of parameters. Previously, the ordering was incorrect and caused errors when the IdP was configured to check the signature in the AuthnRequest.

## 2.10.2

### Fixed

- SAML IdP-initiated login previously failed with the IdP set a RelayState value. This now works.

## 2.10.1

### Changed

- Most `experimentalFeatures` in the site configuration now respond to configuration changes live, without requiring a server restart. As usual, you will be prompted for a restart after saving your configuration changes if one is required.
- Gravatar image avatars are no longer displayed for committers.

## 2.10.0

### Changed

- In the file tree, if a directory that contains only a single directory is expanded, its child directory is now expanded automatically.

### Fixed

- Fixed an issue where `sourcegraph/server` would not start code intelligence containers properly when the `sourcegraph/server` container was shut down non-gracefully.
- Fixed an issue where the file tree would return an error when navigating between repositories.

## 2.9.4

### Changed

- Repo-updater has a new and improved scheduler for periodic repo fetches. If you have problems with it, you can revert to the old behavior by adding `"experimentalFeatures": { "updateScheduler": "disabled" }` to your `config.json`.
- A once-off migration will run changing the layout of cloned repos on disk. This should only affect installations created January 2018 or before. There should be no user visible changes.
- Experimental feature flag "updateScheduler" enables a smarter and less spammy algorithm for automatic repository updates.
- It is no longer possible to disable code intelligence by unsetting the LSP_PROXY environment variable. Instead, code intelligence can be disabled per language on the site admin page (e.g. https://sourcegraph.example.com/site-admin/code-intelligence).
- Bitbucket API requests made by Sourcegraph are now under a self-enforced API rate limit (since Bitbucket Server does not have a concept of rate limiting yet). This will reduce any chance of Sourcegraph slowing down or causing trouble for Bitbucket Server instances connected to it. The limits are: 7,200 total requests/hr, with a bucket size / maximum burst size of 500 requests.
- Global, org, and user settings are now validated against the schema, so invalid settings will be shown in the settings editor with a red squiggly line.
- The `http-header` auth provider now supports being used with other auth providers (still only when `experimentalFeatures.multipleAuthProviders` is `true`).
- Periodic fetches of Gitolite-hosted repositories are now handled internally by repo-updater.

### Added

- The `log.sentry.dsn` field in the site config makes Sourcegraph log application errors to a Sentry instance.
- Two new repository page hotkeys were added: <kbd>r</kbd> to open the repositories menu and <kbd>v</kbd> to open the revision selector.
- Repositories are periodically (~45 days) recloned from the codehost. The codehost can be relied on to give an efficient packing. This is an alternative to running a memory and CPU intensive git gc and git prune.
- The `auth.sessionExpiry` field sets the session expiration age in seconds (defaults to 90 days).

### Fixed

- Fixed a bug in the API console that caused it to display as a blank page in some cases.
- Fixed cases where GitHub rate limit wasn't being respected.
- Fixed a bug where scrolling in references, history, etc. file panels was not possible in Firefox.
- Fixed cases where gitserver directory structure migration could fail/crash.
- Fixed "Generate access token" link on user settings page. Previously, this link would 404.
- Fixed a bug where the search query was not updated in the search bar when searching from the homepage.
- Fixed a possible crash in github-proxy.
- Fixed a bug where file matching for diff search was case sensitive by default.

### Removed

- `SOURCEGRAPH_CONFIG` environment variable has been removed. Site configuration is always read from and written to disk. You can configure the location by providing `SOURCEGRAPH_CONFIG_FILE`. The default path is `/etc/sourcegraph/config.json`.

## 2.9.3

### Changed

- The search results page will merge duplicated lines of context.
- The following deprecated site configuration properties have been removed: `github[].preemptivelyClone`, `gitOriginMap`, `phabricatorURL`, `githubPersonalAccessToken`, `githubEnterpriseURL`, `githubEnterpriseCert`, and `githubEnterpriseAccessToken`.
- The `settings` field in the site config file is deprecated and will not be supported in a future release. Site admins should move those settings (if any) to global settings (in the site admin UI). Global settings are preferred to site config file settings because the former can be applied without needing to restart/redeploy the Sourcegraph server or cluster.

### Fixed

- Fixed a goroutine leak which occurs when search requests are canceled.
- Console output should have fewer spurious line breaks.
- Fixed an issue where it was not possible to override the `StrictHostKeyChecking` SSH option in the SSH configuration.
- Cross-repository code intelligence indexing for non-Go languages is now working again (originally broken in 2.9.2).

## 2.9.1

### Fixed

- Fixed an issue where saving an organization's configuration would hang indefinitely.

## 2.9.0

### Changed

- Hover tooltips were rewritten to fix a couple of issues and are now much more robust, received a new design and show more information.
- The `max:` search flag was renamed to `count:` in 2.8.8, but for backward compatibility `max:` has been added back as a deprecated alias for `count:`.
- Drastically improved the performance / load time of the Code Intelligence site admin page.

### Added

- The site admin code intelligence page now displays an error or reason whenever language servers are unable to be managed from the UI or Sourcegraph API.
- The ability to directly specify the root import path of a repository via `.sourcegraph/config.json` in the repo root, instead of relying on the heuristics of the Go language server to detect it.

### Fixed

- Configuring Bitbucket Server now correctly suppresses the the toast message "Configure repositories and code hosts to add to Sourcegraph."
- A bug where canonical import path comments would not be detected by the Go language server's heuristics under `cmd/` folders.
- Fixed an issue where a repository would only be refreshed on demand by certain user actions (such as a page reload) and would otherwise not be updated when expected.
- If a code host returned a repository-not-found or unauthorized error (to `repo-updater`) for a repository that previously was known to Sourcegraph, then in some cases a misleading "Empty repository" screen was shown. Now the repository is displayed as though it still existed, using cached data; site admins must explicitly delete repositories on Sourcegraph after they have been deleted on the code host.
- Improved handling of GitHub API rate limit exhaustion cases. Cached repository metadata and Git data will be used to provide full functionality during this time, and log messages are more informative. Previously, in some cases, repositories would become inaccessible.
- Fixed an issue where indexed search would sometimes not indicate that there were more results to show for a given file.
- Fixed an issue where the code intelligence admin page would never finish loading language servers.

## 2.9.0-pre0

### Changed

- Search scopes have been consolidated into the "Filters" bar on the search results page.
- Usernames and organization names of up to 255 characters are allowed. Previously the max length was 38.

### Fixed

- The target commit ID of a Git tag object (i.e., not lightweight Git tag refs) is now dereferenced correctly. Previously the tag object's OID was given.
- Fixed an issue where AWS Code Commit would hit the rate limit.
- Fixed an issue where dismissing the search suggestions dropdown did not unfocus previously highlighted suggestions.
- Fixed an issue where search suggestions would appear twice.
- Indexed searches now return partial results if they timeout.
- Git repositories with files whose paths contain `.git` path components are now usable (via indexed and non-indexed search and code intelligence). These corrupt repositories are rare and generally were created by converting some other VCS repository to Git (the Git CLI will forbid creation of such paths).
- Various diff search performance improvements and bug fixes.
- New Phabricator extension versions would used cached stylesheets instead of the upgraded version.
- Fixed an issue where hovers would show an error for Rust and C/C++ files.

### Added

- The `sourcegraph/server` container now emits the most recent log message when redis terminates to make it easier to debug why redis stopped.
- Organization invites (which allow users to invite other users to join organizations) are significantly improved. A new accept-invitation page was added.
- The new help popover allows users to easily file issues in the Sourcegraph public issue tracker and view documentation.
- An issue where Java files would be highlighted incorrectly if they contained JavaDoc blocks with an uneven number of opening/closing `*`s.

### Removed

- The `secretKey` site configuration value is no longer needed. It was only used for generating tokens for inviting a user to an organization. The invitation is now stored in the database associated with the recipient, so a secret token is no longer needed.
- The `experimentalFeatures.searchTimeoutParameter` site configuration value has been removed. It defaulted to `enabled` in 2.8 and it is no longer possible to disable.

### Added

- Syntax highlighting for:
  - TOML files (including Go `Gopkg.lock` and Rust `Cargo.lock` files).
  - Rust files.
  - GraphQL files.
  - Protobuf files.
  - `.editorconfig` files.

## 2.8.9

### Changed

- The "invite user" site admin page was moved to a sub-page of the users page (`/site-admin/users/new`).
- It is now possible for a site admin to create a new user without providing an email address.

### Fixed

- Checks for whether a repo is cloned will no longer exhaust open file pools over time.

### Added

- The Phabricator extension shows code intelligence status and supports enabling / disabling code intelligence for files.

## 2.8.8

### Changed

- Queries for repositories (in the explore, site admin repositories, and repository header dropdown) are matched on case-insensitive substrings, not using fuzzy matching logic.
- HTTP Authorization headers with an unrecognized scheme are ignored; they no longer cause the HTTP request to be rejected with HTTP 401 Unauthorized and an "Invalid Authorization header." error.
- Renamed the `max` search flag to `count`. Searches that specify `count:` will fetch at least that number of results, or the full result set.
- Bumped `lsp-proxy`'s `initialize` timeout to 3 minutes for every language.
- Search results are now sorted by repository and file name.
- More easily accessible "Show more" button at the top of the search results page.
- Results from user satisfaction surveys are now always hosted locally and visible to admins. The `"experimentalFeatures": { "hostSurveysLocally" }` config option has been deprecated.
- If the OpenID Connect authentication provider reports that a user's email address is not verified, the authentication attempt will fail.

### Fixed

- Fixed an issue where the search results page would not update its title.
- The session cookie name is now `sgs` (not `sg-session`) so that Sourcegraph 2.7 and Sourcegraph 2.8 can be run side-by-side temporarily during a rolling update without clearing each other's session cookies.
- Fixed the default hostnames of the C# and R language servers
- Fixed an issue where deleting an organization prevented the creation of organizations with the name of the deleted organization.
- Non-UTF8 encoded files (e.g. ISO-8859-1/Latin1, UTF16, etc) are now displayed as text properly rather than being detected as binary files.
- Improved error message when lsp-proxy's initalize timeout occurs
- Fixed compatibility issues and added [instructions for using Microsoft ADFS 2.1 and 3.0 for SAML authentication](https://docs.sourcegraph.com/admin/auth/saml_with_microsoft_adfs).
- Fixed an issue where external accounts associated with deleted user accounts would still be returned by the GraphQL API. This caused the site admin external accounts page to fail to render in some cases.
- Significantly reduced the number of code host requests for non github.com or gitlab.com repositories.

### Added

- The repository revisions popover now shows the target commit's last-committed/authored date for branches and tags.
- Setting the env var `INSECURE_SAML_LOG_TRACES=1` on the server (or the `sourcegraph-frontend` pod in Kubernetes) causes all SAML requests and responses to be logged, which helps with debugging SAML.
- Site admins can now view user satisfaction surveys grouped by user, in addition to chronological order, and aggregate summary values (including the average score and the net promoter score over the last 30 days) are now displayed.
- The site admin overview page displays the site ID, the primary admin email, and premium feature usage information.
- Added Haskell as an experimental language server on the code intelligence admin page.

## 2.8.0

### Changed

- `gitMaxConcurrentClones` now also limits the concurrency of updates to repos in addition to the initial clone.
- In the GraphQL API, `site.users` has been renamed to `users`, `site.orgs` has been renamed to `organizations`, and `site.repositories` has been renamed to `repositories`.
- An authentication provider must be set in site configuration (see [authentication provider documentation](https://docs.sourcegraph.com/admin/auth)). Previously the server defaulted to builtin auth if none was set.
- If a process dies inside the Sourcegraph container the whole container will shut down. We suggest operators configure a [Docker Restart Policy](https://docs.docker.com/config/containers/start-containers-automatically/#restart-policy-details) or a [Kubernetes Restart Policy](https://kubernetes.io/docs/concepts/workloads/pods/pod-lifecycle/#restart-policy). Previously the container would operate in a degraded mode if a process died.
- Changes to the `auth.public` site config are applied immediately in `sourcegraph/server` (no restart needed).
- The new search timeout behavior is now enabled by default. Set `"experimentalFeatures": {"searchTimeoutParameter": "disabled"}` in site config to disable it.
- Search includes files up to 1MB (previous limit was 512KB for unindexed search and 128KB for indexed search).
- Usernames and email addresses reported by OpenID Connect and SAML auth providers are now trusted, and users will sign into existing Sourcegraph accounts that match on the auth provider's reported username or email.
- The repository sidebar file tree is much, much faster on massive repositories (200,000+ files)
- The SAML authentication provider was significantly improved. Users who were signed in using SAML previously will need to reauthenticate via SAML next time they visit Sourcegraph.
- The SAML `serviceProviderCertificate` and `serviceProviderPrivateKey` site config properties are now optional.

### Fixed

- Fixed an issue where Index Search status page failed to render.
- User data on the site admin Analytics page is now paginated, filterable by a user's recent activity, and searchable.
- The link to the root of a repository in the repository header now preserves the revision you're currently viewing.
- When using the `http-header` auth provider, signin/signup/signout links are now hidden.
- Repository paths beginning with `go/` are no longer reservered by Sourcegraph.
- Interpret `X-Forwarded-Proto` HTTP header when `httpToHttpsRedirect` is set to `load-balanced`.
- Deleting a user account no longer prevents the creation of a new user account with the same username and/or association with authentication provider account (SAML/OpenID/etc.)
- It is now possible for a user to verify an email address that was previously associated with now-deleted user account.
- Diff searches over empty repositories no longer fail (this was not an issue for Sourcegraph cluster deployments).
- Stray `tmp_pack_*` files from interrupted fetches should now go away.
- When multiple `repo:` tokens match the same repo, process @revspec requirements from all of them, not just the first one in the search.

### Removed

- The `ssoUserHeader` site config property (deprecated since January 2018) has been removed. The functionality was moved to the `http-header` authentication provider.
- The experiment flag `showMissingReposEnabled`, which defaulted to enabled, has been removed so it is no longer possible to disable this feature.
- Event-level telemetry has been completely removed from self-hosted Sourcegraph instances. As a result, the `disableTelemetry` site configuration option has been deprecated. The new site-admin Pings page clarifies the only high-level telemetry being sent to Sourcegraph.com.
- The deprecated `adminUsernames` site config property (deprecated since January 2018) has been removed because it is no longer necessary. Site admins can designate other users as site admins in the site admin area, and the first user to sign into a new instance always becomes a site admin (even when using an external authentication provider).

### Added

- The new repository contributors page (linked from the repository homepage) displays the top Git commit authors in a repository, with filtering options.
- Custom language servers in the site config may now specify a `metadata` property containing things like homepage/docs/issues URLs for the language server project, as well as whether or not the language server should be considered experimental (not ready for prime-time). This `metadata` will be displayed in the UI to better communicate the status of a language server project.
- Access tokens now have scopes (which define the set of operations they permit). All access tokens still provide full control of all resources associated with the user account (the `user:all` scope, which is now explicitly displayed).
- The new access token scope `site-admin:sudo` allows the holder to perform any action as any other user. Only site admins may create this token.
- Links to Sourcegraph's changelog have been added to the site admin Updates page and update alert.
- If the site configuration is invalid or uses deprecated properties, a global alert will be shown to all site admins.
- There is now a code intelligence status indicator when viewing files. It contains information about the capabailities of the language server that is providing code intelligence for the file.
- Java code intelligence can now be enabled for repositories that aren't automatically supported using a
  `javaconfig.json` file. For Gradle plugins, this file can be generated using
  the [Javaconfig Gradle plugin](https://docs.sourcegraph.com/extensions/language_servers/java#gradle-execution).
- The new `auth.providers` site config is an array of authentication provider objects. Currently only 1 auth provider is supported. The singular `auth.provider` is deprecated.
- Users authenticated with OpenID Connect are now able to sign out of Sourcegraph (if the provider supports token revocation or the end-session endpoint).
- Users can now specify the number of days, weeks, and months of site activity to query through the GraphQL API.
- Added 14 new experimental language servers on the code intelligence admin page.
- Added `httpStrictTransportSecurity` site configuration option to customize the Strict-Transport-Security HTTP header. It defaults to `max-age=31536000` (one year).
- Added `nameIDFormat` in the `saml` auth provider to set the SAML NameID format. The default changed from transient to persistent.
- (This feature has been removed.) Experimental env var expansion in site config JSON: set `SOURCEGRAPH_EXPAND_CONFIG_VARS=1` to replace `${var}` or `$var` (based on environment variables) in any string value in site config JSON (except for JSON object property names).
- The new (optional) SAML `serviceProviderIssuer` site config property (in an `auth.providers` array entry with `{"type":"saml", ...}`) allows customizing the SAML Service Provider issuer name.
- The site admin area now has an "Auth" section that shows the enabled authentication provider(s) and users' external accounts.

## 2.7.6

### Fixed

- If a user's account is deleted, session cookies for that user are no longer considered valid.

## 2.7.5

### Changed

- When deploying Sourcegraph to Kubernetes, RBAC is now used by default. Most Kubernetes clusters require it. See the Kubernetes installation instructions for more information (including disabling if needed).
- Increased git ssh connection timeout to 30s from 7s.
- The Phabricator integration no longer requires staging areas, but using them is still recommended because it improves performance.

### Fixed

- Fixed an issue where language servers that were not enabled would display the "Restart" button in the Code Intelligence management panel.
- Fixed an issue where the "Update" button in the Code Intelligence management panel would be displayed inconsistently.
- Fixed an issue where toggling a dynamic search scope would not also remove `@rev` (if specified)
- Fixed an issue where where modes that can only be determined by the full filename (not just the file extension) of a path weren't supported (Dockerfiles are the first example of this).
- Fixed an issue where the GraphiQL console failed when variables are specified.
- Indexed search no longer maintains its own git clones. For Kubernetes cluster deployments, this significantly reduces disk size requirements for the indexed-search pod.
- Fixed an issue where language server Docker containers would not be automatically restarted if they crashed (`sourcegraph/server` only).
- Fixed an issue where if the first user on a site authenticated via SSO, the site would remain stuck in uninitialized mode.

### Added

- More detailed progress information is displayed on pages that are waiting for repositories to clone.
- Admins can now see charts with daily, weekly, and monthly unique user counts by visiting the site-admin Analytics page.
- Admins can now host and see results from Sourcegraph user satisfaction surveys locally by setting the `"experimentalFeatures": { "hostSurveysLocally": "enabled"}` site config option. This feature will be enabled for all instances once stable.
- Access tokens are now supported for all authentication providers (including OpenID Connect and SAML, which were previously not supported).
- The new `motd` setting (in global, organization, and user settings) displays specified messages at the top of all pages.
- Site admins may now view all access tokens site-wide (for all users) and revoke tokens from the new access tokens page in the site admin area.

## 2.7.0

### Changed

- Missing repositories no longer appear as search results. Instead, a count of repositories that were not found is displayed above the search results. Hovering over the count will reveal the names of the missing repositories.
- "Show more" on the search results page will now reveal results that have already been fetched (if such results exist) without needing to do a new query.
- The bottom panel (on a file) now shows more tabs, including docstrings, multiple definitions, references (as before), external references grouped by repository, implementations (if supported by the language server), and file history.
- The repository sidebar file tree is much faster on massive repositories (200,000+ files)

### Fixed

- Searches no longer block if the index is unavailable (e.g. after the index pod restarts). Instead, it respects the normal search timeout and reports the situation to the user if the index is not yet available.
- Repository results are no longer returned for filters that are not supported (e.g. if `file:` is part of the search query)
- Fixed an issue where file tree elements may be scrolled out of view on page load.
- Fixed an issue that caused "Could not ensure repository updated" log messages when trying to update a large number of repositories from gitolite.
- When using an HTTP authentication proxy (`"auth.provider": "http-header"`), usernames are now properly normalized (special characters including `.` replaced with `-`). This fixes an issue preventing users from signing in if their username contained these special characters.
- Fixed an issue where the site-admin Updates page would incorrectly report that update checking was turned off when `telemetryDisabled` was set, even as it continued to report new updates.
- `repo:` filters that match multiple repositories and contain a revision specifier now correctly return partial results even if some of the matching repositories don't have a matching revision.
- Removed hardcoded list of supported languages for code intelligence. Any language can work now and support is determined from the server response.
- Fixed an issue where modifying `config.json` on disk would not correctly mark the server as needing a restart.
- Fixed an issue where certain diff searches (with very sparse matches in a repository's history) would incorrectly report no results found.
- Fixed an issue where the `langservers` field in the site-configuration didn't require both the `language` and `address` field to be specified for each entry

### Added

- Users (and site admins) may now create and manage access tokens to authenticate API clients. The site config `auth.disableAccessTokens` (renamed to `auth.accessTokens` in 2.11) disables this new feature. Access tokens are currently only supported when using the `builtin` and `http-header` authentication providers (not OpenID Connect or SAML).
- User and site admin management capabilities for user email addresses are improved.
- The user and organization management UI has been greatly improved. Site admins may now administer all organizations (even those they aren't a member of) and may edit profile info and configuration for all users.
- If SSO is enabled (via OpenID Connect or SAML) and the SSO system provides user avatar images and/or display names, those are now used by Sourcegraph.
- Enable new search timeout behavior by setting `"experimentalFeatures": { "searchTimeoutParameter": "enabled"}` in your site config.
  - Adds a new `timeout:` parameter to customize the timeout for searches. It defaults to 10s and may not be set higher than 1m.
  - The value of the `timeout:` parameter is a string that can be parsed by [time.Duration](https://golang.org/pkg/time/#ParseDuration) (e.g. "100ms", "2s").
  - When `timeout:` is not provided, search optimizes for retuning results as soon as possible and will include slower kinds of results (e.g. symbols) only if they are found quickly.
  - When `timeout:` is provided, all result kinds are given the full timeout to complete.
- A new user settings tokens page was added that allows users to obtain a token that they can use to authenticate to the Sourcegraph API.
- Code intelligence indexes are now built for all repositories in the background, regardless of whether or not they are visited directly by a user.
- Language servers are now automatically enabled when visiting a repository. For example, visiting a Go repository will now automatically download and run the relevant Docker container for Go code intelligence.
  - This change only affects when Sourcegraph is deployed using the `sourcegraph/server` Docker image (not using Kubernetes).
  - You will need to use the new `docker run` command at https://docs.sourcegraph.com/#quickstart in order for this feature to be enabled. Otherwise, you will receive errors in the log about `/var/run/docker.sock` and things will work just as they did before. See https://docs.sourcegraph.com/extensions/language_servers for more information.
- The site admin Analytics page will now display the number of "Code Intelligence" actions each user has made, including hovers, jump to definitions, and find references, on the Sourcegraph webapp or in a code host integration or extension.
- An experimental cross repository jump to definition which consults the OSS index on Sourcegraph.com. This is disabled by default; use `"experimentalFeatures": { "jumpToDefOSSIndex": "enabled" }` in your site configuration to enable it.
- Users can now view Git branches, tags, and commits, and compare Git branches and revisions on Sourcegraph. (The code host icon in the header takes you to the commit on the code host.)
- A new admin panel allows you to view and manage language servers. For Docker deployments, it allows you to enable/disable/update/restart language servers at the click of a button. For cluster deployments, it shows the current status of language servers.
- Users can now tweet their feedback about Sourcegraph when clicking on the feedback smiley located in the navbar and filling out a Twitter feedback form.
- A new button in the repository header toggles on/off the Git history panel for the current file.

## 2.6.8

### Bug fixes

- Searches of `type:repo` now work correctly with "Show more" and the `max` parameter.
- Fixes an issue where the server would crash if the DB was not available upon startup.

## 2.6.7

### Added

- The duration that the frontend waits for the PostgreSQL database to become available is now configurable with the `DB_STARTUP_TIMEOUT` env var (the value is any valid Go duration string).
- Dynamic search filters now suggest exclusions of Go test files, vendored files and node_modules files.

## 2.6.6

### Added

- Authentication to Bitbucket Server using username-password credentials is now supported (in the `bitbucketServer` site config `username`/`password` options), for servers running Bitbucket Server version 2.4 and older (which don't support personal access tokens).

## 2.6.5

### Added

- The externally accessible URL path `/healthz` performs a basic application health check, returning HTTP 200 on success and HTTP 500 on failure.

### Behavior changes

- Read-only forks on GitHub are no longer synced by default. If you want to add a readonly fork, navigate directly to the repository page on Sourcegraph to add it (e.g. https://sourcegraph.mycompany.internal/github.com/owner/repo). This prevents your repositories list from being cluttered with a large number of private forks of a private repository that you have access to. One notable example is https://github.com/EpicGames/UnrealEngine.
- SAML cookies now expire after 90 days. The previous behavior was every 1 hour, which was unintentionally low.

## 2.6.4

### Added

- Improve search timeout error messages
- Performance improvements for searching regular expressions that do not start with a literal.

## 2.6.3

### Bug fixes

- Symbol results are now only returned for searches that contain `type:symbol`

## 2.6.2

### Added

- More detailed logging to help diagnose errors with third-party authentication providers.
- Anchors (such as `#my-section`) in rendered Markdown files are now supported.
- Instrumentation section for admins. For each service we expose pprof, prometheus metrics and traces.

### Bug fixes

- Applies a 1s timeout to symbol search if invoked without specifying `type:` to not block plain text results. No change of behaviour if `type:symbol` is given explicitly.
- Only show line wrap toggle for code-view-rendered files.

## 2.6.1

### Bug fixes

- Fixes a bug where typing in the search query field would modify the expanded state of file search results.
- Fixes a bug where new logins via OpenID Connect would fail with the error `SSO error: ID Token verification failed`.

## 2.6.0

### Added

- Support for [Bitbucket Server](https://www.atlassian.com/software/bitbucket/server) as a codehost. Configure via the `bitbucketServer` site config field.
- Prometheus gauges for git clone queue depth (`src_gitserver_clone_queue`) and git ls-remote queue depth (`src_gitserver_lsremote_queue`).
- Slack notifications for saved searches may now be added for individual users (not just organizations).
- The new search filter `lang:` filters results by programming language (example: `foo lang:go` or `foo -lang:clojure`).
- Dynamic filters: filters generated from your search results to help refine your results.
- Search queries that consist only of `file:` now show files whose path matches the filters (instead of no results).
- Sourcegraph now automatically detects basic `$GOPATH` configurations found in `.envrc` files in the root of repositories.
- You can now configure the effective `$GOPATH`s of a repository by adding a `.sourcegraph/config.json` file to your repository with the contents `{"go": {"GOPATH": ["mygopath"]}}`.
- A new `"blacklistGoGet": ["mydomain.org,myseconddomain.com"]` offers users a quick escape hatch in the event that Sourcegraph is making unwanted `go get` or `git clone` requests to their website due to incorrectly-configured monorepos. Most users will never use this option.
- Search suggestions and results now include symbol results. The new filter `type:symbol` causes only symbol results to be shown.
  Additionally, symbols for a repository can be browsed in the new symbols sidebar.
- You can now expand and collapse all items on a search results page or selectively expand and collapse individual items.

### Configuration changes

- Reduced the `gitMaxConcurrentClones` site config option's default value from 100 to 5, to help prevent too many concurrent clones from causing issues on code hosts.
- Changes to some site configuration options are now automatically detected and no longer require a server restart. After hitting Save in the UI, you will be informed if a server restart is required, per usual.
- Saved search notifications are now only sent to the owner of a saved search (all of an organization's members for an organization-level saved search, or a single user for a user-level saved search). The `notifyUsers` and `notifyOrganizations` properties underneath `search.savedQueries` have been removed.
- Slack webhook URLs are now defined in user/organization JSON settings, not on the organization profile page. Previously defined organization Slack webhook URLs are automatically migrated to the organization's JSON settings.
- The "unlimited" value for `maxReposToSearch` is now `-1` instead of `0`, and `0` now means to use the default.
- `auth.provider` must be set (`builtin`, `openidconnect`, `saml`, `http-header`, etc.) to configure an authentication provider. Previously you could just set the detailed configuration property (`"auth.openIDConnect": {...}`, etc.) and it would implicitly enable that authentication provider.
- The `autoRepoAdd` site configuration property was removed. Site admins can add repositories via site configuration.

### Bug fixes

- Only cross reference index enabled repositories.
- Fixed an issue where search would return results with empty file contents for matches in submodules with indexing enabled. Searching over submodules is not supported yet, so these (empty) results have been removed.
- Fixed an issue where match highlighting would be incorrect on lines that contained multibyte characters.
- Fixed an issue where search suggestions would always link to master (and 404) even if the file only existed on a branch. Now suggestions always link to the revision that is being searched over.
- Fixed an issue where all file and repository links on the search results page (for all search results types) would always link to master branch, even if the results only existed in another branch. Now search results links always link to the revision that is being searched over.
- The first user to sign up for a (not-yet-initialized) server is made the site admin, even if they signed up using SSO. Previously if the first user signed up using SSO, they would not be a site admin and no site admin could be created.
- Fixed an issue where our code intelligence archive cache (in `lsp-proxy`) would not evict items from the disk. This would lead to disks running out of free space.

## 2.5.16, 2.5.17

- Version bump to keep deployment variants in sync.

## 2.5.15

### Bug fixes

- Fixed issue where a Sourcegraph cluster would incorrectly show "An update is available".
- Fixed Phabricator links to repositories
- Searches over a single repository are now less likely to immediately time out the first time they are searched.
- Fixed a bug where `auth.provider == "http-header"` would incorrectly require builtin authentication / block site access when `auth.public == "false"`.

### Phabricator Integration Changes

We now display a "View on Phabricator" link rather than a "View on other code host" link if you are using Phabricator and hosting on GitHub or another code host with a UI. Commit links also will point to Phabricator.

### Improvements to SAML authentication

You may now optionally provide the SAML Identity Provider metadata XML file contents directly, with the `auth.saml` `identityProviderMetadata` site configuration property. (Previously, you needed to specify the URL where that XML file was available; that is still possible and is more common.) The new option is useful for organizations whose SAML metadata is not web-accessible or while testing SAML metadata configuration changes.

## 2.5.13

### Improvements to builtin authentication

When using `auth.provider == "builtin"`, two new important changes mean that a Sourcegraph server will be locked down and only accessible to users who are invited by an admin user (previously, we advised users to place their own auth proxy in front of Sourcegraph servers).

1.  When `auth.provider == "builtin"` Sourcegraph will now by default require an admin to invite users instead of allowing anyone who can visit the site to sign up. Set `auth.allowSignup == true` to retain the old behavior of allowing anyone who can access the site to signup.
2.  When `auth.provider == "builtin"`, Sourcegraph will now respects a new `auth.public` site configuration option (default value: `false`). When `auth.public == false`, Sourcegraph will not allow anyone to access the site unless they have an account and are signed in.

## 2.4.3

### Added

- Code Intelligence support
- Custom links to code hosts with the `links:` config options in `repos.list`

### Changed

- Search by file path enabled by default

## 2.4.2

### Added

- Repository settings mirror/cloning diagnostics page

### Changed

- Repositories added from GitHub are no longer enabled by default. The site admin UI for enabling/disabling repositories is improved.

## 2.4.0

### Added

- Search files by name by including `type:path` in a search query
- Global alerts for configuration-needed and cloning-in-progress
- Better list interfaces for repositories, users, organizations, and threads
- Users can change their own password in settings
- Repository groups can now be specified in settings by site admins, organizations, and users. Then `repogroup:foo` in a search query will search over only those repositories specified for the `foo` repository group.

### Changed

- Log messages are much quieter by default

## 2.3.11

### Added

- Added site admin updates page and update checking
- Added site admin telemetry page

### Changed

- Enhanced site admin panel
- Changed repo- and SSO-related site config property names to be consistent, updated documentation

## 2.3.10

### Added

- Online site configuration editing and reloading

### Changed

- Site admins are now configured in the site admin area instead of in the `adminUsernames` config key or `ADMIN_USERNAMES` env var. Users specified in those deprecated configs will be designated as site admins in the database upon server startup until those configs are removed in a future release.

## 2.3.9

### Fixed

- An issue that prevented creation and deletion of saved queries

## 2.3.8

### Added

- Built-in authentication: you can now sign up without an SSO provider.
- Faster default branch code search via indexing.

### Fixed

- Many performance improvements to search.
- Much log spam has been eliminated.

### Changed

- We optionally read `SOURCEGRAPH_CONFIG` from `$DATA_DIR/config.json`.
- SSH key required to clone repositories from GitHub Enterprise when using a self-signed certificate.

## 0.3 - 13 December 2017

The last version without a CHANGELOG.<|MERGE_RESOLUTION|>--- conflicted
+++ resolved
@@ -26,12 +26,9 @@
 ### Fixed
 
 - A regression where incorrect query highlighting happens for certain quoted values. [#20110](https://github.com/sourcegraph/sourcegraph/pull/20110)
-<<<<<<< HEAD
 - We now respect the `DisableAutoGitUpdates` setting when cloning or fetching repos on demand and during cleanup tasks that may re-clone old repos. [#20194](https://github.com/sourcegraph/sourcegraph/pull/20194)
 -
-=======
 - We now respect the `disableAutoGitUpdates` setting when cloning or fetching repos on demand and during cleanup tasks that may re-clone old repos. [#20194](https://github.com/sourcegraph/sourcegraph/pull/20194)
->>>>>>> ed5481c0
 
 ### Removed
 
