--- conflicted
+++ resolved
@@ -28,11 +28,8 @@
 ### Fixed
 
 - Commit searches now correctly highlight unicode characters, for example 加. [#4512](https://github.com/sourcegraph/sourcegraph/issues/4512)
-<<<<<<< HEAD
 - Symbol searches now show the number of symbol matches rather than the number of file matches found. [#4578](https://github.com/sourcegraph/sourcegraph/issues/4578)
-=======
-- Symbol searches with truncated results now show a `+` on the results page to show that some results have been omitted. [#4579](https://github.com/sourcegraph/sourcegraph/issues/4579)
->>>>>>> 582b4f68
+- Symbol searches with truncated results now show a `+` on the results page to signal that some results have been omitted. [#4579](https://github.com/sourcegraph/sourcegraph/issues/4579)
 
 ### Removed
 
