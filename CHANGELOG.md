--- conflicted
+++ resolved
@@ -22,12 +22,8 @@
 - GitHub labels associated with Automation campaigns are now displayed. [#8115](https://github.com/sourcegraph/sourcegraph/pull/8115)
 - When creating a campaign Automation users can now specify the branch name that will be used on code host. This is also a breaking change for users of the GraphQL API since the `branch` attribute is now required in `CreateCampaignInput` when a `plan` is also specified. [#7646](https://github.com/sourcegraph/sourcegraph/issues/7646)
 - Added an optional `content:` parameter for specifying a search pattern. This parameter overrides any other search patterns in a query. Useful for unambiguously specifying what to search for when search strings clash with other query syntax. [#6490](https://github.com/sourcegraph/sourcegraph/issues/6490)
-<<<<<<< HEAD
 - Our [upgrade policy](https://docs.sourcegraph.com/#upgrading-sourcegraph) is now enforced by the `sourcegraph-frontend` on startup to prevent admins from mistakenly jumping too many versions. [#8157](https://github.com/sourcegraph/sourcegraph/pull/8157) [#7702](https://github.com/sourcegraph/sourcegraph/issues/7702)
-=======
-- Our [upgrade policy](https://docs.sourcegraph.com/#upgrading-sourcegraph) is now enforced by the `sourcegraph-frontend` on startup to prevent admins from mistakenly jumping too many versions. [#8157](https://github.com/sourcegraph/sourcegraph/pulls/8157) [#7702](https://github.com/sourcegraph/sourcegraph/issues/7702)
 - Repositories with bad object packs or bad objects are automatically repaired. We now detect suspect output of git commands to mark a repository for repair. [#6676](https://github.com/sourcegraph/sourcegraph/issues/6676)
->>>>>>> 40097eba
 - Hover tooltips for Scala files now have syntax highlighting. [#8456](https://github.com/sourcegraph/sourcegraph/pull/8456)
 
 ### Changed
