<!--
###################################### READ ME ###########################################
### This changelog should always be read on `main` branch. Its contents on version   ###
### branches do not necessarily reflect the changes that have gone into that branch.   ###
##########################################################################################
-->

# Changelog

All notable changes to Sourcegraph are documented in this file.

<!-- START CHANGELOG -->

## Unreleased

### Added

- Added `select:commit.diff.added` and `select:commit.diff.removed` for `type:diff` search queries. These selectors return commit diffs only if a pattern matches in `added` (respespectively, `removed`) lines. [#20328](https://github.com/sourcegraph/sourcegraph/pull/20328)
- Additional language autocompletions for the `lang:` filter in the search bar. [#20535](https://github.com/sourcegraph/sourcegraph/pull/20535)

### Changed

<<<<<<< HEAD
- User and site credentials used in Batch Changes are now encrypted in the database if encryption is enabled with the `encryption.keys` config. [#19570](https://github.com/sourcegraph/sourcegraph/issues/19570)
=======
- User credentials used in Batch Changes are now encrypted if encryption is enabled in the database with the `encryption.keys` config. [#19570](https://github.com/sourcegraph/sourcegraph/issues/19570)
- All Sourcegraph images within [deploy-sourcegraph](https://github.com/sourcegraph/deploy-sourcegraph) now specify the registry. Thanks! @k24dizzle [#2901](https://github.com/sourcegraph/deploy-sourcegraph/pull/2901).
>>>>>>> 9d51afe4
- Default reviewers are now added to Bitbucket Server PRs opened by Batch Changes. [#20551](https://github.com/sourcegraph/sourcegraph/pull/20551)
- Only site admins can now list users on an instance. [#20619](https://github.com/sourcegraph/sourcegraph/pull/20619)

### Fixed

- Indexed search failed when the `master` branch needed indexing but was not the default. [#20260](https://github.com/sourcegraph/sourcegraph/pull/20260)
- `repo:contains(...)` built-in did not respect parameters that affect repo filtering (e.g., `repogroup`, `fork`). It now respects these. [#20339](https://github.com/sourcegraph/sourcegraph/pull/20339)
- An issue where duplicate results would render for certain `or`-expressions. [#20480](https://github.com/sourcegraph/sourcegraph/pull/20480)
- Issue where the search query bar suggests that some `lang` values are not valid. [#20534](https://github.com/sourcegraph/sourcegraph/pull/20534)
- Pull request event webhooks received from GitHub with unexpected actions no longer cause panics. [#20571](https://github.com/sourcegraph/sourcegraph/pull/20571)

### Removed

-

## 3.27.4

### Fixed

- Fixed an issue related to Gitolite repos with `@` being prepended with a `?`. [#20297](https://github.com/sourcegraph/sourcegraph/pull/20297)
- Add missing return from handler when DisableAutoGitUpdates is true. [#20451](https://github.com/sourcegraph/sourcegraph/pull/20451)

## 3.27.3

### Fixed

- Pushing batch changes to Bitbucket Server code hosts over SSH was broken in 3.27.0, and has been fixed. [#20324](https://github.com/sourcegraph/sourcegraph/issues/20324)

## 3.27.2

### Fixed

- Fixed an issue with our release tooling that was preventing all images from being tagged with the correct version.
  All sourcegraph images have the proper release version now.

## 3.27.1

### Fixed

- Indexed search failed when the `master` branch needed indexing but was not the default. [#20260](https://github.com/sourcegraph/sourcegraph/pull/20260)
- Fixed a regression that caused "other" code hosts urls to not be built correctly which prevents code to be cloned / updated in 3.27.0. This change will provoke some cloning errors on repositories that are already sync'ed, until the next code host sync. [#20258](https://github.com/sourcegraph/sourcegraph/pull/20258)

## 3.27.0

### Added

- `count:` now supports "all" as value. Queries with `count:all` will return up to 999999 results. [#19756](https://github.com/sourcegraph/sourcegraph/pull/19756)
- Credentials for Batch Changes are now validated when adding them. [#19602](https://github.com/sourcegraph/sourcegraph/pull/19602)
- Batch Changes now ignore repositories that contain a `.batchignore` file. [#19877](https://github.com/sourcegraph/sourcegraph/pull/19877) and [src-cli#509](https://github.com/sourcegraph/src-cli/pull/509)
- Side-by-side diff for commit visualization. [#19553](https://github.com/sourcegraph/sourcegraph/pull/19553)
- The site configuration now supports defining batch change rollout windows, which can be used to slow or disable pushing changesets at particular times of day or days of the week. [#19796](https://github.com/sourcegraph/sourcegraph/pull/19796), [#19797](https://github.com/sourcegraph/sourcegraph/pull/19797), and [#19951](https://github.com/sourcegraph/sourcegraph/pull/19951).
- Search functionality via built-in `contains` predicate: `repo:contains(...)`, `repo:contains.file(...)`, `repo:contains.content(...)`, repo:contains.commit.after(...)`. [#18584](https://github.com/sourcegraph/sourcegraph/issues/18584)
- Database encryption, external service config & user auth data can now be encrypted in the database using the `encryption.keys` config. See [the docs](https://docs.sourcegraph.com/admin/encryption) for more info.
- Repositories that gitserver fails to clone or fetch are now gradually moved to the back of the background update queue instead of remaining at the front. [#20204](https://github.com/sourcegraph/sourcegraph/pull/20204)
- The new `disableAutoCodeHostSyncs` setting allows site admins to disable any periodic background syncing of configured code host connections. That includes syncing of repository metadata (i.e. not git updates, use `disableAutoGitUpdates` for that), permissions and batch changes changesets, but may include other data we'd sync from the code host API in the future.

### Changed

- Bumped the minimum supported version of Postgres from `9.6` to `12`. The upgrade procedure is mostly automated for existing deployments, but may require action if using the single-container deployment or an external database. See the [upgrade documentation](https://docs.sourcegraph.com/admin/updates) for your deployment type for detailed instructions.
- Changesets in batch changes will now be marked as archived instead of being detached when a new batch spec that doesn't include the changesets is applied. Once they're archived users can manually detach them in the UI. [#19527](https://github.com/sourcegraph/sourcegraph/pull/19527)
- The default replica count on `sourcegraph-frontend` and `precise-code-intel-worker` for Kubernetes has changed from `1` -> `2`.
- Changes to code monitor trigger search queries [#19680](https://github.com/sourcegraph/sourcegraph/pull/19680)
  - A `repo:` filter is now required. This is due to an existing limitations where only 50 repositories can be searched at a time, so using a `repo:` filter makes sure the right code is being searched. Any existing code monitor without `repo:` in the trigger query will continue to work (with the limitation that not all repositories will be searched) but will require a `repo:` filter to be added when making any changes to it.
  - A `patternType` filter is no longer required. `patternType:literal` will be added to a code monitor query if not specified.
  - Added a new checklist UI to make it more intuitive to create code monitor trigger queries.
- Deprecated the GraphQL `icon` field on `GenericSearchResultInterface`. It will be removed in a future release. [#20028](https://github.com/sourcegraph/sourcegraph/pull/20028/files)
- Creating changesets through Batch Changes as a site-admin without configured Batch Changes credentials has been deprecated. Please configure user or global credentials before Sourcegraph 3.29 to not experience any interruptions in changeset creation. [#20143](https://github.com/sourcegraph/sourcegraph/pull/20143)
- Deprecated the GraphQL `limitHit` field on `LineMatch`. It will be removed in a future release. [#20164](https://github.com/sourcegraph/sourcegraph/pull/20164)

### Fixed

- A regression caused by search onboarding tour logic to never focus input in the search bar on the homepage. Input now focuses on the homepage if the search tour isn't in effect. [#19678](https://github.com/sourcegraph/sourcegraph/pull/19678)
- New changes of a Perforce depot will now be reflected in `master` branch after the initial clone. [#19718](https://github.com/sourcegraph/sourcegraph/pull/19718)
- Gitolite and Other type code host connection configuration can be correctly displayed. [#19976](https://github.com/sourcegraph/sourcegraph/pull/19976)
- Fixed a regression that caused user and code host limits to be ignored. [#20089](https://github.com/sourcegraph/sourcegraph/pull/20089)
- A regression where incorrect query highlighting happens for certain quoted values. [#20110](https://github.com/sourcegraph/sourcegraph/pull/20110)
- We now respect the `disableAutoGitUpdates` setting when cloning or fetching repos on demand and during cleanup tasks that may re-clone old repos. [#20194](https://github.com/sourcegraph/sourcegraph/pull/20194)

## 3.26.3

### Fixed

- Setting `gitMaxCodehostRequestsPerSecond` to `0` now actually blocks all Git operations happening on the gitserver. [#19716](https://github.com/sourcegraph/sourcegraph/pull/19716)

## 3.26.2

### Fixed

- Our indexed search logic now correctly handles de-duplication of search results across multiple replicas. [#19743](https://github.com/sourcegraph/sourcegraph/pull/19743)

## 3.26.1

### Added

- Experimental: Sync permissions of Perforce depots through the Sourcegraph UI. To enable, use the feature flag `"experimentalFeatures": { "perforce": "enabled" }`. For more information, see [how to enable permissions for your Perforce depots](https://docs.sourcegraph.com/admin/repo/perforce). [#16705](https://github.com/sourcegraph/sourcegraph/issues/16705)
- Added support for user email headers in the HTTP auth proxy. See [HTTP Auth Proxy docs](https://docs.sourcegraph.com/admin/auth#http-authentication-proxies) for more information.
- Ignore locked and disabled GitHub Enterprise repositories. [#19500](https://github.com/sourcegraph/sourcegraph/pull/19500)
- Remote code host git operations (such as `clone` or `ls-remote`) can now be rate limited beyond concurrency (which was already possible with `gitMaxConcurrentClones`). Set `gitMaxCodehostRequestsPerSecond` in site config to control the maximum rate of these operations per git-server instance. [#19504](https://github.com/sourcegraph/sourcegraph/pull/19504)

### Changed

-

### Fixed

- Commit search returning duplicate commits. [#19460](https://github.com/sourcegraph/sourcegraph/pull/19460)
- Clicking the Code Monitoring tab tries to take users to a non-existent repo. [#19525](https://github.com/sourcegraph/sourcegraph/pull/19525)
- Diff and commit search not highlighting search terms correctly for some files. [#19543](https://github.com/sourcegraph/sourcegraph/pull/19543), [#19639](https://github.com/sourcegraph/sourcegraph/pull/19639)
- File actions weren't appearing on large window sizes in Firefox and Safari. [#19380](https://github.com/sourcegraph/sourcegraph/pull/19380)

### Removed

-

## 3.26.0

### Added

- Searches are streamed into Sourcegraph by default. [#19300](https://github.com/sourcegraph/sourcegraph/pull/19300)
  - This gives a faster time to first result.
  - Several heuristics around result limits have been improved. You should see more consistent result counts now.
  - Can be disabled with the setting `experimentalFeatures.streamingSearch`.
- Opsgenie API keys can now be added via an environment variable. [#18662](https://github.com/sourcegraph/sourcegraph/pull/18662)
- It's now possible to control where code insights are displayed through the boolean settings `insights.displayLocation.homepage`, `insights.displayLocation.insightsPage` and `insights.displayLocation.directory`. [#18979](https://github.com/sourcegraph/sourcegraph/pull/18979)
- Users can now create changesets in batch changes on repositories that are cloned using SSH. [#16888](https://github.com/sourcegraph/sourcegraph/issues/16888)
- Syntax highlighting for Elixir, Elm, REG, Julia, Move, Nix, Puppet, VimL, Coq. [#19282](https://github.com/sourcegraph/sourcegraph/pull/19282)
- `BUILD.in` files are now highlighted as Bazel/Starlark build files. Thanks to @jjwon0 [#19282](https://github.com/sourcegraph/sourcegraph/pull/19282)
- `*.pyst` and `*.pyst-include` are now highlighted as Python files. Thanks to @jjwon0 [#19282](https://github.com/sourcegraph/sourcegraph/pull/19282)
- The code monitoring feature flag is now enabled by default. [#19295](https://github.com/sourcegraph/sourcegraph/pull/19295)
- New query field `select` enables returning only results of the desired type. See [documentation](https://docs.sourcegraph.com/code_search/reference/language#select) for details. [#19236](https://github.com/sourcegraph/sourcegraph/pull/19236)
- Syntax highlighting for Elixer, Elm, REG, Julia, Move, Nix, Puppet, VimL thanks to @rvantonder
- `BUILD.in` files are now highlighted as Bazel/Starlark build files. Thanks to @jjwon0
- `*.pyst` and `*.pyst-include` are now highlighted as Python files. Thanks to @jjwon0
- Added a `search.defaultCaseSensitive` setting to configure whether query patterns should be treated case sensitivitely by default.

### Changed

- Campaigns have been renamed to Batch Changes! See [#18771](https://github.com/sourcegraph/sourcegraph/issues/18771) for a detailed log on what has been renamed.
  - A new [Sourcegraph CLI](https://docs.sourcegraph.com/cli) version will use `src batch [preview|apply]` commands, while keeping the old ones working to be used with older Sourcegraph versions.
  - Old URLs in the application and in the documentation will redirect.
  - GraphQL API entities with "campaign" in their name have been deprecated and have new Batch Changes counterparts:
    - Deprecated GraphQL entities: `CampaignState`, `Campaign`, `CampaignSpec`, `CampaignConnection`, `CampaignsCodeHostConnection`, `CampaignsCodeHost`, `CampaignsCredential`, `CampaignDescription`
    - Deprecated GraphQL mutations: `createCampaign`, `applyCampaign`, `moveCampaign`, `closeCampaign`, `deleteCampaign`, `createCampaignSpec`, `createCampaignsCredential`, `deleteCampaignsCredential`
    - Deprecated GraphQL queries: `Org.campaigns`, `User.campaigns`, `User.campaignsCodeHosts`, `camapigns`, `campaign`
  - Site settings with `campaigns` in their name have been replaced with equivalent `batchChanges` settings.
- A repository's `remote.origin.url` is not stored on gitserver disk anymore. Note: if you use the experimental feature `customGitFetch` your setting may need to be updated to specify the remote URL. [#18535](https://github.com/sourcegraph/sourcegraph/pull/18535)
- Repositories and files containing spaces will now render with escaped spaces in the query bar rather than being
  quoted. [#18642](https://github.com/sourcegraph/sourcegraph/pull/18642)
- Sourcegraph is now built with Go 1.16. [#18447](https://github.com/sourcegraph/sourcegraph/pull/18447)
- Cursor hover information in the search query bar will now display after 150ms (previously 0ms). [#18916](https://github.com/sourcegraph/sourcegraph/pull/18916)
- The `repo.cloned` column is deprecated in favour of `gitserver_repos.clone_status`. It will be removed in a subsequent release.
- Precision class indicators have been improved for code intelligence results in both the hover overlay as well as the definition and references locations panel. [#18843](https://github.com/sourcegraph/sourcegraph/pull/18843)
- Pings now contain added, aggregated campaigns usage data: aggregate counts of unique monthly users and Weekly campaign and changesets counts for campaign cohorts created in the last 12 months. [#18604](https://github.com/sourcegraph/sourcegraph/pull/18604)

### Fixed

- Auto complete suggestions for repositories and files containing spaces will now be automatically escaped when accepting the suggestion. [#18635](https://github.com/sourcegraph/sourcegraph/issues/18635)
- An issue causing repository results containing spaces to not be clickable in some cases. [#18668](https://github.com/sourcegraph/sourcegraph/pull/18668)
- Closing a batch change now correctly closes the entailed changesets, when requested by the user. [#18957](https://github.com/sourcegraph/sourcegraph/pull/18957)
- TypesScript highlighting bug. [#15930](https://github.com/sourcegraph/sourcegraph/issues/15930)
- The number of shards is now reported accurately in Site Admin > Repository Status > Settings > Indexing. [#19265](https://github.com/sourcegraph/sourcegraph/pull/19265)

### Removed

- Removed the deprecated GraphQL fields `SearchResults.repositoriesSearched` and `SearchResults.indexedRepositoriesSearched`.
- Removed the deprecated search field `max`
- Removed the `experimentalFeatures.showBadgeAttachments` setting

## 3.25.2

### Fixed

- A security vulnerability with in the authentication workflow has been fixed. [#18686](https://github.com/sourcegraph/sourcegraph/pull/18686)

## 3.25.1

### Added

- Experimental: Sync Perforce depots directly through the Sourcegraph UI. To enable, use the feature flag `"experimentalFeatures": { "perforce": "enabled" }`. For more information, see [how to add your Perforce depots](https://docs.sourcegraph.com/admin/repo/perforce). [#16703](https://github.com/sourcegraph/sourcegraph/issues/16703)

## 3.25.0

**IMPORTANT** Sourcegraph now uses Go 1.15. This may break AWS RDS database connections with older x509 certificates. Please follow the Amazon [docs](https://docs.aws.amazon.com/AmazonRDS/latest/UserGuide/UsingWithRDS.SSL-certificate-rotation.html) to rotate your certificate.

### Added

- New site config option `"log": { "sentry": { "backendDSN": "<REDACTED>" } }` to use a separate Sentry project for backend errors. [#17363](https://github.com/sourcegraph/sourcegraph/pull/17363)
- Structural search now supports searching indexed branches other than default. [#17726](https://github.com/sourcegraph/sourcegraph/pull/17726)
- Structural search now supports searching unindexed revisions. [#17967](https://github.com/sourcegraph/sourcegraph/pull/17967)
- New site config option `"allowSignup"` for SAML authentication to determine if automatically create new users is allowed. [#17989](https://github.com/sourcegraph/sourcegraph/pull/17989)
- Experimental: The webapp can now stream search results to the client, improving search performance. To enable it, add `{ "experimentalFeatures": { "searchStreaming": true } }` in user settings. [#16097](https://github.com/sourcegraph/sourcegraph/pull/16097)
- New product research sign-up page. This can be accessed by all users in their user settings. [#17945](https://github.com/sourcegraph/sourcegraph/pull/17945)
- New site config option `productResearchPage.enabled` to disable access to the product research sign-up page. [#17945](https://github.com/sourcegraph/sourcegraph/pull/17945)
- Pings now contain Sourcegraph extension activation statistics. [#16421](https://github.com/sourcegraph/sourcegraph/pull/16421)
- Pings now contain aggregate Sourcegraph extension activation statistics: the number of users and number of activations per (public) extension per week, and the number of total extension users per week and average extensions activated per user. [#16421](https://github.com/sourcegraph/sourcegraph/pull/16421)
- Pings now contain aggregate code insights usage data: total insight views, interactions, edits, creations, removals, and counts of unique users that view and create insights. [#16421](https://github.com/sourcegraph/sourcegraph/pull/17805)
- When previewing a campaign spec, changesets can be filtered by current state or the action(s) to be performed. [#16960](https://github.com/sourcegraph/sourcegraph/issues/16960)

### Changed

- Alert solutions links included in [monitoring alerts](https://docs.sourcegraph.com/admin/observability/alerting) now link to the relevant documentation version. [#17828](https://github.com/sourcegraph/sourcegraph/pull/17828)
- Secrets (such as access tokens and passwords) will now appear as REDACTED when editing external service config, and in graphql API responses. [#17261](https://github.com/sourcegraph/sourcegraph/issues/17261)
- Sourcegraph is now built with Go 1.15
  - Go `1.15` introduced changes to SSL/TLS connection validation which requires certificates to include a `SAN`. This field was not included in older certificates and clients relied on the `CN` field. You might see an error like `x509: certificate relies on legacy Common Name field`. We recommend that customers using Sourcegraph with an external database and connecting to it using SSL/TLS check whether the certificate is up to date.
  - RDS Customers please reference [AWS' documentation on updating the SSL/TLS certificate](https://docs.aws.amazon.com/AmazonRDS/latest/UserGuide/UsingWithRDS.SSL-certificate-rotation.html).
- Search results on `.rs` files now recommend `lang:rust` instead of `lang:renderscript` as a filter. [#18316](https://github.com/sourcegraph/sourcegraph/pull/18316)
- Campaigns users creating Personal Access Tokens on GitHub are now asked to request the `user:email` scope in addition to the [previous scopes](https://docs.sourcegraph.com/@3.24/admin/external_service/github#github-api-token-and-access). This will be used in a future Sourcegraph release to display more fine-grained information on the progress of pull requests. [#17555](https://github.com/sourcegraph/sourcegraph/issues/17555)

### Fixed

- Fixes an issue that prevented the hard deletion of a user if they had saved searches. [#17461](https://github.com/sourcegraph/sourcegraph/pull/17461)
- Fixes an issue that caused some missing results for `type:commit` when a pattern was used instead of the `message` field. [#17490](https://github.com/sourcegraph/sourcegraph/pull/17490#issuecomment-764004758)
- Fixes an issue where cAdvisor-based alerts would not fire correctly for services with multiple replicas. [#17600](https://github.com/sourcegraph/sourcegraph/pull/17600)
- Significantly improved performance of structural search on monorepo deployments [#17846](https://github.com/sourcegraph/sourcegraph/pull/17846)
- Fixes an issue where upgrades on Kubernetes may fail due to null environment variable lists in deployment manifests [#1781](https://github.com/sourcegraph/deploy-sourcegraph/pull/1781)
- Fixes an issue where counts on search filters were inaccurate. [#18158](https://github.com/sourcegraph/sourcegraph/pull/18158)
- Fixes services with emptyDir volumes being evicted from nodes. [#1852](https://github.com/sourcegraph/deploy-sourcegraph/pull/1852)

### Removed

- Removed the `search.migrateParser` setting. As of 3.20 and onward, a new parser processes search queries by default. Previously, `search.migrateParser` was available to enable the legacy parser. Enabling/disabling this setting now no longer has any effect. [#17344](https://github.com/sourcegraph/sourcegraph/pull/17344)

## 3.24.1

### Fixed

- Fixes an issue that SAML is not able to proceed with the error `Expected Enveloped and C14N transforms`. [#13032](https://github.com/sourcegraph/sourcegraph/issues/13032)

## 3.24.0

### Added

- Panels in the [Sourcegraph monitoring dashboards](https://docs.sourcegraph.com/admin/observability/metrics#grafana) now:
  - include links to relevant alerts documentation and the new [monitoring dashboards reference](https://docs.sourcegraph.com/admin/observability/dashboards). [#16939](https://github.com/sourcegraph/sourcegraph/pull/16939)
  - include alert events and version changes annotations that can be enabled from the top of each service dashboard. [#17198](https://github.com/sourcegraph/sourcegraph/pull/17198)
- Suggested filters in the search results page can now be scrolled. [#17097](https://github.com/sourcegraph/sourcegraph/pull/17097)
- Structural search queries can now be used in saved searches by adding `patternType:structural`. [#17265](https://github.com/sourcegraph/sourcegraph/pull/17265)

### Changed

- Dashboard links included in [monitoring alerts](https://docs.sourcegraph.com/admin/observability/alerting) now:
  - link directly to the relevant Grafana panel, instead of just the service dashboard. [#17014](https://github.com/sourcegraph/sourcegraph/pull/17014)
  - link to a time frame relevant to the alert, instead of just the past few hours. [#17034](https://github.com/sourcegraph/sourcegraph/pull/17034)
- Added `serviceKind` field of the `ExternalServiceKind` type to `Repository.externalURLs` GraphQL API, `serviceType` field is deprecated and will be removed in the future releases. [#14979](https://github.com/sourcegraph/sourcegraph/issues/14979)
- Deprecated the GraphQL fields `SearchResults.repositoriesSearched` and `SearchResults.indexedRepositoriesSearched`.
- The minimum Kubernetes version required to use the [Kubernetes deployment option](https://docs.sourcegraph.com/admin/install/kubernetes) is now [v1.15 (released June 2019)](https://kubernetes.io/blog/2019/06/19/kubernetes-1-15-release-announcement/).

### Fixed

- Imported changesets acquired an extra button to download the "generated diff", which did nothing, since imported changesets don't have a generated diff. This button has been removed. [#16778](https://github.com/sourcegraph/sourcegraph/issues/16778)
- Quoted global filter values (case, patterntype) are now properly extracted and set in URL parameters. [#16186](https://github.com/sourcegraph/sourcegraph/issues/16186)
- The endpoint for "Open in Sourcegraph" functionality in editor extensions now uses code host connection information to resolve the repository, which makes it more correct and respect the `repositoryPathPattern` setting. [#16846](https://github.com/sourcegraph/sourcegraph/pull/16846)
- Fixed an issue that prevented search expressions of the form `repo:foo (rev:a or rev:b)` from evaluating all revisions [#16873](https://github.com/sourcegraph/sourcegraph/pull/16873)
- Updated language detection library. Includes language detection for `lang:starlark`. [#16900](https://github.com/sourcegraph/sourcegraph/pull/16900)
- Fixed retrieving status for indexed tags and deduplicated main branches in the indexing settings page. [#13787](https://github.com/sourcegraph/sourcegraph/issues/13787)
- Specifying a ref that doesn't exist would show an alert, but still return results [#15576](https://github.com/sourcegraph/sourcegraph/issues/15576)
- Fixed search highlighting the wrong line. [#10468](https://github.com/sourcegraph/sourcegraph/issues/10468)
- Fixed an issue where searches of the form `foo type:file` returned results of type `path` too. [#17076](https://github.com/sourcegraph/sourcegraph/issues/17076)
- Fixed queries like `(type:commit or type:diff)` so that if the query matches both the commit message and the diff, both are returned as results. [#16899](https://github.com/sourcegraph/sourcegraph/issues/16899)
- Fixed container monitoring and provisioning dashboard panels not displaying metrics in certain deployment types and environments. If you continue to have issues with these panels not displaying any metrics after upgrading, please [open an issue](https://github.com/sourcegraph/sourcegraph/issues/new).
- Fixed a nonexistent field in site configuration being marked as "required" when configuring PagerDuty alert notifications. [#17277](https://github.com/sourcegraph/sourcegraph/pull/17277)
- Fixed cases of incorrect highlighting for symbol definitions in the definitions panel. [#17258](https://github.com/sourcegraph/sourcegraph/pull/17258)
- Fixed a Cross-Site Scripting vulnerability where quick links created on the homepage were not sanitized and allowed arbitrary JavaScript execution. [#17099](https://github.com/sourcegraph/sourcegraph/pull/17099)

### Removed

- Interactive mode has now been removed. [#16868](https://github.com/sourcegraph/sourcegraph/pull/16868).

## 3.23.0

### Added

- Password reset link expiration can be customized via `auth.passwordResetLinkExpiry` in the site config. [#13999](https://github.com/sourcegraph/sourcegraph/issues/13999)
- Campaign steps may now include environment variables from outside of the campaign spec using [array syntax](http://docs.sourcegraph.com/campaigns/references/campaign_spec_yaml_reference#environment-array). [#15822](https://github.com/sourcegraph/sourcegraph/issues/15822)
- The total size of all Git repositories and the lines of code for indexed branches are displayed in the site admin overview. [#15125](https://github.com/sourcegraph/sourcegraph/issues/15125)
- Extensions can now add decorations to files on the sidebar tree view and tree page through the experimental `FileDecoration` API. [#15833](https://github.com/sourcegraph/sourcegraph/pull/15833)
- Extensions can now easily query the Sourcegraph GraphQL API through a dedicated API method. [#15566](https://github.com/sourcegraph/sourcegraph/pull/15566)
- Individual changesets can now be downloaded as a diff. [#16098](https://github.com/sourcegraph/sourcegraph/issues/16098)
- The campaigns preview page is much more detailed now, especially when updating existing campaigns. [#16240](https://github.com/sourcegraph/sourcegraph/pull/16240)
- When a newer version of a campaign spec is uploaded, a message is now displayed when viewing the campaign or an outdated campaign spec. [#14532](https://github.com/sourcegraph/sourcegraph/issues/14532)
- Changesets in a campaign can now be searched by title and repository name. [#15781](https://github.com/sourcegraph/sourcegraph/issues/15781)
- Experimental: [`transformChanges` in campaign specs](https://docs.sourcegraph.com/campaigns/references/campaign_spec_yaml_reference#transformchanges) is now available as a feature preview to allow users to create multiple changesets in a single repository. [#16235](https://github.com/sourcegraph/sourcegraph/pull/16235)
- The `gitUpdateInterval` site setting was added to allow custom git update intervals based on repository names. [#16765](https://github.com/sourcegraph/sourcegraph/pull/16765)
- Various additions to syntax highlighting and hover tooltips in the search query bar (e.g., regular expressions). Can be disabled with `{ "experimentalFeatures": { "enableSmartQuery": false } }` in case of unlikely adverse effects. [#16742](https://github.com/sourcegraph/sourcegraph/pull/16742)
- Search queries may now scope subexpressions across repositories and files, and also allow greater freedom for combining search filters. See the updated documentation on [search subexpressions](https://docs.sourcegraph.com/code_search/tutorials/search_subexpressions) to learn more. [#16866](https://github.com/sourcegraph/sourcegraph/pull/16866)

### Changed

- Search indexer tuned to wait longer before assuming a deadlock has occurred. Previously if the indexserver had many cores (40+) and indexed a monorepo it could give up. [#16110](https://github.com/sourcegraph/sourcegraph/pull/16110)
- The total size of all Git repositories and the lines of code for indexed branches will be sent back in pings as part of critical telemetry. [#16188](https://github.com/sourcegraph/sourcegraph/pull/16188)
- The `gitserver` container now has a dependency on Postgres. This does not require any additional configuration unless access to Postgres requires a sidecar proxy / firewall rules. [#16121](https://github.com/sourcegraph/sourcegraph/pull/16121)
- Licensing is now enforced for campaigns: creating a campaign with more than five changesets requires a valid license. Please [contact Sourcegraph with any licensing questions](https://about.sourcegraph.com/contact/sales/). [#15715](https://github.com/sourcegraph/sourcegraph/issues/15715)

### Fixed

- Syntax highlighting on files with mixed extension case (e.g. `.CPP` vs `.cpp`) now works as expected. [#11327](https://github.com/sourcegraph/sourcegraph/issues/11327)
- After applying a campaign, some GitLab MRs might have had outdated state shown in the UI until the next sync with the code host. [#16100](https://github.com/sourcegraph/sourcegraph/pull/16100)
- The web app no longer sends stale text document content to extensions. [#14965](https://github.com/sourcegraph/sourcegraph/issues/14965)
- The blob viewer now supports multiple decorations per line as intended. [#15063](https://github.com/sourcegraph/sourcegraph/issues/15063)
- Repositories with plus signs in their name can now be navigated to as expected. [#15079](https://github.com/sourcegraph/sourcegraph/issues/15079)

### Removed

-

## 3.22.1

### Changed

- Reduced memory and CPU required for updating the code intelligence commit graph [#16517](https://github.com/sourcegraph/sourcegraph/pull/16517)

## 3.22.0

### Added

- GraphQL and TOML syntax highlighting is now back (special thanks to @rvantonder) [#13935](https://github.com/sourcegraph/sourcegraph/issues/13935)
- Zig and DreamMaker syntax highlighting.
- Campaigns now support publishing GitHub draft PRs and GitLab WIP MRs. [#7998](https://github.com/sourcegraph/sourcegraph/issues/7998)
- `indexed-searcher`'s watchdog can be configured and has additional instrumentation. This is useful when diagnosing [zoekt-webserver is restarting due to watchdog](https://docs.sourcegraph.com/admin/observability/troubleshooting#scenario-zoekt-webserver-is-restarting-due-to-watchdog). [#15148](https://github.com/sourcegraph/sourcegraph/pull/15148)
- Pings now contain Redis & Postgres server versions. [14405](https://github.com/sourcegraph/sourcegraph/14405)
- Aggregated usage data of the search onboarding tour is now included in pings. The data tracked are: total number of views of the onboarding tour, total number of views of each step in the onboarding tour, total number of tours closed. [#15113](https://github.com/sourcegraph/sourcegraph/pull/15113)
- Users can now specify credentials for code hosts to enable campaigns for non site-admin users. [#15506](https://github.com/sourcegraph/sourcegraph/pull/15506)
- A `campaigns.restrictToAdmins` site configuration option has been added to prevent non site-admin users from using campaigns. [#15785](https://github.com/sourcegraph/sourcegraph/pull/15785)
- Number of page views on campaign apply page, page views on campaign details page after create/update, closed campaigns, created campaign specs and changesets specs and the sum of changeset diff stats will be sent back in pings. [#15279](https://github.com/sourcegraph/sourcegraph/pull/15279)
- Users can now explicitly set their primary email address. [#15683](https://github.com/sourcegraph/sourcegraph/pull/15683)
- "[Why code search is still needed for monorepos](https://docs.sourcegraph.com/adopt/code_search_in_monorepos)" doc page

### Changed

- Improved contrast / visibility in comment syntax highlighting. [#14546](https://github.com/sourcegraph/sourcegraph/issues/14546)
- Campaigns are no longer in beta. [#14900](https://github.com/sourcegraph/sourcegraph/pull/14900)
- Campaigns now have a fancy new icon. [#14740](https://github.com/sourcegraph/sourcegraph/pull/14740)
- Search queries with an unbalanced closing paren `)` are now invalid, since this likely indicates an error. Previously, patterns with dangling `)` were valid in some cases. Note that patterns with dangling `)` can still be searched, but should be quoted via `content:"foo)"`. [#15042](https://github.com/sourcegraph/sourcegraph/pull/15042)
- Extension providers can now return AsyncIterables, enabling dynamic provider results without dependencies. [#15042](https://github.com/sourcegraph/sourcegraph/issues/15061)
- Deprecated the `"email.smtp": { "disableTLS" }` site config option, this field has been replaced by `"email.smtp": { "noVerifyTLS" }`. [#15682](https://github.com/sourcegraph/sourcegraph/pull/15682)

### Fixed

- The `file:` added to the search field when navigating to a tree or file view will now behave correctly when the file path contains spaces. [#12296](https://github.com/sourcegraph/sourcegraph/issues/12296)
- OAuth login now respects site configuration `experimentalFeatures: { "tls.external": {...} }` for custom certificates and skipping TLS verify. [#14144](https://github.com/sourcegraph/sourcegraph/issues/14144)
- If the `HEAD` file in a cloned repo is absent or truncated, background cleanup activities will use a best-effort default to remedy the situation. [#14962](https://github.com/sourcegraph/sourcegraph/pull/14962)
- Search input will always show suggestions. Previously we only showed suggestions for letters and some special characters. [#14982](https://github.com/sourcegraph/sourcegraph/pull/14982)
- Fixed an issue where `not` keywords were not recognized inside expression groups, and treated incorrectly as patterns. [#15139](https://github.com/sourcegraph/sourcegraph/pull/15139)
- Fixed an issue where hover pop-ups would not show on the first character of a valid hover range in search queries. [#15410](https://github.com/sourcegraph/sourcegraph/pull/15410)
- Fixed an issue where submodules configured with a relative URL resulted in non-functional hyperlinks in the file tree UI. [#15286](https://github.com/sourcegraph/sourcegraph/issues/15286)
- Pushing commits to public GitLab repositories with campaigns now works, since we use the configured token even if the repository is public. [#15536](https://github.com/sourcegraph/sourcegraph/pull/15536)
- `.kts` is now highlighted properly as Kotlin code, fixed various other issues in Kotlin syntax highlighting.
- Fixed an issue where the value of `content:` was treated literally when the regular expression toggle is active. [#15639](https://github.com/sourcegraph/sourcegraph/pull/15639)
- Fixed an issue where non-site admins were prohibited from updating some of their other personal metadata when `auth.enableUsernameChanges` was `false`. [#15663](https://github.com/sourcegraph/sourcegraph/issues/15663)
- Fixed the `url` fields of repositories and trees in GraphQL returning URLs that were not %-encoded (e.g. when the repository name contained spaces). [#15667](https://github.com/sourcegraph/sourcegraph/issues/15667)
- Fixed "Find references" showing errors in the references panel in place of the syntax-highlighted code for repositories with spaces in their name. [#15618](https://github.com/sourcegraph/sourcegraph/issues/15618)
- Fixed an issue where specifying the `repohasfile` filter did not return results as expected unless `repo` was specified. [#15894](https://github.com/sourcegraph/sourcegraph/pull/15894)
- Fixed an issue causing user input in the search query field to be erased in some cases. [#15921](https://github.com/sourcegraph/sourcegraph/issues/15921).

### Removed

-

## 3.21.2

:warning: WARNING :warning: For users of single-image Sourcegraph instance, please delete the secret key file `/var/lib/sourcegraph/token` inside the container before attempting to upgrade to 3.21.x.

### Fixed

- Fix externalURLs alert logic [#14980](https://github.com/sourcegraph/sourcegraph/pull/14980)

## 3.21.1

:warning: WARNING :warning: For users of single-image Sourcegraph instance, please delete the secret key file `/var/lib/sourcegraph/token` inside the container before attempting to upgrade to 3.21.x.

### Fixed

- Fix alerting for native integration condition [#14775](https://github.com/sourcegraph/sourcegraph/pull/14775)
- Fix query with large repo count hanging [#14944](https://github.com/sourcegraph/sourcegraph/pull/14944)
- Fix server upgrade where codeintel database does not exist [#14953](https://github.com/sourcegraph/sourcegraph/pull/14953)
- CVE-2019-18218 in postgres docker image [#14954](https://github.com/sourcegraph/sourcegraph/pull/14954)
- Fix an issue where .git/HEAD in invalid [#14962](https://github.com/sourcegraph/sourcegraph/pull/14962)
- Repository syncing will not happen more frequently than the repoListUpdateInterval config value [#14901](https://github.com/sourcegraph/sourcegraph/pull/14901) [#14983](https://github.com/sourcegraph/sourcegraph/pull/14983)

## 3.21.0

:warning: WARNING :warning: For users of single-image Sourcegraph instance, please delete the secret key file `/var/lib/sourcegraph/token` inside the container before attempting to upgrade to 3.21.x.

### Added

- The new GraphQL API query field `namespaceByName(name: String!)` makes it easier to look up the user or organization with the given name. Previously callers needed to try looking up the user and organization separately.
- Changesets created by campaigns will now include a link back to the campaign in their body text. [#14033](https://github.com/sourcegraph/sourcegraph/issues/14033)
- Users can now preview commits that are going to be created in their repositories in the campaign preview UI. [#14181](https://github.com/sourcegraph/sourcegraph/pull/14181)
- If emails are configured, the user will be sent an email when important account information is changed. This currently encompasses changing/resetting the password, adding/removing emails, and adding/removing access tokens. [#14320](https://github.com/sourcegraph/sourcegraph/pull/14320)
- A subset of changesets can now be published by setting the `published` flag in campaign specs [to an array](https://docs.sourcegraph.com/@main/campaigns/campaign_spec_yaml_reference#publishing-only-specific-changesets), which allows only specific changesets within a campaign to be published based on the repository name. [#13476](https://github.com/sourcegraph/sourcegraph/pull/13476)
- Homepage panels are now enabled by default. [#14287](https://github.com/sourcegraph/sourcegraph/issues/14287)
- The most recent ping data is now available to site admins via the Site-admin > Pings page. [#13956](https://github.com/sourcegraph/sourcegraph/issues/13956)
- Homepage panel engagement metrics will be sent back in pings. [#14589](https://github.com/sourcegraph/sourcegraph/pull/14589)
- Homepage now has a footer with links to different extensibility features. [#14638](https://github.com/sourcegraph/sourcegraph/issues/14638)
- Added an onboarding tour of Sourcegraph for new users. It can be enabled in user settings with `experimentalFeatures.showOnboardingTour` [#14636](https://github.com/sourcegraph/sourcegraph/pull/14636)
- Added an onboarding tour of Sourcegraph for new users. [#14636](https://github.com/sourcegraph/sourcegraph/pull/14636)
- Repository GraphQL queries now support an `after` parameter that permits cursor-based pagination. [#13715](https://github.com/sourcegraph/sourcegraph/issues/13715)
- Searches in the Recent Searches panel and other places are now syntax highlighted. [#14443](https://github.com/sourcegraph/sourcegraph/issues/14443)

### Changed

- Interactive search mode is now disabled by default because the new plain text search input is smarter. To reenable it, add `{ "experimentalFeatures": { "splitSearchModes": true } }` in user settings.
- The extension registry has been redesigned to make it easier to find non-default Sourcegraph extensions.
- Tokens and similar sensitive information included in the userinfo portion of remote repository URLs will no longer be visible on the Mirroring settings page. [#14153](https://github.com/sourcegraph/sourcegraph/pull/14153)
- The sign in and sign up forms have been redesigned with better input validation.
- Kubernetes admins mounting [configuration files](https://docs.sourcegraph.com/admin/config/advanced_config_file#kubernetes-configmap) are encouraged to change how the ConfigMap is mounted. See the new documentation. Previously our documentation suggested using subPath. However, this lead to Kubernetes not automatically updating the files on configuration change. [#14297](https://github.com/sourcegraph/sourcegraph/pull/14297)
- The precise code intel bundle manager will now expire any converted LSIF data that is older than `PRECISE_CODE_INTEL_MAX_DATA_AGE` (30 days by default) that is also not visible from the tip of the default branch.
- `SRC_LOG_LEVEL=warn` is now the default in Docker Compose and Kubernetes deployments, reducing the amount of uninformative log spam. [#14458](https://github.com/sourcegraph/sourcegraph/pull/14458)
- Permissions data that were stored in deprecated binary format are abandoned. Downgrade from 3.21 to 3.20 is OK, but to 3.19 or prior versions might experience missing/incomplete state of permissions for a short period of time. [#13740](https://github.com/sourcegraph/sourcegraph/issues/13740)
- The query builder page is now disabled by default. To reenable it, add `{ "experimentalFeatures": { "showQueryBuilder": true } }` in user settings.
- The GraphQL `updateUser` mutation now returns the updated user (instead of an empty response).

### Fixed

- Git clone URLs now validate their format correctly. [#14313](https://github.com/sourcegraph/sourcegraph/pull/14313)
- Usernames set in Slack `observability.alerts` now apply correctly. [#14079](https://github.com/sourcegraph/sourcegraph/pull/14079)
- Path segments in breadcrumbs get truncated correctly again on small screen sizes instead of inflating the header bar. [#14097](https://github.com/sourcegraph/sourcegraph/pull/14097)
- GitLab pipelines are now parsed correctly and show their current status in campaign changesets. [#14129](https://github.com/sourcegraph/sourcegraph/pull/14129)
- Fixed an issue where specifying any repogroups would effectively search all repositories for all repogroups. [#14190](https://github.com/sourcegraph/sourcegraph/pull/14190)
- Changesets that were previously closed after being detached from a campaign are now reopened when being reattached. [#14099](https://github.com/sourcegraph/sourcegraph/pull/14099)
- Previously large files that match the site configuration [search.largeFiles](https://docs.sourcegraph.com/admin/config/site_config#search-largeFiles) would not be indexed if they contained a large number of unique trigrams. We now index those files as well. Note: files matching the glob still need to be valid utf-8. [#12443](https://github.com/sourcegraph/sourcegraph/issues/12443)
- Git tags without a `creatordate` value will no longer break tag search within a repository. [#5453](https://github.com/sourcegraph/sourcegraph/issues/5453)
- Campaigns pages now work properly on small viewports. [#14292](https://github.com/sourcegraph/sourcegraph/pull/14292)
- Fix an issue with viewing repositories that have spaces in the repository name [#2867](https://github.com/sourcegraph/sourcegraph/issues/2867)

### Removed

- Syntax highlighting for GraphQL, INI, TOML, and Perforce files has been removed [due to incompatible/absent licenses](https://github.com/sourcegraph/sourcegraph/issues/13933). We plan to [add it back in the future](https://github.com/sourcegraph/sourcegraph/issues?q=is%3Aissue+is%3Aopen+add+syntax+highlighting+for+develop+a+).
- Search scope pages (`/search/scope/:id`) were removed.
- User-defined search scopes are no longer shown below the search bar on the homepage. Use the [`quicklinks`](https://docs.sourcegraph.com/user/personalization/quick_links) setting instead to display links there.
- The explore page (`/explore`) was removed.
- The sign out page was removed.
- The unused GraphQL types `DiffSearchResult` and `DeploymentConfiguration` were removed.
- The deprecated GraphQL mutation `updateAllMirrorRepositories`.
- The deprecated GraphQL field `Site.noRepositoriesEnabled`.
- Total counts of users by product area have been removed from pings.
- Aggregate daily, weekly, and monthly latencies (in ms) of code intelligence events (e.g., hover tooltips) have been removed from pings.

## 3.20.1

### Fixed

- gomod: rollback go-diff to v0.5.3 (v0.6.0 causes panic in certain cases) [#13973](https://github.com/sourcegraph/sourcegraph/pull/13973).
- Fixed an issue causing the scoped query in the search field to be erased when viewing files. [#13954](https://github.com/sourcegraph/sourcegraph/pull/13954).

## 3.20.0

### Added

- Site admins can now force a specific user to re-authenticate on their next request or visit. [#13647](https://github.com/sourcegraph/sourcegraph/pull/13647)
- Sourcegraph now watches its [configuration files](https://docs.sourcegraph.com/admin/config/advanced_config_file) (when using external files) and automatically applies the changes to Sourcegraph's configuration when they change. For example, this allows Sourcegraph to detect when a Kubernetes ConfigMap changes. [#13646](https://github.com/sourcegraph/sourcegraph/pull/13646)
- To define repository groups (`search.repositoryGroups` in global, org, or user settings), you can now specify regular expressions in addition to single repository names. [#13730](https://github.com/sourcegraph/sourcegraph/pull/13730)
- The new site configuration property `search.limits` configures the maximum search timeout and the maximum number of repositories to search for various types of searches. [#13448](https://github.com/sourcegraph/sourcegraph/pull/13448)
- Files and directories can now be excluded from search by adding the file `.sourcegraph/ignore` to the root directory of a repository. Each line in the _ignore_ file is interpreted as a globbing pattern. [#13690](https://github.com/sourcegraph/sourcegraph/pull/13690)
- Structural search syntax now allows regular expressions in patterns. Also, `...` can now be used in place of `:[_]`. See the [documentation](https://docs.sourcegraph.com/@main/code_search/reference/structural) for example syntax. [#13809](https://github.com/sourcegraph/sourcegraph/pull/13809)
- The total size of all Git repositories and the lines of code for indexed branches will be sent back in pings. [#13764](https://github.com/sourcegraph/sourcegraph/pull/13764)
- Experimental: A new homepage UI for Sourcegraph Server shows the user their recent searches, repositories, files, and saved searches. It can be enabled with `experimentalFeatures.showEnterpriseHomePanels`. [#13407](https://github.com/sourcegraph/sourcegraph/issues/13407)

### Changed

- Campaigns are enabled by default for all users. Site admins may view and create campaigns; everyone else may only view campaigns. The new site configuration property `campaigns.enabled` can be used to disable campaigns for all users. The properties `campaigns.readAccess`, `automation.readAccess.enabled`, and `"experimentalFeatures": { "automation": "enabled" }}` are deprecated and no longer have any effect.
- Diff and commit searches are limited to 10,000 repositories (if `before:` or `after:` filters are used), or 50 repositories (if no time filters are used). You can configure this limit in the site configuration property `search.limits`. [#13386](https://github.com/sourcegraph/sourcegraph/pull/13386)
- The site configuration `maxReposToSearch` has been deprecated in favor of the property `maxRepos` on `search.limits`. [#13439](https://github.com/sourcegraph/sourcegraph/pull/13439)
- Search queries are now processed by a new parser that will always be enabled going forward. There should be no material difference in behavior. In case of adverse effects, the previous parser can be reenabled by setting `"search.migrateParser": false` in settings. [#13435](https://github.com/sourcegraph/sourcegraph/pull/13435)
- It is now possible to search for file content that excludes a term using the `NOT` operator. [#12412](https://github.com/sourcegraph/sourcegraph/pull/12412)
- `NOT` is available as an alternative syntax of `-` on supported keywords `repo`, `file`, `content`, `lang`, and `repohasfile`. [#12412](https://github.com/sourcegraph/sourcegraph/pull/12412)
- Negated content search is now also supported for unindexed repositories. Previously it was only supported for indexed repositories [#13359](https://github.com/sourcegraph/sourcegraph/pull/13359).
- The experimental feature flag `andOrQuery` is deprecated. [#13435](https://github.com/sourcegraph/sourcegraph/pull/13435)
- After a user's password changes, they will be signed out on all devices and must sign in again. [#13647](https://github.com/sourcegraph/sourcegraph/pull/13647)
- `rev:` is available as alternative syntax of `@` for searching revisions instead of the default branch [#13133](https://github.com/sourcegraph/sourcegraph/pull/13133)
- Campaign URLs have changed to use the campaign name instead of an opaque ID. The old URLs no longer work. [#13368](https://github.com/sourcegraph/sourcegraph/pull/13368)
- A new `external_service_repos` join table was added. The migration required to make this change may take a few minutes.

### Fixed

- User satisfaction/NPS surveys will now correctly provide a range from 0–10, rather than 0–9. [#13163](https://github.com/sourcegraph/sourcegraph/pull/13163)
- Fixed a bug where we returned repositories with invalid revisions in the search results. Now, if a user specifies an invalid revision, we show an alert. [#13271](https://github.com/sourcegraph/sourcegraph/pull/13271)
- Previously it wasn't possible to search for certain patterns containing `:` because they would not be considered valid filters. We made these checks less strict. [#10920](https://github.com/sourcegraph/sourcegraph/pull/10920)
- When a user signs out of their account, all of their sessions will be invalidated, not just the session where they signed out. [#13647](https://github.com/sourcegraph/sourcegraph/pull/13647)
- URL information will no longer be leaked by the HTTP referer header. This prevents the user's password reset code from being leaked. [#13804](https://github.com/sourcegraph/sourcegraph/pull/13804)
- GitLab OAuth2 user authentication now respects `tls.external` site setting. [#13814](https://github.com/sourcegraph/sourcegraph/pull/13814)

### Removed

- The smartSearchField feature is now always enabled. The `experimentalFeatures.smartSearchField` settings option has been removed.

## 3.19.2

### Fixed

- search: always limit commit and diff to less than 10,000 repos [a97f81b0f7](https://github.com/sourcegraph/sourcegraph/commit/a97f81b0f79535253bd7eae6c30d5c91d48da5ca)
- search: configurable limits on commit/diff search [1c22d8ce1](https://github.com/sourcegraph/sourcegraph/commit/1c22d8ce13c149b3fa3a7a26f8cb96adc89fc556)
- search: add site configuration for maxTimeout [d8d61b43c0f](https://github.com/sourcegraph/sourcegraph/commit/d8d61b43c0f0d229d46236f2f128ca0f93455172)

## 3.19.1

### Fixed

- migrations: revert migration causing deadlocks in some deployments [#13194](https://github.com/sourcegraph/sourcegraph/pull/13194)

## 3.19.0

### Added

- Emails can be now be sent to SMTP servers with self-signed certificates, using `email.smtp.disableTLS`. [#12243](https://github.com/sourcegraph/sourcegraph/pull/12243)
- Saved search emails now include a link to the user's saved searches page. [#11651](https://github.com/sourcegraph/sourcegraph/pull/11651)
- Campaigns can now be synced using GitLab webhooks. [#12139](https://github.com/sourcegraph/sourcegraph/pull/12139)
- Configured `observability.alerts` can now be tested using a GraphQL endpoint, `triggerObservabilityTestAlert`. [#12532](https://github.com/sourcegraph/sourcegraph/pull/12532)
- The Sourcegraph CLI can now serve local repositories for Sourcegraph to clone. This was previously in a command called `src-expose`. See [serving local repositories](https://docs.sourcegraph.com/admin/external_service/src_serve_git) in our documentation to find out more. [#12363](https://github.com/sourcegraph/sourcegraph/issues/12363)
- The count of retained, churned, resurrected, new and deleted users will be sent back in pings. [#12136](https://github.com/sourcegraph/sourcegraph/pull/12136)
- Saved search usage will be sent back in pings. [#12956](https://github.com/sourcegraph/sourcegraph/pull/12956)
- Any request with `?trace=1` as a URL query parameter will enable Jaeger tracing (if Jaeger is enabled). [#12291](https://github.com/sourcegraph/sourcegraph/pull/12291)
- Password reset emails will now be automatically sent to users created by a site admin if email sending is configured and password reset is enabled. Previously, site admins needed to manually send the user this password reset link. [#12803](https://github.com/sourcegraph/sourcegraph/pull/12803)
- Syntax highlighting for `and` and `or` search operators. [#12694](https://github.com/sourcegraph/sourcegraph/pull/12694)
- It is now possible to search for file content that excludes a term using the `NOT` operator. Negating pattern syntax requires setting `"search.migrateParser": true` in settings and is currently only supported for literal and regexp queries on indexed repositories. [#12412](https://github.com/sourcegraph/sourcegraph/pull/12412)
- `NOT` is available as an alternative syntax of `-` on supported keywords `repo`, `file`, `content`, `lang`, and `repohasfile`. `NOT` requires setting `"search.migrateParser": true` option in settings. [#12520](https://github.com/sourcegraph/sourcegraph/pull/12520)

### Changed

- Repository permissions are now always checked and updated asynchronously ([background permissions syncing](https://docs.sourcegraph.com/admin/repo/permissions#background-permissions-syncing)) instead of blocking each operation. The site config option `permissions.backgroundSync` (which enabled this behavior in previous versions) is now a no-op and is deprecated.
- [Background permissions syncing](https://docs.sourcegraph.com/admin/repo/permissions#background-permissions-syncing) (`permissions.backgroundSync`) has become the only option for mirroring repository permissions from code hosts. All relevant site configurations are deprecated.

### Fixed

- Fixed site admins are getting errors when visiting user settings page in OSS version. [#12313](https://github.com/sourcegraph/sourcegraph/pull/12313)
- `github-proxy` now respects the environment variables `HTTP_PROXY`, `HTTPS_PROXY` and `NO_PROXY` (or the lowercase versions thereof). Other services already respect these variables, but this was missed. If you need a proxy to access github.com set the environment variable for the github-proxy container. [#12377](https://github.com/sourcegraph/sourcegraph/issues/12377)
- `sourcegraph-frontend` now respects the `tls.external` experimental setting as well as the proxy environment variables. In proxy environments this allows Sourcegraph to fetch extensions. [#12633](https://github.com/sourcegraph/sourcegraph/issues/12633)
- Fixed a bug that would sometimes cause trailing parentheses to be removed from search queries upon page load. [#12960](https://github.com/sourcegraph/sourcegraph/issues/12690)
- Indexed search will no longer stall if a specific index job stalls. Additionally at scale many corner cases causing indexing to stall have been fixed. [#12502](https://github.com/sourcegraph/sourcegraph/pull/12502)
- Indexed search will quickly recover from rebalancing / roll outs. When a indexed search shard goes down, its repositories are re-indexed by other shards. This takes a while and during a rollout leads to effectively re-indexing all repositories. We now avoid indexing the redistributed repositories once a shard comes back online. [#12474](https://github.com/sourcegraph/sourcegraph/pull/12474)
- Indexed search has many improvements to observability. More detailed Jaeger traces, detailed logging during startup and more prometheus metrics.
- The site admin repository needs-index page is significantly faster. Previously on large instances it would usually timeout. Now it should load within a second. [#12513](https://github.com/sourcegraph/sourcegraph/pull/12513)
- User password reset page now respects the value of site config `auth.minPasswordLength`. [#12971](https://github.com/sourcegraph/sourcegraph/pull/12971)
- Fixed an issue where duplicate search results would show for queries with `or`-expressions. [#12531](https://github.com/sourcegraph/sourcegraph/pull/12531)
- Faster indexed search queries over a large number of repositories. Searching 100k+ repositories is now ~400ms faster and uses much less memory. [#12546](https://github.com/sourcegraph/sourcegraph/pull/12546)

### Removed

- Deprecated site settings `lightstepAccessToken` and `lightstepProject` have been removed. We now only support sending traces to Jaeger. Configure Jaeger with `observability.tracing` site setting.
- Removed `CloneInProgress` option from GraphQL Repositories API. [#12560](https://github.com/sourcegraph/sourcegraph/pull/12560)

## 3.18.0

### Added

- To search across multiple revisions of the same repository, list multiple branch names (or other revspecs) separated by `:` in your query, as in `repo:myrepo@branch1:branch2:branch2`. To search all branches, use `repo:myrepo@*refs/heads/`. Previously this was only supported for diff and commit searches and only available via the experimental site setting `searchMultipleRevisionsPerRepository`.
- The "Add repositories" page (/site-admin/external-services/new) now displays a dismissable notification explaining how and why we access code host data. [#11789](https://github.com/sourcegraph/sourcegraph/pull/11789).
- New `observability.alerts` features:
  - Notifications now provide more details about relevant alerts.
  - Support for email and OpsGenie notifications has been added. Note that to receive email alerts, `email.address` and `email.smtp` must be configured.
  - Some notifiers now have new options:
    - PagerDuty notifiers: `severity` and `apiUrl`
    - Webhook notifiers: `bearerToken`
  - A new `disableSendResolved` option disables notifications for when alerts resolve themselves.
- Recently firing critical alerts can now be displayed to admins via site alerts, use the flag `{ "alerts.hideObservabilitySiteAlerts": false }` to enable these alerts in user configuration.
- Specific alerts can now be silenced using `observability.silenceAlerts`. [#12087](https://github.com/sourcegraph/sourcegraph/pull/12087)
- Revisions listed in `experimentalFeatures.versionContext` will be indexed for faster searching. This is the first support towards indexing non-default branches. [#6728](https://github.com/sourcegraph/sourcegraph/issues/6728)
- Revisions listed in `experimentalFeatures.versionContext` or `experimentalFeatures.search.index.branches` will be indexed for faster searching. This is the first support towards indexing non-default branches. [#6728](https://github.com/sourcegraph/sourcegraph/issues/6728)
- Campaigns are now supported on GitLab.
- Campaigns now support GitLab and allow users to create, update and track merge requests on GitLab instances.
- Added a new section on the search homepage on Sourcegraph.com. It is currently feature flagged behind `experimentalFeatures.showRepogroupHomepage` in settings.
- Added new repository group pages.

### Changed

- Some monitoring alerts now have more useful descriptions. [#11542](https://github.com/sourcegraph/sourcegraph/pull/11542)
- Searching `fork:true` or `archived:true` has the same behaviour as searching `fork:yes` or `archived:yes` respectively. Previously it incorrectly had the same behaviour as `fork:only` and `archived:only` respectively. [#11740](https://github.com/sourcegraph/sourcegraph/pull/11740)
- Configuration for `observability.alerts` has changed and notifications are now provided by Prometheus Alertmanager. [#11832](https://github.com/sourcegraph/sourcegraph/pull/11832)
  - Removed: `observability.alerts.id`.
  - Removed: Slack notifiers no longer accept `mentionUsers`, `mentionGroups`, `mentionChannel`, and `token` options.

### Fixed

- The single-container `sourcegraph/server` image now correctly reports its version.
- An issue where repositories would not clone and index in some edge cases where the clones were deleted or not successful on gitserver. [#11602](https://github.com/sourcegraph/sourcegraph/pull/11602)
- An issue where repositories previously deleted on gitserver would not immediately reclone on system startup. [#11684](https://github.com/sourcegraph/sourcegraph/issues/11684)
- An issue where the sourcegraph/server Jaeger config was invalid. [#11661](https://github.com/sourcegraph/sourcegraph/pull/11661)
- An issue where valid search queries were improperly hinted as being invalid in the search field. [#11688](https://github.com/sourcegraph/sourcegraph/pull/11688)
- Reduce frontend memory spikes by limiting the number of goroutines launched by our GraphQL resolvers. [#11736](https://github.com/sourcegraph/sourcegraph/pull/11736)
- Fixed a bug affecting Sourcegraph icon display in our Phabricator native integration [#11825](https://github.com/sourcegraph/sourcegraph/pull/11825).
- Improve performance of site-admin repositories status page. [#11932](https://github.com/sourcegraph/sourcegraph/pull/11932)
- An issue where search autocomplete for files didn't add the right path. [#12241](https://github.com/sourcegraph/sourcegraph/pull/12241)

### Removed

- Backwards compatibility for "critical configuration" (a type of configuration that was deprecated in December 2019) was removed. All critical configuration now belongs in site configuration.
- Experimental feature setting `{ "experimentalFeatures": { "searchMultipleRevisionsPerRepository": true } }` will be removed in 3.19. It is now always on. Please remove references to it.
- Removed "Cloning" tab in site-admin Repository Status page. [#12043](https://github.com/sourcegraph/sourcegraph/pull/12043)
- The `blacklist` configuration option for Gitolite that was deprecated in 3.17 has been removed in 3.19. Use `exclude.pattern` instead. [#12345](https://github.com/sourcegraph/sourcegraph/pull/12345)

## 3.17.3

### Fixed

- git: Command retrying made a copy that was never used [#11807](https://github.com/sourcegraph/sourcegraph/pull/11807)
- frontend: Allow opt out of EnsureRevision when making a comparison query [#11811](https://github.com/sourcegraph/sourcegraph/pull/11811)
- Fix Phabricator icon class [#11825](https://github.com/sourcegraph/sourcegraph/pull/11825)

## 3.17.2

### Fixed

- An issue where repositories previously deleted on gitserver would not immediately reclone on system startup. [#11684](https://github.com/sourcegraph/sourcegraph/issues/11684)

## 3.17.1

### Added

- Improved search indexing metrics

### Changed

- Some monitoring alerts now have more useful descriptions. [#11542](https://github.com/sourcegraph/sourcegraph/pull/11542)

### Fixed

- The single-container `sourcegraph/server` image now correctly reports its version.
- An issue where repositories would not clone and index in some edge cases where the clones were deleted or not successful on gitserver. [#11602](https://github.com/sourcegraph/sourcegraph/pull/11602)
- An issue where the sourcegraph/server Jaeger config was invalid. [#11661](https://github.com/sourcegraph/sourcegraph/pull/11661)

## 3.17.0

### Added

- The search results page now shows a small UI notification if either repository forks or archives are excluded, when `fork` or `archived` options are not explicitly set. [#10624](https://github.com/sourcegraph/sourcegraph/pull/10624)
- Prometheus metric `src_gitserver_repos_removed_disk_pressure` which is incremented everytime we remove a repository due to disk pressure. [#10900](https://github.com/sourcegraph/sourcegraph/pull/10900)
- `gitolite.exclude` setting in [Gitolite external service config](https://docs.sourcegraph.com/admin/external_service/gitolite#configuration) now supports a regular expression via the `pattern` field. This is consistent with how we exclude in other external services. Additionally this is a replacement for the deprecated `blacklist` configuration. [#11403](https://github.com/sourcegraph/sourcegraph/pull/11403)
- Notifications about Sourcegraph being out of date will now be shown to site admins and users (depending on how out-of-date it is).
- Alerts are now configured using `observability.alerts` in the site configuration, instead of via the Grafana web UI. This does not yet support all Grafana notification channel types, and is not yet supported on `sourcegraph/server` ([#11473](https://github.com/sourcegraph/sourcegraph/issues/11473)). For more details, please refer to the [Sourcegraph alerting guide](https://docs.sourcegraph.com/admin/observability/alerting).
- Experimental basic support for detecting if your Sourcegraph instance is over or under-provisioned has been added through a set of dashboards and warning-level alerts based on container utilization.
- Query [operators](https://docs.sourcegraph.com/code_search/reference/queries#boolean-operators) `and` and `or` are now enabled by default in all search modes for searching file content. [#11521](https://github.com/sourcegraph/sourcegraph/pull/11521)

### Changed

- Repository search within a version context will link to the revision in the version context. [#10860](https://github.com/sourcegraph/sourcegraph/pull/10860)
- Background permissions syncing becomes the default method to sync permissions from code hosts. Please [read our documentation for things to keep in mind before upgrading](https://docs.sourcegraph.com/admin/repo/permissions#background-permissions-syncing). [#10972](https://github.com/sourcegraph/sourcegraph/pull/10972)
- The styling of the hover overlay was overhauled to never have badges or the close button overlap content while also always indicating whether the overlay is currently pinned. The styling on code hosts was also improved. [#10956](https://github.com/sourcegraph/sourcegraph/pull/10956)
- Previously, it was required to quote most patterns in structural search. This is no longer a restriction and single and double quotes in structural search patterns are interpreted literally. Note: you may still use `content:"structural-pattern"` if the pattern without quotes conflicts with other syntax. [#11481](https://github.com/sourcegraph/sourcegraph/pull/11481)

### Fixed

- Dynamic repo search filters on branches which contain special characters are correctly escaped now. [#10810](https://github.com/sourcegraph/sourcegraph/pull/10810)
- Forks and archived repositories at a specific commit are searched without the need to specify "fork:yes" or "archived:yes" in the query. [#10864](https://github.com/sourcegraph/sourcegraph/pull/10864)
- The git history for binary files is now correctly shown. [#11034](https://github.com/sourcegraph/sourcegraph/pull/11034)
- Links to AWS Code Commit repositories have been fixed after the URL schema has been changed. [#11019](https://github.com/sourcegraph/sourcegraph/pull/11019)
- A link to view all repositories will now always appear on the Explore page. [#11113](https://github.com/sourcegraph/sourcegraph/pull/11113)
- The Site-admin > Pings page no longer incorrectly indicates that pings are disabled when they aren't. [#11229](https://github.com/sourcegraph/sourcegraph/pull/11229)
- Match counts are now accurately reported for indexed search. [#11242](https://github.com/sourcegraph/sourcegraph/pull/11242)
- When background permissions syncing is enabled, it is now possible to only enforce permissions for repositories from selected code hosts (instead of enforcing permissions for repositories from all code hosts). [#11336](https://github.com/sourcegraph/sourcegraph/pull/11336)
- When more than 200+ repository revisions in a search are unindexed (very rare), the remaining repositories are reported as missing instead of Sourcegraph issuing e.g. several thousand unindexed search requests which causes system slowness and ultimately times out - ensuring searches are still fast even if there are indexing issues on a deployment of Sourcegraph. This does not apply if `index:no` is present in the query.

### Removed

- Automatic syncing of Campaign webhooks for Bitbucket Server. [#10962](https://github.com/sourcegraph/sourcegraph/pull/10962)
- The `blacklist` configuration option for Gitolite is DEPRECATED and will be removed in 3.19. Use `exclude.pattern` instead.

## 3.16.2

### Fixed

- Search: fix indexed search match count [#7fc96](https://github.com/sourcegraph/sourcegraph/commit/7fc96d319f49f55da46a7649ccf261aa7e8327c3)
- Sort detected languages properly [#e7750](https://github.com/sourcegraph/sourcegraph/commit/e77507d060a40355e7b86fb093d21a7149ea03ac)

## 3.16.1

### Fixed

- Fix repo not found error for patches [#11021](https://github.com/sourcegraph/sourcegraph/pull/11021).
- Show expired license screen [#10951](https://github.com/sourcegraph/sourcegraph/pull/10951).
- Sourcegraph is now built with Go 1.14.3, fixing issues running Sourcegraph onUbuntu 19 and 20. [#10447](https://github.com/sourcegraph/sourcegraph/issues/10447)

## 3.16.0

### Added

- Autocompletion for `repogroup` filters in search queries. [#10141](https://github.com/sourcegraph/sourcegraph/pull/10286)
- If the experimental feature flag `codeInsights` is enabled, extensions can contribute content to directory pages through the experimental `ViewProvider` API. [#10236](https://github.com/sourcegraph/sourcegraph/pull/10236)
  - Directory pages are then represented as an experimental `DirectoryViewer` in the `visibleViewComponents` of the extension API. **Note: This may break extensions that were assuming `visibleViewComponents` were always `CodeEditor`s and did not check the `type` property.** Extensions checking the `type` property will continue to work. [#10236](https://github.com/sourcegraph/sourcegraph/pull/10236)
- [Major syntax highlighting improvements](https://github.com/sourcegraph/syntect_server/pull/29), including:
  - 228 commits / 1 year of improvements to the syntax highlighter library Sourcegraph uses ([syntect](https://github.com/trishume/syntect)).
  - 432 commits / 1 year of improvements to the base syntax definitions for ~36 languages Sourcegraph uses ([sublimehq/Packages](https://github.com/sublimehq/Packages)).
  - 30 new file extensions/names now detected.
  - Likely fixes other major instability and language support issues. #9557
  - Added [Smarty](#2885), [Ethereum / Solidity / Vyper)](#2440), [Cuda](#5907), [COBOL](#10154), [vb.NET](#4901), and [ASP.NET](#4262) syntax highlighting.
  - Fixed OCaml syntax highlighting #3545
  - Bazel/Starlark support improved (.star, BUILD, and many more extensions now properly highlighted). #8123
- New permissions page in both user and repository settings when background permissions syncing is enabled (`"permissions.backgroundSync": {"enabled": true}`). [#10473](https://github.com/sourcegraph/sourcegraph/pull/10473) [#10655](https://github.com/sourcegraph/sourcegraph/pull/10655)
- A new dropdown for choosing version contexts appears on the left of the query input when version contexts are specified in `experimentalFeatures.versionContext` in site configuration. Version contexts allow you to scope your search to specific sets of repos at revisions.
- Campaign changeset usage counts including changesets created, added and merged will be sent back in pings. [#10591](https://github.com/sourcegraph/sourcegraph/pull/10591)
- Diff views now feature syntax highlighting and can be properly copy-pasted. [#10437](https://github.com/sourcegraph/sourcegraph/pull/10437)
- Admins can now download an anonymized usage statistics ZIP archive in the **Site admin > Usage stats**. Opting to share this archive with the Sourcegraph team helps us make the product even better. [#10475](https://github.com/sourcegraph/sourcegraph/pull/10475)
- Extension API: There is now a field `versionContext` and subscribable `versionContextChanges` in `Workspace` to allow extensions to respect the instance's version context.
- The smart search field, providing syntax highlighting, hover tooltips, and validation on filters in search queries, is now activated by default. It can be disabled by setting `{ "experimentalFeatures": { "smartSearchField": false } }` in global settings.

### Changed

- The `userID` and `orgID` fields in the SavedSearch type in the GraphQL API have been replaced with a `namespace` field. To get the ID of the user or org that owns the saved search, use `namespace.id`. [#5327](https://github.com/sourcegraph/sourcegraph/pull/5327)
- Tree pages now redirect to blob pages if the path is not a tree and vice versa. [#10193](https://github.com/sourcegraph/sourcegraph/pull/10193)
- Files and directories that are not found now return a 404 status code. [#10193](https://github.com/sourcegraph/sourcegraph/pull/10193)
- The site admin flag `disableNonCriticalTelemetry` now allows Sourcegraph admins to disable most anonymous telemetry. Visit https://docs.sourcegraph.com/admin/pings to learn more. [#10402](https://github.com/sourcegraph/sourcegraph/pull/10402)

### Fixed

- In the OSS version of Sourcegraph, authorization providers are properly initialized and GraphQL APIs are no longer blocked. [#3487](https://github.com/sourcegraph/sourcegraph/issues/3487)
- Previously, GitLab repository paths containing certain characters could not be excluded (slashes and periods in parts of the paths). These characters are now allowed, so the repository paths can be excluded. [#10096](https://github.com/sourcegraph/sourcegraph/issues/10096)
- Symbols for indexed commits in languages Haskell, JSONNet, Kotlin, Scala, Swift, Thrift, and TypeScript will show up again. Previously our symbol indexer would not know how to extract symbols for those languages even though our unindexed symbol service did. [#10357](https://github.com/sourcegraph/sourcegraph/issues/10357)
- When periodically re-cloning a repository it will still be available. [#10663](https://github.com/sourcegraph/sourcegraph/pull/10663)

### Removed

- The deprecated feature discussions has been removed. [#9649](https://github.com/sourcegraph/sourcegraph/issues/9649)

## 3.15.2

### Fixed

- Fix repo not found error for patches [#11021](https://github.com/sourcegraph/sourcegraph/pull/11021).
- Show expired license screen [#10951](https://github.com/sourcegraph/sourcegraph/pull/10951).

## 3.15.1

### Fixed

- A potential security vulnerability with in the authentication workflow has been fixed. [#10167](https://github.com/sourcegraph/sourcegraph/pull/10167)
- An issue where `sourcegraph/postgres-11.4:3.15.0` was incorrectly an older version of the image incompatible with non-root Kubernetes deployments. `sourcegraph/postgres-11.4:3.15.1` now matches the same image version found in Sourcegraph 3.14.3 (`20-04-07_56b20163`).
- An issue that caused the search result type tabs to be overlapped in Safari. [#10191](https://github.com/sourcegraph/sourcegraph/pull/10191)

## 3.15.0

### Added

- Users and site administrators can now view a log of their actions/events in the user settings. [#9141](https://github.com/sourcegraph/sourcegraph/pull/9141)
- With the new `visibility:` filter search results can now be filtered based on a repository's visibility (possible filter values: `any`, `public` or `private`). [#8344](https://github.com/sourcegraph/sourcegraph/issues/8344)
- [`sourcegraph/git-extras`](https://sourcegraph.com/extensions/sourcegraph/git-extras) is now enabled by default on new instances [#3501](https://github.com/sourcegraph/sourcegraph/issues/3501)
- The Sourcegraph Docker image will now copy `/etc/sourcegraph/gitconfig` to `$HOME/.gitconfig`. This is a convenience similiar to what we provide for [repositories that need HTTP(S) or SSH authentication](https://docs.sourcegraph.com/admin/repo/auth). [#658](https://github.com/sourcegraph/sourcegraph/issues/658)
- Permissions background syncing is now supported for GitHub via site configuration `"permissions.backgroundSync": {"enabled": true}`. [#8890](https://github.com/sourcegraph/sourcegraph/issues/8890)
- Search: Adding `stable:true` to a query ensures a deterministic search result order. This is an experimental parameter. It applies only to file contents, and is limited to at max 5,000 results (consider using [the paginated search API](https://docs.sourcegraph.com/api/graphql/search#sourcegraph-3-9-experimental-paginated-search) if you need more than that.). [#9681](https://github.com/sourcegraph/sourcegraph/pull/9681).
- After completing the Sourcegraph user feedback survey, a button may appear for tweeting this feedback at [@srcgraph](https://twitter.com/srcgraph). [#9728](https://github.com/sourcegraph/sourcegraph/pull/9728)
- `git fetch` and `git clone` now inherit the parent process environment variables. This allows site admins to set `HTTPS_PROXY` or [git http configurations](https://git-scm.com/docs/git-config/2.26.0#Documentation/git-config.txt-httpproxy) via environment variables. For cluster environments site admins should set this on the gitserver container. [#250](https://github.com/sourcegraph/sourcegraph/issues/250)
- Experimental: Search for file contents using `and`- and `or`-expressions in queries. Enabled via the global settings value `{"experimentalFeatures": {"andOrQuery": "enabled"}}`. [#8567](https://github.com/sourcegraph/sourcegraph/issues/8567)
- Always include forks or archived repositories in searches via the global/org/user settings with `"search.includeForks": true` or `"search.includeArchived": true` respectively. [#9927](https://github.com/sourcegraph/sourcegraph/issues/9927)
- observability (debugging): It is now possible to log all Search and GraphQL requests slower than N milliseconds, using the new site configuration options `observability.logSlowGraphQLRequests` and `observability.logSlowSearches`.
- observability (monitoring): **More metrics monitored and alerted on, more legible dashboards**
  - Dashboard panels now show an orange/red background color when the defined warning/critical alert threshold has been met, making it even easier to see on a dashboard what is in a bad state.
  - Symbols: failing `symbols` -> `frontend-internal` requests are now monitored. [#9732](https://github.com/sourcegraph/sourcegraph/issues/9732)
  - Frontend dasbhoard: Search error types are now broken into distinct panels for improved visibility/legibility.
    - **IMPORTANT**: If you have previously configured alerting on any of these panels or on "hard search errors", you will need to reconfigure it after upgrading.
  - Frontend dasbhoard: Search error and latency are now broken down by type: Browser requests, search-based code intel requests, and API requests.
- observability (debugging): **Distributed tracing is a powerful tool for investigating performance issues.** The following changes have been made with the goal of making it easier to use distributed tracing with Sourcegraph:

  - The site configuration field `"observability.tracing": { "sampling": "..." }` allows a site admin to control which requests generate tracing data.
    - `"all"` will trace all requests.
    - `"selective"` (recommended) will trace all requests initiated from an end-user URL with `?trace=1`. Non-end-user-initiated requests can set a HTTP header `X-Sourcegraph-Should-Trace: true`. This is the recommended setting, as `"all"` can generate large amounts of tracing data that may cause network and memory resource contention in the Sourcegraph instance.
    - `"none"` (default) turns off tracing.
  - Jaeger is now the officially supported distributed tracer. The following is the recommended site configuration to connect Sourcegraph to a Jaeger agent (which must be deployed on the same host and listening on the default ports):

    ```
    "observability.tracing": {
      "sampling": "selective"
    }
    ```

  - Jaeger is now included in the Sourcegraph deployment configuration by default if you are using Kubernetes, Docker Compose, or the pure Docker cluster deployment model. (It is not yet included in the single Docker container distribution.) It will be included as part of upgrading to 3.15 in these deployment models, unless disabled.
  - The site configuration field, `useJaeger`, is deprecated in favor of `observability.tracing`.
  - Support for configuring Lightstep as a distributed tracer is deprecated and will be removed in a subsequent release. Instances that use Lightstep with Sourcegraph are encouraged to migrate to Jaeger (directions for running Jaeger alongside Sourcegraph are included in the installation instructions).

### Changed

- Multiple backwards-incompatible changes in the parts of the GraphQL API related to Campaigns [#9106](https://github.com/sourcegraph/sourcegraph/issues/9106):
  - `CampaignPlan.status` has been removed, since we don't need it anymore after moving execution of campaigns to src CLI in [#8008](https://github.com/sourcegraph/sourcegraph/pull/8008).
  - `CampaignPlan` has been renamed to `PatchSet`.
  - `ChangesetPlan`/`ChangesetPlanConnection` has been renamed to `Patch`/`PatchConnection`.
  - `CampaignPlanPatch` has been renamed to `PatchInput`.
  - `Campaign.plan` has been renamed to `Campaign.patchSet`.
  - `Campaign.changesetPlans` has been renamed to `campaign.changesetPlan`.
  - `createCampaignPlanFromPatches` mutation has been renamed to `createPatchSetFromPatches`.
- Removed the scoped search field on tree pages. When browsing code, the global search query will now get scoped to the current tree or file. [#9225](https://github.com/sourcegraph/sourcegraph/pull/9225)
- Instances without a license key that exceed the published user limit will now display a notice to all users.

### Fixed

- `.*` in the filter pattern were ignored and led to missing search results. [#9152](https://github.com/sourcegraph/sourcegraph/pull/9152)
- The Phabricator integration no longer makes duplicate requests to Phabricator's API on diff views. [#8849](https://github.com/sourcegraph/sourcegraph/issues/8849)
- Changesets on repositories that aren't available on the instance anymore are now hidden instead of failing. [#9656](https://github.com/sourcegraph/sourcegraph/pull/9656)
- observability (monitoring):
  - **Dashboard and alerting bug fixes**
    - Syntect Server dashboard: "Worker timeouts" can no longer appear to go negative. [#9523](https://github.com/sourcegraph/sourcegraph/issues/9523)
    - Symbols dashboard: "Store fetch queue size" can no longer appear to go negative. [#9731](https://github.com/sourcegraph/sourcegraph/issues/9731)
    - Syntect Server dashboard: "Worker timeouts" no longer incorrectly shows multiple values. [#9524](https://github.com/sourcegraph/sourcegraph/issues/9524)
    - Searcher dashboard: "Search errors on unindexed repositories" no longer includes cancelled search requests (which are expected).
    - Fixed an issue where NaN could leak into the `alert_count` metric. [#9832](https://github.com/sourcegraph/sourcegraph/issues/9832)
    - Gitserver: "resolve_revision_duration_slow" alert is no longer flaky / non-deterministic. [#9751](https://github.com/sourcegraph/sourcegraph/issues/9751)
    - Git Server dashboard: there is now a panel to show concurrent command executions to match the defined alerts. [#9354](https://github.com/sourcegraph/sourcegraph/issues/9354)
    - Git Server dashboard: adjusted the critical disk space alert to 15% so it can now fire. [#9351](https://github.com/sourcegraph/sourcegraph/issues/9351)
  - **Dashboard visiblity and legibility improvements**
    - all: "frontend internal errors" are now broken down just by route, which makes reading the graph easier. [#9668](https://github.com/sourcegraph/sourcegraph/issues/9668)
    - Frontend dashboard: panels no longer show misleading duplicate labels. [#9660](https://github.com/sourcegraph/sourcegraph/issues/9660)
    - Syntect Server dashboard: panels are no longer compacted, for improved visibility. [#9525](https://github.com/sourcegraph/sourcegraph/issues/9525)
    - Frontend dashboard: panels are no longer compacted, for improved visibility. [#9356](https://github.com/sourcegraph/sourcegraph/issues/9356)
    - Searcher dashboard: "Search errors on unindexed repositories" is now broken down by code instead of instance for improved readability. [#9670](https://github.com/sourcegraph/sourcegraph/issues/9670)
    - Symbols dashboard: metrics are now aggregated instead of per-instance, for improved visibility. [#9730](https://github.com/sourcegraph/sourcegraph/issues/9730)
    - Firing alerts are now correctly sorted at the top of dashboards by default. [#9766](https://github.com/sourcegraph/sourcegraph/issues/9766)
    - Panels at the bottom of the home dashboard no longer appear clipped / cut off. [#9768](https://github.com/sourcegraph/sourcegraph/issues/9768)
    - Git Server dashboard: disk usage now shown in percentages to match the alerts that can fire. [#9352](https://github.com/sourcegraph/sourcegraph/issues/9352)
    - Git Server dashboard: the 'echo command duration test' panel now properly displays units in seconds. [#7628](https://github.com/sourcegraph/sourcegraph/issues/7628)
    - Dashboard panels showing firing alerts no longer over-count firing alerts due to the number of service replicas. [#9353](https://github.com/sourcegraph/sourcegraph/issues/9353)

### Removed

- The experimental feature discussions is marked as deprecated. GraphQL and configuration fields related to it will be removed in 3.16. [#9649](https://github.com/sourcegraph/sourcegraph/issues/9649)

## 3.14.4

### Fixed

- A potential security vulnerability with in the authentication workflow has been fixed. [#10167](https://github.com/sourcegraph/sourcegraph/pull/10167)

## 3.14.3

### Fixed

- phabricator: Duplicate requests to phabricator API from sourcegraph extensions. [#8849](https://github.com/sourcegraph/sourcegraph/issues/8849)

## 3.14.2

### Fixed

- campaigns: Ignore changesets where repo does not exist anymore. [#9656](https://github.com/sourcegraph/sourcegraph/pull/9656)

## 3.14.1

### Added

- monitoring: new Permissions dashboard to show stats of repository permissions.

### Changed

- Site-Admin/Instrumentation in the Kubernetes cluster deployment now includes indexed-search.

## 3.14.0

### Added

- Site-Admin/Instrumentation is now available in the Kubernetes cluster deployment [8805](https://github.com/sourcegraph/sourcegraph/pull/8805).
- Extensions can now specify a `baseUri` in the `DocumentFilter` when registering providers.
- Admins can now exclude GitHub forks and/or archived repositories from the set of repositories being mirrored in Sourcegraph with the `"exclude": [{"forks": true}]` or `"exclude": [{"archived": true}]` GitHub external service configuration. [#8974](https://github.com/sourcegraph/sourcegraph/pull/8974)
- Campaign changesets can be filtered by State, Review State and Check State. [#8848](https://github.com/sourcegraph/sourcegraph/pull/8848)
- Counts of users of and searches conducted with interactive and plain text search modes will be sent back in pings, aggregated daily, weekly, and monthly.
- Aggregated counts of daily, weekly, and monthly active users of search will be sent back in pings.
- Counts of number of searches conducted using each filter will be sent back in pings, aggregated daily, weekly, and monthly.
- Counts of number of users conducting searches containing each filter will be sent back in pings, aggregated daily, weekly, and monthly.
- Added more entries (Bash, Erlang, Julia, OCaml, Scala) to the list of suggested languages for the `lang:` filter.
- Permissions background sync is now supported for GitLab and Bitbucket Server via site configuration `"permissions.backgroundSync": {"enabled": true}`.
- Indexed search exports more prometheus metrics and debug logs to aid debugging performance issues. [#9111](https://github.com/sourcegraph/sourcegraph/issues/9111)
- monitoring: the Frontend dashboard now shows in excellent detail how search is behaving overall and at a glance.
- monitoring: added alerts for when hard search errors (both timeouts and general errors) are high.
- monitoring: added alerts for when partial search timeouts are high.
- monitoring: added alerts for when search 90th and 99th percentile request duration is high.
- monitoring: added alerts for when users are being shown an abnormally large amount of search alert user suggestions and no results.
- monitoring: added alerts for when the internal indexed and unindexed search services are returning bad responses.
- monitoring: added alerts for when gitserver may be under heavy load due to many concurrent command executions or under-provisioning.

### Changed

- The "automation" feature was renamed to "campaigns".
  - `campaigns.readAccess.enabled` replaces the deprecated site configuration property `automation.readAccess.enabled`.
  - The experimental feature flag was not renamed (because it will go away soon) and remains `{"experimentalFeatures": {"automation": "enabled"}}`.
- The [Kubernetes deployment](https://github.com/sourcegraph/deploy-sourcegraph) for **existing** installations requires a
  [migration step](https://github.com/sourcegraph/deploy-sourcegraph/blob/master/docs/migrate.md) when upgrading
  past commit [821032e2ee45f21f701](https://github.com/sourcegraph/deploy-sourcegraph/commit/821032e2ee45f21f701caac624e4f090c59fd259) or when upgrading to 3.14.
  New installations starting with the mentioned commit or with 3.14 do not need this migration step.
- Aggregated search latencies (in ms) of search queries are now included in [pings](https://docs.sourcegraph.com/admin/pings).
- The [Kubernetes deployment](https://github.com/sourcegraph/deploy-sourcegraph) frontend role has added services as a resource to watch/listen/get.
  This change does not affect the newly-introduced, restricted Kubernetes config files.
- Archived repositories are excluded from search by default. Adding `archived:yes` includes archived repositories.
- Forked repositories are excluded from search by default. Adding `fork:yes` includes forked repositories.
- CSRF and session cookies now set `SameSite=None` when Sourcegraph is running behind HTTPS and `SameSite=Lax` when Sourcegraph is running behind HTTP in order to comply with a [recent IETF proposal](https://web.dev/samesite-cookies-explained/#samesitenone-must-be-secure). As a side effect, the Sourcegraph browser extension and GitLab/Bitbucket native integrations can only connect to private instances that have HTTPS configured. If your private instance is only running behind HTTP, please configure your instance to use HTTPS in order to continue using these.
- The Bitbucket Server rate limit that Sourcegraph self-imposes has been raised from 120 req/min to 480 req/min to account for Sourcegraph instances that make use of Sourcegraphs' Bitbucket Server repository permissions and campaigns at the same time (which require a larger number of API requests against Bitbucket Server). The new number is based on Sourcegraph consuming roughly 8% the average API request rate of a large customers' Bitbucket Server instance. [#9048](https://github.com/sourcegraph/sourcegraph/pull/9048/files)
- If a single, unambiguous commit SHA is used in a search query (e.g., `repo@c98f56`) and a search index exists at this commit (i.e., it is the `HEAD` commit), then the query is searched using the index. Prior to this change, unindexed search was performed for any query containing an `@commit` specifier.

### Fixed

- Zoekt's watchdog ensures the service is down upto 3 times before exiting. The watchdog would misfire on startup on resource constrained systems, with the retries this should make a false positive far less likely. [#7867](https://github.com/sourcegraph/sourcegraph/issues/7867)
- A regression in repo-updater was fixed that lead to every repository's git clone being updated every time the list of repositories was synced from the code host. [#8501](https://github.com/sourcegraph/sourcegraph/issues/8501)
- The default timeout of indexed search has been increased. Previously indexed search would always return within 3s. This lead to broken behaviour on new instances which had yet to tune resource allocations. [#8720](https://github.com/sourcegraph/sourcegraph/pull/8720)
- Bitbucket Server older than 5.13 failed to sync since Sourcegraph 3.12. This was due to us querying for the `archived` label, but Bitbucket Server 5.13 does not support labels. [#8883](https://github.com/sourcegraph/sourcegraph/issues/8883)
- monitoring: firing alerts are now ordered at the top of the list in dashboards by default for better visibility.
- monitoring: fixed an issue where some alerts would fail to report in for the "Total alerts defined" panel in the overview dashboard.

### Removed

- The v3.11 migration to merge critical and site configuration has been removed. If you are still making use of the deprecated `CRITICAL_CONFIG_FILE`, your instance may not start up. See the [migration notes for Sourcegraph 3.11](https://docs.sourcegraph.com/admin/migration/3_11) for more information.

## 3.13.2

### Fixed

- The default timeout of indexed search has been increased. Previously indexed search would always return within 3s. This lead to broken behaviour on new instances which had yet to tune resource allocations. [#8720](https://github.com/sourcegraph/sourcegraph/pull/8720)
- Bitbucket Server older than 5.13 failed to sync since Sourcegraph 3.12. This was due to us querying for the `archived` label, but Bitbucket Server 5.13 does not support labels. [#8883](https://github.com/sourcegraph/sourcegraph/issues/8883)
- A regression in repo-updater was fixed that lead to every repository's git clone being updated every time the list of repositories was synced from the code host. [#8501](https://github.com/sourcegraph/sourcegraph/issues/8501)

## 3.13.1

### Fixed

- To reduce the chance of users running into "502 Bad Gateway" errors an internal timeout has been increased from 60 seconds to 10 minutes so that long running requests are cut short by the proxy in front of `sourcegraph-frontend` and correctly reported as "504 Gateway Timeout". [#8606](https://github.com/sourcegraph/sourcegraph/pull/8606)
- Sourcegraph instances that are not connected to the internet will no longer display errors when users submit NPS survey responses (the responses will continue to be stored locally). Rather, an error will be printed to the frontend logs. [#8598](https://github.com/sourcegraph/sourcegraph/issues/8598)
- Showing `head>` in the search results if the first line of the file is shown [#8619](https://github.com/sourcegraph/sourcegraph/issues/8619)

## 3.13.0

### Added

- Experimental: Added new field `experimentalFeatures.customGitFetch` that allows defining custom git fetch commands for code hosts and repositories with special settings. [#8435](https://github.com/sourcegraph/sourcegraph/pull/8435)
- Experimental: the search query input now provides syntax highlighting, hover tooltips, and diagnostics on filters in search queries. Requires the global settings value `{ "experimentalFeatures": { "smartSearchField": true } }`.
- Added a setting `search.hideSuggestions`, which when set to `true`, will hide search suggestions in the search bar. [#8059](https://github.com/sourcegraph/sourcegraph/pull/8059)
- Experimental: A tool, [src-expose](https://docs.sourcegraph.com/admin/external_service/other#experimental-src-expose), can be used to import code from any code host.
- Experimental: Added new field `certificates` as in `{ "experimentalFeatures" { "tls.external": { "certificates": ["<CERT>"] } } }`. This allows you to add certificates to trust when communicating with a code host (via API or git+http). We expect this to be useful for adding internal certificate authorities/self-signed certificates. [#71](https://github.com/sourcegraph/sourcegraph/issues/71)
- Added a setting `auth.minPasswordLength`, which when set, causes a minimum password length to be enforced when users sign up or change passwords. [#7521](https://github.com/sourcegraph/sourcegraph/issues/7521)
- GitHub labels associated with code change campaigns are now displayed. [#8115](https://github.com/sourcegraph/sourcegraph/pull/8115)
- GitHub labels associated with campaigns are now displayed. [#8115](https://github.com/sourcegraph/sourcegraph/pull/8115)
- When creating a campaign, users can now specify the branch name that will be used on code host. This is also a breaking change for users of the GraphQL API since the `branch` attribute is now required in `CreateCampaignInput` when a `plan` is also specified. [#7646](https://github.com/sourcegraph/sourcegraph/issues/7646)
- Added an optional `content:` parameter for specifying a search pattern. This parameter overrides any other search patterns in a query. Useful for unambiguously specifying what to search for when search strings clash with other query syntax. [#6490](https://github.com/sourcegraph/sourcegraph/issues/6490)
- Interactive search mode, which helps users construct queries using UI elements, is now made available to users by default. A dropdown to the left of the search bar allows users to toggle between interactive and plain text modes. The option to use interactive search mode can be disabled by adding `{ "experimentalFeatures": { "splitSearchModes": false } }` in global settings. [#8461](https://github.com/sourcegraph/sourcegraph/pull/8461)
- Our [upgrade policy](https://docs.sourcegraph.com/#upgrading-sourcegraph) is now enforced by the `sourcegraph-frontend` on startup to prevent admins from mistakenly jumping too many versions. [#8157](https://github.com/sourcegraph/sourcegraph/pull/8157) [#7702](https://github.com/sourcegraph/sourcegraph/issues/7702)
- Repositories with bad object packs or bad objects are automatically repaired. We now detect suspect output of git commands to mark a repository for repair. [#6676](https://github.com/sourcegraph/sourcegraph/issues/6676)
- Hover tooltips for Scala and Perl files now have syntax highlighting. [#8456](https://github.com/sourcegraph/sourcegraph/pull/8456) [#8307](https://github.com/sourcegraph/sourcegraph/issues/8307)

### Changed

- `experimentalFeatures.splitSearchModes` was removed as a site configuration option. It should be set in global/org/user settings.
- Sourcegraph now waits for `90s` instead of `5s` for Redis to be available before quitting. This duration is configurable with the new `SRC_REDIS_WAIT_FOR` environment variable.
- Code intelligence usage statistics will be sent back via pings by default. Aggregated event counts can be disabled via the site admin flag `disableNonCriticalTelemetry`.
- The Sourcegraph Docker image optimized its use of Redis to make start-up significantly faster in certain scenarios (e.g when container restarts were frequent). ([#3300](https://github.com/sourcegraph/sourcegraph/issues/3300), [#2904](https://github.com/sourcegraph/sourcegraph/issues/2904))
- Upgrading Sourcegraph is officially supported for one minor version increment (e.g., 3.12 -> 3.13). Previously, upgrades from 2 minor versions previous were supported. Please reach out to support@sourcegraph.com if you would like assistance upgrading from a much older version of Sourcegraph.
- The GraphQL mutation `previewCampaignPlan` has been renamed to `createCampaignPlan`. This mutation is part of campaigns, which is still in beta and behind a feature flag and thus subject to possible breaking changes while we still work on it.
- The GraphQL mutation `previewCampaignPlan` has been renamed to `createCampaignPlan`. This mutation is part of the campaigns feature, which is still in beta and behind a feature flag and thus subject to possible breaking changes while we still work on it.
- The GraphQL field `CampaignPlan.changesets` has been deprecated and will be removed in 3.15. A new field called `CampaignPlan.changesetPlans` has been introduced to make the naming more consistent with the `Campaign.changesetPlans` field. Please use that instead. [#7966](https://github.com/sourcegraph/sourcegraph/pull/7966)
- Long lines (>2000 bytes) are no longer highlighted, in order to prevent performance issues in browser rendering. [#6489](https://github.com/sourcegraph/sourcegraph/issues/6489)
- No longer requires `read:org` permissions for GitHub OAuth if `allowOrgs` is not enabled in the site configuration. [#8163](https://github.com/sourcegraph/sourcegraph/issues/8163)
- [Documentation](https://github.com/sourcegraph/deploy-sourcegraph/blob/master/configure/jaeger/README.md) in github.com/sourcegraph/deploy-sourcegraph for deploying Jaeger in Kubernetes clusters running Sourcegraph has been updated to use the [Jaeger Operator](https://www.jaegertracing.io/docs/1.16/operator/), the recommended standard way of deploying Jaeger in a Kubernetes cluster. We recommend existing customers that use Jaeger adopt this new method of deployment. Please reach out to support@sourcegraph.com if you'd like assistance updating.

### Fixed

- The syntax highlighter (syntect-server) no longer fails when run in environments without IPv6 support. [#8463](https://github.com/sourcegraph/sourcegraph/pull/8463)
- After adding/removing a gitserver replica the admin interface will correctly report that repositories that need to move replicas as cloning. [#7970](https://github.com/sourcegraph/sourcegraph/issues/7970)
- Show download button for images. [#7924](https://github.com/sourcegraph/sourcegraph/issues/7924)
- gitserver backoffs trying to re-clone repositories if they fail to clone. In the case of large monorepos that failed this lead to gitserver constantly cloning them and using many resources. [#7804](https://github.com/sourcegraph/sourcegraph/issues/7804)
- It is now possible to escape spaces using `\` in the search queries when using regexp. [#7604](https://github.com/sourcegraph/sourcegraph/issues/7604)
- Clicking filter chips containing whitespace is now correctly quoted in the web UI. [#6498](https://github.com/sourcegraph/sourcegraph/issues/6498)
- **Monitoring:** Fixed an issue with the **Frontend** -> **Search responses by status** panel which caused search response types to not be aggregated as expected. [#7627](https://github.com/sourcegraph/sourcegraph/issues/7627)
- **Monitoring:** Fixed an issue with the **Replacer**, **Repo Updater**, and **Searcher** dashboards would incorrectly report on a metric from the unrelated query-runner service. [#7531](https://github.com/sourcegraph/sourcegraph/issues/7531)
- Deterministic ordering of results from indexed search. Previously when refreshing a page with many results some results may come and go.
- Spread out periodic git reclones. Previously we would reclone all git repositories every 45 days. We now add in a jitter of 12 days to spread out the load for larger installations. [#8259](https://github.com/sourcegraph/sourcegraph/issues/8259)
- Fixed an issue with missing commit information in graphql search results. [#8343](https://github.com/sourcegraph/sourcegraph/pull/8343)

### Removed

- All repository fields related to `enabled` and `disabled` have been removed from the GraphQL API. These fields have been deprecated since 3.4. [#3971](https://github.com/sourcegraph/sourcegraph/pull/3971)
- The deprecated extension API `Hover.__backcompatContents` was removed.

## 3.12.10

This release backports the fixes released in `3.13.2` for customers still on `3.12`.

### Fixed

- The default timeout of indexed search has been increased. Previously indexed search would always return within 3s. This lead to broken behaviour on new instances which had yet to tune resource allocations. [#8720](https://github.com/sourcegraph/sourcegraph/pull/8720)
- Bitbucket Server older than 5.13 failed to sync since Sourcegraph 3.12. This was due to us querying for the `archived` label, but Bitbucket Server 5.13 does not support labels. [#8883](https://github.com/sourcegraph/sourcegraph/issues/8883)
- A regression in repo-updater was fixed that lead to every repository's git clone being updated every time the list of repositories was synced from the code host. [#8501](https://github.com/sourcegraph/sourcegraph/issues/8501)

## 3.12.9

This is `3.12.8` release with internal infrastructure fixes to publish the docker images.

## 3.12.8

### Fixed

- Extension API showInputBox and other Window methods now work on search results pages [#8519](https://github.com/sourcegraph/sourcegraph/issues/8519)
- Extension error notification styling is clearer [#8521](https://github.com/sourcegraph/sourcegraph/issues/8521)

## 3.12.7

### Fixed

- Campaigns now gracefully handle GitHub review dismissals when rendering the burndown chart.

## 3.12.6

### Changed

- When GitLab permissions are turned on using GitLab OAuth authentication, GitLab project visibility is fetched in batches, which is generally more efficient than fetching them individually. The `minBatchingThreshold` and `maxBatchRequests` fields of the `authorization.identityProvider` object in the GitLab repositories configuration control when such batch fetching is used. [#8171](https://github.com/sourcegraph/sourcegraph/pull/8171)

## 3.12.5

### Fixed

- Fixed an internal race condition in our Docker build process. The previous patch version 3.12.4 contained an lsif-server version that was newer than expected. The affected artifacts have since been removed from the Docker registry.

## 3.12.4

### Added

- New optional `apiURL` configuration option for Bitbucket Cloud code host connection [#8082](https://github.com/sourcegraph/sourcegraph/pull/8082)

## 3.12.3

### Fixed

- Fixed an issue in `sourcegraph/*` Docker images where data folders were either not created or had incorrect permissions - preventing the use of Docker volumes. [#7991](https://github.com/sourcegraph/sourcegraph/pull/7991)

## 3.12.2

### Added

- Experimental: The site configuration field `campaigns.readAccess.enabled` allows site-admins to give read-only access for code change campaigns to non-site-admins. This is a setting for the experimental feature campaigns and will only have an effect when campaigns are enabled under `experimentalFeatures`. [#8013](https://github.com/sourcegraph/sourcegraph/issues/8013)

### Fixed

- A regression in 3.12.0 which caused [find-leaked-credentials campaigns](https://docs.sourcegraph.com/user/campaigns#finding-leaked-credentials) to not return any results for private repositories. [#7914](https://github.com/sourcegraph/sourcegraph/issues/7914)
- Experimental: The site configuration field `campaigns.readAccess.enabled` allows site-admins to give read-only access for campaigns to non-site-admins. This is a setting for the experimental campaigns feature and will only have an effect when campaigns is enabled under `experimentalFeatures`. [#8013](https://github.com/sourcegraph/sourcegraph/issues/8013)

### Fixed

- A regression in 3.12.0 which caused find-leaked-credentials campaigns to not return any results for private repositories. [#7914](https://github.com/sourcegraph/sourcegraph/issues/7914)
- A regression in 3.12.0 which removed the horizontal bar between search result matches.
- Manual campaigns were wrongly displayed as being in draft mode. [#8009](https://github.com/sourcegraph/sourcegraph/issues/8009)
- Manual campaigns could be published and create the wrong changesets on code hosts, even though the campaign was never in draft mode (see line above). [#8012](https://github.com/sourcegraph/sourcegraph/pull/8012)
- A regression in 3.12.0 which caused manual campaigns to not properly update the UI after adding a changeset. [#8023](https://github.com/sourcegraph/sourcegraph/pull/8023)
- Minor improvements to manual campaign form fields. [#8033](https://github.com/sourcegraph/sourcegraph/pull/8033)

## 3.12.1

### Fixed

- The ephemeral `/site-config.json` escape-hatch config file has moved to `$HOME/site-config.json`, to support non-root container environments. [#7873](https://github.com/sourcegraph/sourcegraph/issues/7873)
- Fixed an issue where repository permissions would sometimes not be cached, due to improper Redis nil value handling. [#7912](https://github.com/sourcegraph/sourcegraph/issues/7912)

## 3.12.0

### Added

- Bitbucket Server repositories with the label `archived` can be excluded from search with `archived:no` [syntax](https://docs.sourcegraph.com/code_search/reference/queries). [#5494](https://github.com/sourcegraph/sourcegraph/issues/5494)
- Add button to download file in code view. [#5478](https://github.com/sourcegraph/sourcegraph/issues/5478)
- The new `allowOrgs` site config setting in GitHub `auth.providers` enables admins to restrict GitHub logins to members of specific GitHub organizations. [#4195](https://github.com/sourcegraph/sourcegraph/issues/4195)
- Support case field in repository search. [#7671](https://github.com/sourcegraph/sourcegraph/issues/7671)
- Skip LFS content when cloning git repositories. [#7322](https://github.com/sourcegraph/sourcegraph/issues/7322)
- Hover tooltips and _Find Reference_ results now display a badge to indicate when a result is search-based. These indicators can be disabled by adding `{ "experimentalFeatures": { "showBadgeAttachments": false } }` in global settings.
- Campaigns can now be created as drafts, which can be shared and updated without creating changesets (pull requests) on code hosts. When ready, a draft can then be published, either completely or changeset by changeset, to create changesets on the code host. [#7659](https://github.com/sourcegraph/sourcegraph/pull/7659)
- Experimental: feature flag `BitbucketServerFastPerm` can be enabled to speed up fetching ACL data from Bitbucket Server instances. This requires [Bitbucket Server Sourcegraph plugin](https://github.com/sourcegraph/bitbucket-server-plugin) to be installed.
- Experimental: A site configuration field `{ "experimentalFeatures" { "tls.external": { "insecureSkipVerify": true } } }` which allows you to configure SSL/TLS settings for Sourcegraph contacting your code hosts. Currently just supports turning off TLS/SSL verification. [#71](https://github.com/sourcegraph/sourcegraph/issues/71)
- Experimental: To search across multiple revisions of the same repository, list multiple branch names (or other revspecs) separated by `:` in your query, as in `repo:myrepo@branch1:branch2:branch2`. To search all branches, use `repo:myrepo@*refs/heads/`. Requires the site configuration value `{ "experimentalFeatures": { "searchMultipleRevisionsPerRepository": true } }`. Previously this was only supported for diff and commit searches.
- Experimental: interactive search mode, which helps users construct queries using UI elements. Requires the site configuration value `{ "experimentalFeatures": { "splitSearchModes": true } }`. The existing plain text search format is still available via the dropdown menu on the left of the search bar.
- A case sensitivity toggle now appears in the search bar.
- Add explicit repository permissions support with site configuration field `{ "permissions.userMapping" { "enabled": true, "bindID": "email" } }`.

### Changed

- The "Files" tab in the search results page has been renamed to "Filenames" for clarity.
- The search query builder now lives on its own page at `/search/query-builder`. The home search page has a link to it.
- User passwords when using builtin auth are limited to 256 characters. Existing passwords longer than 256 characters will continue to work.
- GraphQL API: Campaign.changesetCreationStatus has been renamed to Campaign.status to be aligned with CampaignPlan. [#7654](https://github.com/sourcegraph/sourcegraph/pull/7654)
- When using GitHub as an authentication provider, `read:org` scope is now required. This is used to support the new `allowOrgs` site config setting in the GitHub `auth.providers` configuration, which enables site admins to restrict GitHub logins to members of a specific GitHub organization. This for example allows having a Sourcegraph instance with GitHub sign in configured be exposed to the public internet without allowing everyone with a GitHub account access to your Sourcegraph instance.

### Fixed

- The experimental search pagination API no longer times out when large repositories are encountered. [#6384](https://github.com/sourcegraph/sourcegraph/issues/6384)
- We resolve relative symbolic links from the directory of the symlink, rather than the root of the repository. [#6034](https://github.com/sourcegraph/sourcegraph/issues/6034)
- Show errors on repository settings page when repo-updater is down. [#3593](https://github.com/sourcegraph/sourcegraph/issues/3593)
- Remove benign warning that verifying config took more than 10s when updating or saving an external service. [#7176](https://github.com/sourcegraph/sourcegraph/issues/7176)
- repohasfile search filter works again (regressed in 3.10). [#7380](https://github.com/sourcegraph/sourcegraph/issues/7380)
- Structural search can now run on very large repositories containing any number of files. [#7133](https://github.com/sourcegraph/sourcegraph/issues/7133)

### Removed

- The deprecated GraphQL mutation `setAllRepositoriesEnabled` has been removed. [#7478](https://github.com/sourcegraph/sourcegraph/pull/7478)
- The deprecated GraphQL mutation `deleteRepository` has been removed. [#7483](https://github.com/sourcegraph/sourcegraph/pull/7483)

## 3.11.4

### Fixed

- The `/.auth/saml/metadata` endpoint has been fixed. Previously it panicked if no encryption key was set.
- The version updating logic has been fixed for `sourcegraph/server`. Users running `sourcegraph/server:3.11.1` will need to manually modify their `docker run` command to use `sourcegraph/server:3.11.4` or higher. [#7442](https://github.com/sourcegraph/sourcegraph/issues/7442)

## 3.11.1

### Fixed

- The syncing process for newly created campaign changesets has been fixed again after they have erroneously been marked as deleted in the database. [#7522](https://github.com/sourcegraph/sourcegraph/pull/7522)
- The syncing process for newly created changesets (in campaigns) has been fixed again after they have erroneously been marked as deleted in the database. [#7522](https://github.com/sourcegraph/sourcegraph/pull/7522)

## 3.11.0

**Important:** If you use `SITE_CONFIG_FILE` or `CRITICAL_CONFIG_FILE`, please be sure to follow the steps in: [migration notes for Sourcegraph v3.11+](doc/admin/migration/3_11.md) after upgrading.

### Added

- Language statistics by commit are available via the API. [#6737](https://github.com/sourcegraph/sourcegraph/pull/6737)
- Added a new page that shows [language statistics for the results of a search query](https://docs.sourcegraph.com/user/search#statistics).
- Global settings can be configured from a local file using the environment variable `GLOBAL_SETTINGS_FILE`.
- High-level health metrics and dashboards have been added to Sourcegraph's monitoring (found under the **Site admin** -> **Monitoring** area). [#7216](https://github.com/sourcegraph/sourcegraph/pull/7216)
- Logging for GraphQL API requests not issued by Sourcegraph is now much more verbose, allowing for easier debugging of problematic queries and where they originate from. [#5706](https://github.com/sourcegraph/sourcegraph/issues/5706)
- A new campaign type finds and removes leaked NPM credentials. [#6893](https://github.com/sourcegraph/sourcegraph/pull/6893)
- Campaigns can now be retried to create failed changesets due to ephemeral errors (e.g. network problems when creating a pull request on GitHub). [#6718](https://github.com/sourcegraph/sourcegraph/issues/6718)
- The initial release of [structural code search](https://docs.sourcegraph.com/code_search/reference/structural).

### Changed

- `repohascommitafter:` search filter uses a more efficient git command to determine inclusion. [#6739](https://github.com/sourcegraph/sourcegraph/pull/6739)
- `NODE_NAME` can be specified instead of `HOSTNAME` for zoekt-indexserver. `HOSTNAME` was a confusing configuration to use in [Pure-Docker Sourcegraph deployments](https://github.com/sourcegraph/deploy-sourcegraph-docker). [#6846](https://github.com/sourcegraph/sourcegraph/issues/6846)
- The feedback toast now requests feedback every 60 days of usage (was previously only once on the 3rd day of use). [#7165](https://github.com/sourcegraph/sourcegraph/pull/7165)
- The lsif-server container now only has a dependency on Postgres, whereas before it also relied on Redis. [#6880](https://github.com/sourcegraph/sourcegraph/pull/6880)
- Renamed the GraphQL API `LanguageStatistics` fields to `name`, `totalBytes`, and `totalLines` (previously the field names started with an uppercase letter, which was inconsistent).
- Detecting a file's language uses a more accurate but slower algorithm. To revert to the old (faster and less accurate) algorithm, set the `USE_ENHANCED_LANGUAGE_DETECTION` env var to the string `false` (on the `sourcegraph/server` container, or if using the cluster deployment, on the `sourcegraph-frontend` pod).
- Diff and commit searches that make use of `before:` and `after:` filters to narrow their search area are now no longer subject to the 50-repository limit. This allows for creating saved searches on more than 50 repositories as before. [#7215](https://github.com/sourcegraph/sourcegraph/issues/7215)

### Fixed

- Changes to external service configurations are reflected much faster. [#6058](https://github.com/sourcegraph/sourcegraph/issues/6058)
- Deleting an external service will not show warnings for the non-existent service. [#5617](https://github.com/sourcegraph/sourcegraph/issues/5617)
- Suggested search filter chips are quoted if necessary. [#6498](https://github.com/sourcegraph/sourcegraph/issues/6498)
- Remove potential panic in gitserver if heavily loaded. [#6710](https://github.com/sourcegraph/sourcegraph/issues/6710)
- Multiple fixes to make the preview and creation of campaigns more robust and a smoother user experience. [#6682](https://github.com/sourcegraph/sourcegraph/pull/6682) [#6625](https://github.com/sourcegraph/sourcegraph/issues/6625) [#6658](https://github.com/sourcegraph/sourcegraph/issues/6658) [#7088](https://github.com/sourcegraph/sourcegraph/issues/7088) [#6766](https://github.com/sourcegraph/sourcegraph/issues/6766) [#6717](https://github.com/sourcegraph/sourcegraph/issues/6717) [#6659](https://github.com/sourcegraph/sourcegraph/issues/6659)
- Repositories referenced in campaigns that are removed in an external service configuration change won't lead to problems with the syncing process anymore. [#7015](https://github.com/sourcegraph/sourcegraph/pull/7015)
- The Searcher dashboard (and the `src_graphql_search_response` Prometheus metric) now properly account for search alerts instead of them being incorrectly added to the `timeout` category. [#7214](https://github.com/sourcegraph/sourcegraph/issues/7214)
- In the experimental search pagination API, the `cloning`, `missing`, and other repository fields now return a well-defined set of results. [#6000](https://github.com/sourcegraph/sourcegraph/issues/6000)

### Removed

- The management console has been removed. All critical configuration previously stored in the management console will be automatically migrated to your site configuration. For more information about this change, or if you use `SITE_CONFIG_FILE` / `CRITICAL_CONFIG_FILE`, please see the [migration notes for Sourcegraph v3.11+](doc/admin/migration/3_11.md).

## 3.10.4

### Fixed

- An issue where diff/commit searches that would run over more than 50 repositories would incorrectly display a timeout error instead of the correct error suggesting users scope their query to less repositories. [#7090](https://github.com/sourcegraph/sourcegraph/issues/7090)

## 3.10.3

### Fixed

- A critical regression in 3.10.2 which caused diff, commit, and repository searches to timeout. [#7090](https://github.com/sourcegraph/sourcegraph/issues/7090)
- A critical regression in 3.10.2 which caused "No results" to appear frequently on pages with search results. [#7095](https://github.com/sourcegraph/sourcegraph/pull/7095)
- An issue where the built-in Grafana Searcher dashboard would show duplicate success/error metrics. [#7078](https://github.com/sourcegraph/sourcegraph/pull/7078)

## 3.10.2

### Added

- Site admins can now use the built-in Grafana Searcher dashboard to observe how many search requests are successful, or resulting in errors or timeouts. [#6756](https://github.com/sourcegraph/sourcegraph/issues/6756)

### Fixed

- When searches timeout, a consistent UI with clear actions like a button to increase the timeout is now returned. [#6754](https://github.com/sourcegraph/sourcegraph/issues/6754)
- To reduce the chance of search timeouts in some cases, the default indexed search timeout has been raised from 1.5s to 3s. [#6754](https://github.com/sourcegraph/sourcegraph/issues/6754)
- We now correctly inform users of the limitations of diff/commit search. If a diff/commit search would run over more than 50 repositories, users will be shown an error suggesting they scope their search to less repositories using the `repo:` filter. Global diff/commit search support is being tracked in [#6826](https://github.com/sourcegraph/sourcegraph/issues/6826). [#5519](https://github.com/sourcegraph/sourcegraph/issues/5519)

## 3.10.1

### Added

- Syntax highlighting for Starlark (Bazel) files. [#6827](https://github.com/sourcegraph/sourcegraph/issues/6827)

### Fixed

- The experimental search pagination API no longer times out when large repositories are encountered. [#6384](https://github.com/sourcegraph/sourcegraph/issues/6384) [#6383](https://github.com/sourcegraph/sourcegraph/issues/6383)
- In single-container deployments, the builtin `postgres_exporter` now correctly respects externally configured databases. This previously caused PostgreSQL metrics to not show up in Grafana when an external DB was in use. [#6735](https://github.com/sourcegraph/sourcegraph/issues/6735)

## 3.10.0

### Added

- Indexed Search supports horizontally scaling. Instances with large number of repositories can update the `replica` field of the `indexed-search` StatefulSet. See [configure indexed-search replica count](https://github.com/sourcegraph/deploy-sourcegraph/blob/master/docs/configure.md#configure-indexed-search-replica-count). [#5725](https://github.com/sourcegraph/sourcegraph/issues/5725)
- Bitbucket Cloud external service supports `exclude` config option. [#6035](https://github.com/sourcegraph/sourcegraph/issues/6035)
- `sourcegraph/server` Docker deployments now support the environment variable `IGNORE_PROCESS_DEATH`. If set to true the container will keep running, even if a subprocess has died. This is useful when manually fixing problems in the container which the container refuses to start. For example a bad database migration.
- Search input now offers filter type suggestions [#6105](https://github.com/sourcegraph/sourcegraph/pull/6105).
- The keyboard shortcut <kbd>Ctrl</kbd>+<kbd>Space</kbd> in the search input shows a list of available filter types.
- Sourcegraph Kubernetes cluster site admins can configure PostgreSQL by specifying `postgresql.conf` via ConfigMap. [sourcegraph/deploy-sourcegraph#447](https://github.com/sourcegraph/deploy-sourcegraph/pull/447)

### Changed

- **Required Kubernetes Migration:** The [Kubernetes deployment](https://github.com/sourcegraph/deploy-sourcegraph) manifest for indexed-search services has changed from a Normal Service to a Headless Service. This is to enable Sourcegraph to individually resolve indexed-search pods. Services are immutable, so please follow the [migration guide](https://github.com/sourcegraph/deploy-sourcegraph/blob/master/docs/migrate.md#310).
- Fields of type `String` in our GraphQL API that contain [JSONC](https://komkom.github.io/) now have the custom scalar type `JSONCString`. [#6209](https://github.com/sourcegraph/sourcegraph/pull/6209)
- `ZOEKT_HOST` environment variable has been deprecated. Please use `INDEXED_SEARCH_SERVERS` instead. `ZOEKT_HOST` will be removed in 3.12.
- Directory names on the repository tree page are now shown in bold to improve readability.
- Added support for Bitbucket Server pull request activity to the [campaign](https://about.sourcegraph.com/product/code-change-management/) burndown chart. When used, this feature leads to more requests being sent to Bitbucket Server, since Sourcegraph needs to keep track of how a pull request's state changes over time. With [the instance scoped webhooks](https://docs.google.com/document/d/1I3Aq1WSUh42BP8KvKr6AlmuCfo8tXYtJu40WzdNT6go/edit) in our [Bitbucket Server plugin](https://github.com/sourcegraph/bitbucket-server-plugin/pull/10) as well as up-coming [heuristical syncing changes](#6389), this additional load will be significantly reduced in the future.
- Added support for Bitbucket Server pull request activity to the campaign burndown chart. When used, this feature leads to more requests being sent to Bitbucket Server, since Sourcegraph needs to keep track of how a pull request's state changes over time. With [the instance scoped webhooks](https://docs.google.com/document/d/1I3Aq1WSUh42BP8KvKr6AlmuCfo8tXYtJu40WzdNT6go/edit) in our [Bitbucket Server plugin](https://github.com/sourcegraph/bitbucket-server-plugin/pull/10) as well as up-coming [heuristical syncing changes](#6389), this additional load will be significantly reduced in the future.

### Fixed

- Support hyphens in Bitbucket Cloud team names. [#6154](https://github.com/sourcegraph/sourcegraph/issues/6154)
- Server will run `redis-check-aof --fix` on startup to fix corrupted AOF files. [#651](https://github.com/sourcegraph/sourcegraph/issues/651)
- Authorization provider configuration errors in external services will be shown as site alerts. [#6061](https://github.com/sourcegraph/sourcegraph/issues/6061)

### Removed

## 3.9.4

### Changed

- The experimental search pagination API's `PageInfo` object now returns a `String` instead of an `ID` for its `endCursor`, and likewise for the `after` search field. Experimental paginated search API users may need to update their usages to replace `ID` cursor types with `String` ones.

### Fixed

- The experimental search pagination API no longer omits a single repository worth of results at the end of the result set. [#6286](https://github.com/sourcegraph/sourcegraph/issues/6286)
- The experimental search pagination API no longer produces search cursors that can get "stuck". [#6287](https://github.com/sourcegraph/sourcegraph/issues/6287)
- In literal search mode, searching for quoted strings now works as expected. [#6255](https://github.com/sourcegraph/sourcegraph/issues/6255)
- In literal search mode, quoted field values now work as expected. [#6271](https://github.com/sourcegraph/sourcegraph/pull/6271)
- `type:path` search queries now correctly work in indexed search again. [#6220](https://github.com/sourcegraph/sourcegraph/issues/6220)

## 3.9.3

### Changed

- Sourcegraph is now built using Go 1.13.3 [#6200](https://github.com/sourcegraph/sourcegraph/pull/6200).

## 3.9.2

### Fixed

- URI-decode the username, password, and pathname when constructing Postgres connection paramers in lsif-server [#6174](https://github.com/sourcegraph/sourcegraph/pull/6174). Fixes a crashing lsif-server process for users with passwords containing special characters.

## 3.9.1

### Changed

- Reverted [#6094](https://github.com/sourcegraph/sourcegraph/pull/6094) because it introduced a minor security hole involving only Grafana.
  [#6075](https://github.com/sourcegraph/sourcegraph/issues/6075) will be fixed with a different approach.

## 3.9.0

### Added

- Our external service syncing model will stream in new repositories to Sourcegraph. Previously we could only add a repository to our database and clone it once we had synced all information from all external services (to detect deletions and renames). Now adding a repository to an external service configuration should be reflected much sooner, even on large instances. [#5145](https://github.com/sourcegraph/sourcegraph/issues/5145)
- There is now an easy way for site admins to view and export settings and configuration when reporting a bug. The page for doing so is at /site-admin/report-bug, linked to from the site admin side panel under "Report a bug".
- An experimental search pagination API to enable better programmatic consumption of search results is now available to try. For more details and known limitations see [the documentation](https://docs.sourcegraph.com/api/graphql/search).
- Search queries can now be interpreted literally.
  - There is now a dot-star icon in the search input bar to toggle the pattern type of a query between regexp and literal.
  - There is a new `search.defaultPatternType` setting to configure the default pattern type, regexp or literal, for searches.
  - There is a new `patternType:` search token which overrides the `search.defaultPatternType` setting, and the active state of the dot-star icon in determining the pattern type of the query.
  - Old URLs without a patternType URL parameter will be redirected to the same URL with
    patternType=regexp appended to preserve intended behavior.
- Added support for GitHub organization webhooks to enable faster updates of metadata used by [campaigns](https://about.sourcegraph.com/product/code-change-management/), such as pull requests or issue comments. See the [GitHub webhook documentation](https://docs.sourcegraph.com/admin/external_service/github#webhooks) for instructions on how to enable webhooks.
- Added support for GitHub organization webhooks to enable faster updates of changeset metadata used by campaigns. See the [GitHub webhook documentation](https://docs.sourcegraph.com/admin/external_service/github#webhooks) for instructions on how to enable webhooks.
- Added burndown chart to visualize progress of campaigns.
- Added ability to edit campaign titles and descriptions.

### Changed

- **Recommended Kubernetes Migration:** The [Kubernetes deployment](https://github.com/sourcegraph/deploy-sourcegraph) manifest for indexed-search pods has changed from a Deployment to a StatefulSet. This is to enable future work on horizontally scaling indexed search. To retain your existing indexes there is a [migration guide](https://github.com/sourcegraph/deploy-sourcegraph/blob/master/docs/migrate.md#39).
- Allow single trailing hyphen in usernames and org names [#5680](https://github.com/sourcegraph/sourcegraph/pull/5680)
- Indexed search won't spam the logs on startup if the frontend API is not yet available. [zoekt#30](https://github.com/sourcegraph/zoekt/pull/30), [#5866](https://github.com/sourcegraph/sourcegraph/pull/5866)
- Search query fields are now case insensitive. For example `repoHasFile:` will now be recognized, not just `repohasfile:`. [#5168](https://github.com/sourcegraph/sourcegraph/issues/5168)
- Search queries are now interpreted literally by default, rather than as regular expressions. [#5899](https://github.com/sourcegraph/sourcegraph/pull/5899)
- The `search` GraphQL API field now takes a two new optional parameters: `version` and `patternType`. `version` determines the search syntax version to use, and `patternType` determines the pattern type to use for the query. `version` defaults to "V1", which is regular expression searches by default, if not explicitly passed in. `patternType` overrides the pattern type determined by version.
- Saved searches have been updated to support the new patternType filter. All existing saved searches have been updated to append `patternType:regexp` to the end of queries to ensure deterministic results regardless of the patternType configurations on an instance. All new saved searches are required to have a `patternType:` field in the query.
- Allow text selection in search result headers (to allow for e.g. copying filenames)

### Fixed

- Web app: Fix paths with special characters (#6050)
- Fixed an issue that rendered the search filter `repohascommitafter` unusable in the presence of an empty repository. [#5149](https://github.com/sourcegraph/sourcegraph/issues/5149)
- An issue where `externalURL` not being configured in the management console could go unnoticed. [#3899](https://github.com/sourcegraph/sourcegraph/issues/3899)
- Listing branches and refs now falls back to a fast path if there are a large number of branches. Previously we would time out. [#4581](https://github.com/sourcegraph/sourcegraph/issues/4581)
- Sourcegraph will now ignore the ambiguous ref HEAD if a repository contains it. [#5291](https://github.com/sourcegraph/sourcegraph/issues/5291)

### Removed

## 3.8.2

### Fixed

- Sourcegraph cluster deployments now run a more stable syntax highlighting server which can self-recover from rarer failure cases such as getting stuck at high CPU usage when highlighting some specific files. [#5406](https://github.com/sourcegraph/sourcegraph/issues/5406) This will be ported to single-container deployments [at a later date](https://github.com/sourcegraph/sourcegraph/issues/5841).

## 3.8.1

### Added

- Add `nameTransformations` setting to GitLab external service to help transform repository name that shows up in the Sourcegraph UI.

## 3.8.0

### Added

- A toggle button for browser extension to quickly enable/disable the core functionality without actually enable/disable the entire extension in the browser extension manager.
- Tabs to easily toggle between the different search result types on the search results page.

### Changed

- A `hardTTL` setting was added to the [Bitbucket Server `authorization` config](https://docs.sourcegraph.com/admin/external_service/bitbucketserver#configuration). This setting specifies a duration after which a user's cached permissions must be updated before any user action is authorized. This contrasts with the already existing `ttl` setting which defines a duration after which a user's cached permissions will get updated in the background, but the previously cached (and now stale) permissions are used to authorize any user action occuring before the update concludes. If your previous `ttl` value is larger than the default of the new `hardTTL` setting (i.e. **3 days**), you must change the `ttl` to be smaller or, `hardTTL` to be larger.

### Fixed

### Removed

- The `statusIndicator` feature flag has been removed from the site configuration's `experimentalFeatures` section. The status indicator has been enabled by default since 3.6.0 and you can now safely remove the feature flag from your configuration.
- Public usage is now only available on Sourcegraph.com. Because many core features rely on persisted user settings, anonymous usage leads to a degraded experience for most users. As a result, for self-hosted private instances it is preferable for all users to have accounts. But on sourcegraph.com, users will continue to have to opt-in to accounts, despite the degraded UX.

## 3.7.2

### Added

- A [migration guide for Sourcegraph v3.7+](doc/admin/migration/3_7.md).

### Fixed

- Fixed an issue where some repositories with very long symbol names would fail to index after v3.7.
- We now retain one prior search index version after an upgrade, meaning upgrading AND downgrading from v3.6.2 <-> v3.7.2 is now 100% seamless and involves no downtime or negated search performance while repositories reindex. Please refer to the [v3.7+ migration guide](doc/admin/migration/3_7.md) for details.

## 3.7.1

### Fixed

- When re-indexing repositories, we now continue to serve from the old index in the meantime. Thus, you can upgrade to 3.7.1 without downtime.
- Indexed symbol search is now faster, as we've fixed a performance issue that occurred when many repositories without any symbols existed.
- Indexed symbol search now uses less disk space when upgrading directly to v3.7.1 as we properly remove old indexes.

## 3.7.0

### Added

- Indexed search now supports symbol queries. This feature will require re-indexing all repositories. This will increase the disk and memory usage of indexed search by roughly 10%. You can disable the feature with the configuration `search.index.symbols.enabled`. [#3534](https://github.com/sourcegraph/sourcegraph/issues/3534)
- Multi-line search now works for non-indexed search. [#4518](https://github.com/sourcegraph/sourcegraph/issues/4518)
- When using `SITE_CONFIG_FILE` and `EXTSVC_CONFIG_FILE`, you [may now also specify e.g. `SITE_CONFIG_ALLOW_EDITS=true`](https://docs.sourcegraph.com/admin/config/advanced_config_file) to allow edits to be made to the config in the application which will be overwritten on the next process restart. [#4912](https://github.com/sourcegraph/sourcegraph/issues/4912)

### Changed

- In the [GitHub external service config](https://docs.sourcegraph.com/admin/external_service/github#configuration) it's now possible to specify `orgs` without specifying `repositoryQuery` or `repos` too.
- Out-of-the-box TypeScript code intelligence is much better with an updated ctags version with a built-in TypeScript parser.
- Sourcegraph uses Git protocol version 2 for increased efficiency and performance when fetching data from compatible code hosts.
- Searches with `repohasfile:` are faster at finding repository matches. [#4833](https://github.com/sourcegraph/sourcegraph/issues/4833).
- Zoekt now runs with GOGC=50 by default, helping to reduce the memory consumption of Sourcegraph. [#3792](https://github.com/sourcegraph/sourcegraph/issues/3792)
- Upgraded the version of Go in use, which improves security for publicly accessible Sourcegraph instances.

### Fixed

- Disk cleanup in gitserver is now done in terms of percentages to fix [#5059](https://github.com/sourcegraph/sourcegraph/issues/5059).
- Search results now correctly show highlighting of matches with runes like 'İ' that lowercase to runes with a different number of bytes in UTF-8 [#4791](https://github.com/sourcegraph/sourcegraph/issues/4791).
- Fixed an issue where search would sometimes crash with a panic due to a nil pointer. [#5246](https://github.com/sourcegraph/sourcegraph/issues/5246)

### Removed

## 3.6.2

### Fixed

- Fixed Phabricator external services so they won't stop the syncing process for repositories when Phabricator doesn't return clone URLs. [#5101](https://github.com/sourcegraph/sourcegraph/pull/5101)

## 3.6.1

### Added

- New site config option `branding.brandName` configures the brand name to display in the Sourcegraph \<title\> element.
- `repositoryPathPattern` option added to the "Other" external service type for repository name customization.

## 3.6.0

### Added

- The `github.exclude` setting in [GitHub external service config](https://docs.sourcegraph.com/admin/external_service/github#configuration) additionally allows you to specify regular expressions with `{"pattern": "regex"}`.
- A new [`quicklinks` setting](https://docs.sourcegraph.com/user/personalization/quick_links) allows adding links to be displayed on the homepage and search page for all users (or users in an organization).
- Compatibility with the [Sourcegraph for Bitbucket Server](https://github.com/sourcegraph/bitbucket-server-plugin) plugin.
- Support for [Bitbucket Cloud](https://bitbucket.org) as an external service.

### Changed

- Updating or creating an external service will no longer block until the service is synced.
- The GraphQL fields `Repository.createdAt` and `Repository.updatedAt` are deprecated and will be removed in 3.8. Now `createdAt` is always the current time and updatedAt is always null.
- In the [GitHub external service config](https://docs.sourcegraph.com/admin/external_service/github#configuration) and [Bitbucket Server external service config](https://docs.sourcegraph.com/admin/external_service/bitbucket_server#permissions) `repositoryQuery` is now only required if `repos` is not set.
- Log messages from query-runner when saved searches fail now include the raw query as part of the message.
- The status indicator in the navigation bar is now enabled by default
- Usernames and org names can now contain the `.` character. [#4674](https://github.com/sourcegraph/sourcegraph/issues/4674)

### Fixed

- Commit searches now correctly highlight unicode characters, for example 加. [#4512](https://github.com/sourcegraph/sourcegraph/issues/4512)
- Symbol searches now show the number of symbol matches rather than the number of file matches found. [#4578](https://github.com/sourcegraph/sourcegraph/issues/4578)
- Symbol searches with truncated results now show a `+` on the results page to signal that some results have been omitted. [#4579](https://github.com/sourcegraph/sourcegraph/issues/4579)

## 3.5.4

### Fixed

- Fixed Phabricator external services so they won't stop the syncing process for repositories when Phabricator doesn't return clone URLs. [#5101](https://github.com/sourcegraph/sourcegraph/pull/5101)

## 3.5.2

### Changed

- Usernames and org names can now contain the `.` character. [#4674](https://github.com/sourcegraph/sourcegraph/issues/4674)

### Added

- Syntax highlighting requests that fail are now logged and traced. A new Prometheus metric `src_syntax_highlighting_requests` allows monitoring and alerting. [#4877](https://github.com/sourcegraph/sourcegraph/issues/4877).
- Sourcegraph's SAML authentication now supports RSA PKCS#1 v1.5. [#4869](https://github.com/sourcegraph/sourcegraph/pull/4869)

### Fixed

- Increased nginx proxy buffer size to fix issue where login failed when SAML AuthnRequest was too large. [#4849](https://github.com/sourcegraph/sourcegraph/pull/4849)
- A regression in 3.3.8 where `"corsOrigin": "*"` was improperly forbidden. [#4424](https://github.com/sourcegraph/sourcegraph/issues/4424)

## 3.5.1

### Added

- A new [`quicklinks` setting](https://docs.sourcegraph.com/user/personalization/quick_links) allows adding links to be displayed on the homepage and search page for all users (or users in an organization).
- Site admins can prevent the icon in the top-left corner of the screen from spinning on hovers by setting `"branding": { "disableSymbolSpin": true }` in their site configuration.

### Fixed

- Fix `repository.language` GraphQL field (previously returned empty for most repositories).

## 3.5.0

### Added

- Indexed search now supports matching consecutive literal newlines, with queries like e.g. `foo\nbar.*` to search over multiple lines. [#4138](https://github.com/sourcegraph/sourcegraph/issues/4138)
- The `orgs` setting in [GitHub external service config](https://docs.sourcegraph.com/admin/external_service/github) allows admins to select all repositories from the specified organizations to be synced.
- A new experimental search filter `repohascommitafter:"30 days ago"` allows users to exclude stale repositories that don't contain commits (to the branch being searched over) past a specified date from their search query.
- The `authorization` setting in the [Bitbucket Server external service config](https://docs.sourcegraph.com/admin/external_service/bitbucket_server#permissions) enables Sourcegraph to enforce the repository permissions defined in Bitbucket Server.
- A new, experimental status indicator in the navigation bar allows admins to quickly see whether the configured repositories are up to date or how many are currently being updated in the background. You can enable the status indicator with the following site configuration: `"experimentalFeatures": { "statusIndicator": "enabled" }`.
- A new search filter `repohasfile` allows users to filter results to just repositories containing a matching file. For example `ubuntu file:Dockerfile repohasfile:\.py$` would find Dockerfiles mentioning Ubuntu in repositories that contain Python files. [#4501](https://github.com/sourcegraph/sourcegraph/pull/4501)

### Changed

- The saved searches UI has changed. There is now a Saved searches page in the user and organizations settings area. A saved search appears in the settings area of the user or organization it is associated with.

### Removed

### Fixed

- Fixed repository search patterns which contain `.*`. Previously our optimizer would ignore `.*`, which in some cases would lead to our repository search excluding some repositories from the results.
- Fixed an issue where the Phabricator native integration would be broken on recent Phabricator versions. This fix depends on v1.2 of the [Phabricator extension](https://github.com/sourcegraph/phabricator-extension).
- Fixed an issue where the "Empty repository" banner would be shown on a repository page when starting to clone a repository.
- Prevent data inconsistency on cached archives due to restarts. [#4366](https://github.com/sourcegraph/sourcegraph/pull/4366)
- On the /extensions page, the UI is now less ambiguous when an extension has not been activated. [#4446](https://github.com/sourcegraph/sourcegraph/issues/4446)

## 3.4.5

### Fixed

- Fixed an issue where syntax highlighting taking too long would result in errors or wait long amounts of time without properly falling back to plaintext rendering after a few seconds. [#4267](https://github.com/sourcegraph/sourcegraph/issues/4267) [#4268](https://github.com/sourcegraph/sourcegraph/issues/4268) (this fix was intended to be in 3.4.3, but was in fact left out by accident)
- Fixed an issue with `sourcegraph/server` Docker deployments where syntax highlighting could produce `server closed idle connection` errors. [#4269](https://github.com/sourcegraph/sourcegraph/issues/4269) (this fix was intended to be in 3.4.3, but was in fact left out by accident)
- Fix `repository.language` GraphQL field (previously returned empty for most repositories).

## 3.4.4

### Fixed

- Fixed an out of bounds error in the GraphQL repository query. [#4426](https://github.com/sourcegraph/sourcegraph/issues/4426)

## 3.4.3

### Fixed

- Improved performance of the /site-admin/repositories page significantly (prevents timeouts). [#4063](https://github.com/sourcegraph/sourcegraph/issues/4063)
- Fixed an issue where Gitolite repositories would be inaccessible to non-admin users after upgrading to 3.3.0+ from an older version. [#4263](https://github.com/sourcegraph/sourcegraph/issues/4263)
- Repository names are now treated as case-sensitive, fixing an issue where users saw `pq: duplicate key value violates unique constraint \"repo_name_unique\"` [#4283](https://github.com/sourcegraph/sourcegraph/issues/4283)
- Repositories containing submodules not on Sourcegraph will now load without error [#2947](https://github.com/sourcegraph/sourcegraph/issues/2947)
- HTTP metrics in Prometheus/Grafana now distinguish between different types of GraphQL requests.

## 3.4.2

### Fixed

- Fixed incorrect wording in site-admin onboarding. [#4127](https://github.com/sourcegraph/sourcegraph/issues/4127)

## 3.4.1

### Added

- You may now specify `DISABLE_CONFIG_UPDATES=true` on the management console to prevent updates to the critical configuration. This is useful when loading critical config via a file using `CRITICAL_CONFIG_FILE` on the frontend.

### Changed

- When `EXTSVC_CONFIG_FILE` or `SITE_CONFIG_FILE` are specified, updates to external services and the site config are now prevented.
- Site admins will now see a warning if creating or updating an external service was successful but the process could not complete entirely due to an ephemeral error (such as GitHub API search queries running into timeouts and returning incomplete results).

### Removed

### Fixed

- Fixed an issue where `EXTSVC_CONFIG_FILE` being specified would incorrectly cause a panic.
- Fixed an issue where user/org/global settings from old Sourcegraph versions (2.x) could incorrectly be null, leading to various errors.
- Fixed an issue where an ephemeral infrastructure error (`tar/archive: invalid tar header`) would fail a search.

## 3.4.0

### Added

- When `repositoryPathPattern` is configured, paths from the full long name will redirect to the configured name. Extensions will function with the configured name. `repositoryPathPattern` allows administrators to configure "nice names". For example `sourcegraph.example.com/github.com/foo/bar` can configured to be `sourcegraph.example.com/gh/foo/bar` with `"repositoryPathPattern": "gh/{nameWithOwner}"`. (#462)
- Admins can now turn off site alerts for patch version release updates using the `alerts.showPatchUpdates` setting. Alerts will still be shown for major and minor version updates.
- The new `gitolite.exclude` setting in [Gitolite external service config](https://docs.sourcegraph.com/admin/external_service/gitolite#configuration) allows you to exclude specific repositories by their Gitolite name so that they won't be mirrored. Upon upgrading, previously "disabled" repositories will be automatically migrated to this exclusion list.
- The new `aws_codecommit.exclude` setting in [AWS CodeCommit external service config](https://docs.sourcegraph.com/admin/external_service/aws_codecommit#configuration) allows you to exclude specific repositories by their AWS name or ID so that they won't be synced. Upon upgrading, previously "disabled" repositories will be automatically migrated to this exclusion list.
- Added a new, _required_ `aws_codecommit.gitCredentials` setting to the [AWS CodeCommit external service config](https://docs.sourcegraph.com/admin/external_service/aws_codecommit#configuration). These Git credentials are required to create long-lived authenticated clone URLs for AWS CodeCommit repositories. For more information about Git credentials, see the AWS CodeCommit documentation: https://docs.aws.amazon.com/IAM/latest/UserGuide/id_credentials_ssh-keys.html#git-credentials-code-commit. For detailed instructions on how to create the credentials in IAM, see this page: https://docs.aws.amazon.com/codecommit/latest/userguide/setting-up-gc.html
- Added support for specifying a URL formatted `gitolite.host` setting in [Gitolite external service config](https://docs.sourcegraph.com/admin/external_service/gitolite#configuration) (e.g. `ssh://git@gitolite.example.org:2222/`), in addition to the already supported SCP like format (e.g `git@gitolite.example.org`)
- Added support for overriding critical, site, and external service configurations via files. Specify `CRITICAL_CONFIG_FILE=critical.json`, `SITE_CONFIG_FILE=site.json`, and/or `EXTSVC_CONFIG_FILE=extsvc.json` on the `frontend` container to do this.

### Changed

- Kinds of external services in use are now included in [server pings](https://docs.sourcegraph.com/admin/pings).
- Bitbucket Server: An actual Bitbucket icon is now used for the jump-to-bitbucket action on repository pages instead of the previously generic icon.
- Default config for GitHub, GitHub Enterprise, GitLab, Bitbucket Server, and AWS Code Commit external services has been revised to make it easier for first time admins.

### Removed

- Fields related to Repository enablement have been deprecated. Mutations are now NOOPs, and for repositories returned the value is always true for Enabled. The enabled field and mutations will be removed in 3.6. Mutations: `setRepositoryEnabled`, `setAllRepositoriesEnabled`, `updateAllMirrorRepositories`, `deleteRepository`. Query parameters: `repositories.enabled`, `repositories.disabled`. Field: `Repository.enabled`.
- Global saved searches are now deprecated. Any existing global saved searches have been assigned to the Sourcegraph instance's first site admin's user account.
- The `search.savedQueries` configuration option is now deprecated. Existing entries remain in user and org settings for backward compatibility, but are unused as saved searches are now stored in the database.

### Fixed

- Fixed a bug where submitting a saved query without selecting the location would fail for non-site admins (#3628).
- Fixed settings editors only having a few pixels height.
- Fixed a bug where browser extension and code review integration usage stats were not being captured on the site-admin Usage Stats page.
- Fixed an issue where in some rare cases PostgreSQL starting up slowly could incorrectly trigger a panic in the `frontend` service.
- Fixed an issue where the management console password would incorrectly reset to a new secure one after a user account was created.
- Fixed a bug where gitserver would leak file descriptors when performing common operations.
- Substantially improved the performance of updating Bitbucket Server external service configurations on instances with thousands of repositories, going from e.g. several minutes to about a minute for ~20k repositories (#4037).
- Fully resolved the search performance regression in v3.2.0, restoring performance of search back to the same levels it was before changes made in v3.2.0.
- Fix a bug where using a repo search filter with the prefix `github.com` only searched for repos whose name starts with `github.com`, even though no `^` was specified in the search filter. (#4103)
- Fixed an issue where files that fail syntax highlighting would incorrectly render an error instead of gracefully falling back to their plaintext form.

## 3.3.9

### Added

- Syntax highlighting requests that fail are now logged and traced. A new Prometheus metric `src_syntax_highlighting_requests` allows monitoring and alerting. [#4877](https://github.com/sourcegraph/sourcegraph/issues/4877).

## 3.3.8

### Fixed

- Fully resolved the search performance regression in v3.2.0, restoring performance of search back to the same levels it was before changes made in v3.2.0.
- Fixed an issue where files that fail syntax highlighting would incorrectly render an error instead of gracefully falling back to their plaintext form.
- Fixed an issue introduced in v3.3 where Sourcegraph would under specific circumstances incorrectly have to re-clone and re-index repositories from Bitbucket Server and AWS CodeCommit.

## 3.3.7

### Added

- The `bitbucketserver.exclude` setting in [Bitbucket Server external service config](https://docs.sourcegraph.com/admin/external_service/bitbucketserver#configuration) additionally allows you to exclude repositories matched by a regular expression (so that they won't be synced).

### Changed

### Removed

### Fixed

- Fixed a major indexed search performance regression that occurred in v3.2.0. (#3685)
- Fixed an issue where Sourcegraph would fail to update repositories on some instances (`pq: duplicate key value violates unique constraint "repo_external_service_unique_idx"`) (#3680)
- Fixed an issue where Sourcegraph would not exclude unavailable Bitbucket Server repositories. (#3772)

## 3.3.6

## Changed

- All 24 language extensions are enabled by default.

## 3.3.5

## Changed

- Indexed search is now enabled by default for new Docker deployments. (#3540)

### Removed

- Removed smart-casing behavior from search.

### Fixed

- Removes corrupted archives in the searcher cache and tries to populate the cache again instead of returning an error.
- Fixed a bug where search scopes would not get merged, and only the lowest-level list of search scopes would appear.
- Fixed an issue where repo-updater was slower in performing its work which could sometimes cause other performance issues. https://github.com/sourcegraph/sourcegraph/pull/3633

## 3.3.4

### Fixed

- Fixed bundling of the Phabricator integration assets in the Sourcegraph docker image.

## 3.3.3

### Fixed

- Fixed bug that prevented "Find references" action from being completed in the activation checklist.

## 3.3.2

### Fixed

- Fixed an issue where the default `bitbucketserver.repositoryQuery` would not be created on migration from older Sourcegraph versions. https://github.com/sourcegraph/sourcegraph/issues/3591
- Fixed an issue where Sourcegraph would add deleted repositories to the external service configuration. https://github.com/sourcegraph/sourcegraph/issues/3588
- Fixed an issue where a repo-updater migration would hit code host rate limits. https://github.com/sourcegraph/sourcegraph/issues/3582
- The required `bitbucketserver.username` field of a [Bitbucket Server external service configuration](https://docs.sourcegraph.com/admin/external_service/bitbucketserver#configuration), if unset or empty, is automatically migrated to match the user part of the `url` (if defined). https://github.com/sourcegraph/sourcegraph/issues/3592
- Fixed a panic that would occur in indexed search / the frontend when a search error ocurred. https://github.com/sourcegraph/sourcegraph/issues/3579
- Fixed an issue where the repo-updater service could become deadlocked while performing a migration. https://github.com/sourcegraph/sourcegraph/issues/3590

## 3.3.1

### Fixed

- Fixed a bug that prevented external service configurations specifying client certificates from working (#3523)

## 3.3.0

### Added

- In search queries, treat `foo(` as `foo\(` and `bar[` as `bar\[` rather than failing with an error message.
- Enterprise admins can now customize the appearance of the homepage and search icon.
- A new settings property `notices` allows showing custom informational messages on the homepage and at the top of each page. The `motd` property is deprecated and its value is automatically migrated to the new `notices` property.
- The new `gitlab.exclude` setting in [GitLab external service config](https://docs.sourcegraph.com/admin/external_service/gitlab#configuration) allows you to exclude specific repositories matched by `gitlab.projectQuery` and `gitlab.projects` (so that they won't be synced). Upon upgrading, previously "disabled" repositories will be automatically migrated to this exclusion list.
- The new `gitlab.projects` setting in [GitLab external service config](https://docs.sourcegraph.com/admin/external_service/gitlab#configuration) allows you to select specific repositories to be synced.
- The new `bitbucketserver.exclude` setting in [Bitbucket Server external service config](https://docs.sourcegraph.com/admin/external_service/bitbucketserver#configuration) allows you to exclude specific repositories matched by `bitbucketserver.repositoryQuery` and `bitbucketserver.repos` (so that they won't be synced). Upon upgrading, previously "disabled" repositories will be automatically migrated to this exclusion list.
- The new `bitbucketserver.repos` setting in [Bitbucket Server external service config](https://docs.sourcegraph.com/admin/external_service/bitbucketserver#configuration) allows you to select specific repositories to be synced.
- The new required `bitbucketserver.repositoryQuery` setting in [Bitbucket Server external service configuration](https://docs.sourcegraph.com/admin/external_service/bitbucketserver#configuration) allows you to use Bitbucket API repository search queries to select repos to be synced. Existing configurations will be migrate to have it set to `["?visibility=public", "?visibility=private"]` which is equivalent to the previous implicit behaviour that this setting supersedes.
- "Quick configure" buttons for common actions have been added to the config editor for all external services.
- "Quick configure" buttons for common actions have been added to the management console.
- Site-admins now receive an alert every day for the seven days before their license key expires.
- The user menu (in global nav) now lists the user's organizations.
- All users on an instance now see a non-dismissable alert when when there's no license key in use and the limit of free user accounts is exceeded.
- All users will see a dismissible warning about limited search performance and accuracy on when using the sourcegraph/server Docker image with more than 100 repositories enabled.

### Changed

- Indexed searches that time out more consistently report a timeout instead of erroneously saying "No results."
- The symbols sidebar now only shows symbols defined in the current file or directory.
- The dynamic filters on search results pages will now display `lang:` instead of `file:` filters for language/file-extension filter suggestions.
- The default `github.repositoryQuery` of a [GitHub external service configuration](https://docs.sourcegraph.com/admin/external_service/github#configuration) has been changed to `["none"]`. Existing configurations that had this field unset will be migrated to have the previous default explicitly set (`["affiliated", "public"]`).
- The default `gitlab.projectQuery` of a [GitLab external service configuration](https://docs.sourcegraph.com/admin/external_service/gitlab#configuration) has been changed to `["none"]`. Existing configurations that had this field unset will be migrated to have the previous default explicitly set (`["?membership=true"]`).
- The default value of `maxReposToSearch` is now unlimited (was 500).
- The default `github.repositoryQuery` of a [GitHub external service configuration](https://docs.sourcegraph.com/admin/external_service/github#configuration) has been changed to `["none"]` and is now a required field. Existing configurations that had this field unset will be migrated to have the previous default explicitly set (`["affiliated", "public"]`).
- The default `gitlab.projectQuery` of a [GitLab external service configuration](https://docs.sourcegraph.com/admin/external_service/gitlab#configuration) has been changed to `["none"]` and is now a required field. Existing configurations that had this field unset will be migrated to have the previous default explicitly set (`["?membership=true"]`).
- The `bitbucketserver.username` field of a [Bitbucket Server external service configuration](https://docs.sourcegraph.com/admin/external_service/bitbucketserver#configuration) is now **required**. This field is necessary to authenticate with the Bitbucket Server API with either `password` or `token`.
- The settings and account pages for users and organizations are now combined into a single tab.

### Removed

- Removed the option to show saved searches on the Sourcegraph homepage.

### Fixed

- Fixed an issue where the site-admin repositories page `Cloning`, `Not Cloned`, `Needs Index` tabs were very slow on instances with thousands of repositories.
- Fixed an issue where failing to syntax highlight a single file would take down the entire syntax highlighting service.

## 3.2.6

### Fixed

- Fully resolved the search performance regression in v3.2.0, restoring performance of search back to the same levels it was before changes made in v3.2.0.

## 3.2.5

### Fixed

- Fixed a major indexed search performance regression that occurred in v3.2.0. (#3685)

## 3.2.4

### Fixed

- Fixed bundling of the Phabricator integration assets in the Sourcegraph docker image.

## 3.2.3

### Fixed

- Fixed https://github.com/sourcegraph/sourcegraph/issues/3336.
- Clearer error message when a repository sync fails due to the inability to clone a repository.
- Rewrite '@' character in Gitolite repository names to '-', which permits them to be viewable in the UI.

## 3.2.2

### Changed

- When using an external Zoekt instance (specified via the `ZOEKT_HOST` environment variable), sourcegraph/server no longer spins up a redundant internal Zoekt instance.

## 3.2.1

### Fixed

- Jaeger tracing, once enabled, can now be configured via standard [environment variables](https://github.com/jaegertracing/jaeger-client-go/blob/v2.14.0/README.md#environment-variables).
- Fixed an issue where some search and zoekt errors would not be logged.

## 3.2.0

### Added

- Sourcegraph can now automatically use the system's theme.
  To enable, open the user menu in the top right and make sure the theme dropdown is set to "System".
  This is currently supported on macOS Mojave with Safari Technology Preview 68 and later.
- The `github.exclude` setting was added to the [GitHub external service config](https://docs.sourcegraph.com/admin/external_service/github#configuration) to allow excluding repositories yielded by `github.repos` or `github.repositoryQuery` from being synced.

### Changed

- Symbols search is much faster now. After the initial indexing, you can expect code intelligence to be nearly instant no matter the size of your repository.
- Massively reduced the number of code host API requests Sourcegraph performs, which caused rate limiting issues such as slow search result loading to appear.
- The [`corsOrigin`](https://docs.sourcegraph.com/admin/config/site_config) site config property is no longer needed for integration with GitHub, GitLab, etc., via the [Sourcegraph browser extension](https://docs.sourcegraph.com/integration/browser_extension). Only the [Phabricator extension](https://github.com/sourcegraph/phabricator-extension) requires it.

### Fixed

- Fixed a bug where adding a search scope that adds a `repogroup` filter would cause invalid queries if `repogroup:sample` was already part of the query.
- An issue where errors during displaying search results would not be displayed.

### Removed

- The `"updateScheduler2"` experiment is now the default and it's no longer possible to configure.

## 3.1.2

### Added

- The `search.contextLines` setting was added to allow configuration of the number of lines of context to be displayed around search results.

### Changed

- Massively reduced the number of code host API requests Sourcegraph performs, which caused rate limiting issues such as slow search result loading to appear.
- Improved logging in various situations where Sourcegraph would potentially hit code host API rate limits.

### Fixed

- Fixed an issue where search results loading slowly would display a `Cannot read property "lastChild" of undefined` error.

## 3.1.1

### Added

- Query builder toggle (open/closed) state is now retained.

### Fixed

- Fixed an issue where single-term values entered into the "Exact match" field in the query builder were not getting wrapped in quotes.

## 3.1.0

### Added

- Added Docker-specific help text when running the Sourcegraph docker image in an environment with an sufficient open file descriptor limit.
- Added syntax highlighting for Kotlin and Dart.
- Added a management console environment variable to disable HTTPS, see [the docs](doc/admin/management_console.md#can-i-disable-https-on-the-management-console) for more information.
- Added `auth.disableUsernameChanges` to critical configuration to prevent users from changing their usernames.
- Site admins can query a user by email address or username from the GraphQL API.
- Added a search query builder to the main search page. Click "Use search query builder" to open the query builder, which is a form with separate inputs for commonly used search keywords.

### Changed

- File match search results now show full repository name if there are results from mirrors on different code hosts (e.g. github.com/sourcegraph/sourcegraph and gitlab.com/sourcegraph/sourcegraph)
- Search queries now use "smart case" by default. Searches are case insensitive unless you use uppercase letters. To explicitly set the case, you can still use the `case` field (e.g. `case:yes`, `case:no`). To explicitly set smart case, use `case:auto`.

### Fixed

- Fixed an issue where the management console would improperly regenerate the TLS cert/key unless `CUSTOM_TLS=true` was set. See the documentation for [how to use your own TLS certificate with the management console](doc/admin/management_console.md#how-can-i-use-my-own-tls-certificates-with-the-management-console).

## 3.0.1

### Added

- Symbol search now supports Elixir, Haskell, Kotlin, Scala, and Swift

### Changed

- Significantly optimized how file search suggestions are provided when using indexed search (cluster deployments).
- Both the `sourcegraph/server` image and the [Kubernetes deployment](https://github.com/sourcegraph/deploy-sourcegraph) manifests ship with Postgres `11.1`. For maximum compatibility, however, the minimum supported version remains `9.6`. The upgrade procedure is mostly automated for existing deployments. Please refer to [this page](https://docs.sourcegraph.com/admin/postgres) for detailed instructions.

### Removed

- The deprecated `auth.disableAccessTokens` site config property was removed. Use `auth.accessTokens` instead.
- The `disableBrowserExtension` site config property was removed. [Configure nginx](https://docs.sourcegraph.com/admin/nginx) instead to block clients (if needed).

## 3.0.0

See the changelog entries for 3.0.0 beta releases and our [3.0](doc/admin/migration/3_0.md) upgrade guide if you are upgrading from 2.x.

## 3.0.0-beta.4

### Added

- Basic code intelligence for the top 10 programming languages works out of the box without any configuration. [TypeScript/JavaScript](https://sourcegraph.com/extensions/sourcegraph/typescript), [Python](https://sourcegraph.com/extensions/sourcegraph/python), [Java](https://sourcegraph.com/extensions/sourcegraph/java), [Go](https://sourcegraph.com/extensions/sourcegraph/go), [C/C++](https://sourcegraph.com/extensions/sourcegraph/cpp), [Ruby](https://sourcegraph.com/extensions/sourcegraph/ruby), [PHP](https://sourcegraph.com/extensions/sourcegraph/php), [C#](https://sourcegraph.com/extensions/sourcegraph/csharp), [Shell](https://sourcegraph.com/extensions/sourcegraph/shell), and [Scala](https://sourcegraph.com/extensions/sourcegraph/scala) are enabled by default, and you can find more in the [extension registry](https://sourcegraph.com/extensions?query=category%3A"Programming+languages").

## 3.0.0-beta.3

- Fixed an issue where the site admin is redirected to the start page instead of being redirected to the repositories overview page after deleting a repo.

## 3.0.0-beta

### Added

- Repositories can now be queried by a git clone URL through the GraphQL API.
- A new Explore area is linked from the top navigation bar (when the `localStorage.explore=true;location.reload()` feature flag is enabled).
- Authentication via GitHub is now supported. To enable, add an item to the `auth.providers` list with `type: "github"`. By default, GitHub identities must be linked to an existing Sourcegraph user account. To enable new account creation via GitHub, use the `allowSignup` option in the `GitHubConnection` config.
- Authentication via GitLab is now supported. To enable, add an item to the `auth.providers` list with `type: "gitlab"`.
- GitHub repository permissions are supported if authentication via GitHub is enabled. See the
  documentation for the `authorization` field of the `GitHubConnection` configuration.
- The repository settings mirroring page now shows when a repo is next scheduled for an update (requires experiment `"updateScheduler2": "enabled"`).
- Configured repositories are periodically scheduled for updates using a new algorithm. You can disable the new algorithm with the following site configuration: `"experimentalFeatures": { "updateScheduler2": "disabled" }`. If you do so, please file a public issue to describe why you needed to disable it.
- When using HTTP header authentication, [`stripUsernameHeaderPrefix`](https://docs.sourcegraph.com/admin/auth/#username-header-prefixes) field lets an admin specify a prefix to strip from the HTTP auth header when converting the header value to a username.
- Sourcegraph extensions whose package.json contains `"wip": true` are considered [work-in-progress extensions](https://docs.sourcegraph.com/extensions/authoring/publishing#wip-extensions) and are indicated as such to avoid users accidentally using them.
- Information about user survey submissions and a chart showing weekly active users is now displayed on the site admin Overview page.
- A new GraphQL API field `UserEmail.isPrimary` was added that indicates whether an email is the user's primary email.
- The filters bar in the search results page can now display filters from extensions.
- Extensions' `activate` functions now receive a `sourcegraph.ExtensionContext` parameter (i.e., `export function activate(ctx: sourcegraph.ExtensionContext): void { ... }`) to support deactivation and running multiple extensions in the same process.
- Users can now request an Enterprise trial license from the site init page.
- When searching, a filter button `case:yes` will now appear when relevant. This helps discovery and makes it easier to use our case-sensitive search syntax.
- Extensions can now report progress in the UI through the `withProgress()` extension API.
- When calling `editor.setDecorations()`, extensions must now provide an instance of `TextDocumentDecorationType` as first argument. This helps gracefully displaying decorations from several extensions.

### Changed

- The Postgres database backing Sourcegraph has been upgraded from 9.4 to 11.1. Existing Sourcegraph users must conduct an [upgrade procedure](https://docs.sourcegraph.com/admin/postgres_upgrade)
- Code host configuration has moved out of the site config JSON into the "External services" area of the site admin web UI. Sourcegraph instances will automatically perform a one time migration of existing data in the site config JSON. After the migration these keys can be safely deleted from the site config JSON: `awsCodeCommit`, `bitbucketServer`, `github`, `gitlab`, `gitolite`, and `phabricator`.
- Site and user usage statistics are now visible to all users. Previously only site admins (and users, for their own usage statistics) could view this information. The information consists of aggregate counts of actions such as searches, page views, etc.
- The Git blame information shown at the end of a line is now provided by the [Git extras extension](https://sourcegraph.com/extensions/sourcegraph/git-extras). You must add that extension to continue using this feature.
- The `appURL` site configuration option was renamed to `externalURL`.
- The repository and directory pages now show all entries together instead of showing files and (sub)directories separately.
- Extensions no longer can specify titles (in the `title` property in the `package.json` extension manifest). Their extension ID (such as `alice/myextension`) is used.

### Fixed

- Fixed an issue where the site admin License page showed a count of current users, rather than the max number of users over the life of the license.
- Fixed number formatting issues on site admin Overview and Survey Response pages.
- Fixed resolving of git clone URLs with `git+` prefix through the GraphQL API
- Fixed an issue where the graphql Repositories endpoint would order by a field which was not indexed. Times on Sourcegraph.com went from 10s to 200ms.
- Fixed an issue where whitespace was not handled properly in environment variable lists (`SYMBOLS_URL`, `SEARCHER_URL`).
- Fixed an issue where clicking inside the repository popover or clicking "Show more" would dismiss the popover.

### Removed

- The `siteID` site configuration option was removed because it is no longer needed. If you previously specified this in site configuration, a new, random site ID will be generated upon server startup. You can safely remove the existing `siteID` value from your site configuration after upgrading.
- The **Info** panel was removed. The information it presented can be viewed in the hover.
- The top-level `repos.list` site configuration was removed in favour of each code-host's equivalent options,
  now configured via the new _External Services UI_ available at `/site-admin/external-services`. Equivalent options in code hosts configuration:
  - GitHub via [`github.repos`](https://docs.sourcegraph.com/admin/site_config/all#repos-array)
  - Gitlab via [`gitlab.projectQuery`](https://docs.sourcegraph.com/admin/site_config/all#projectquery-array)
  - Phabricator via [`phabricator.repos`](https://docs.sourcegraph.com/admin/site_config/all#phabricator-array)
  - [Other external services](https://docs.sourcegraph.com/admin/repo/add_from_other_external_services)
- Removed the `httpStrictTransportSecurity` site configuration option. Use [nginx configuration](https://docs.sourcegraph.com/admin/nginx) for this instead.
- Removed the `tls.letsencrypt` site configuration option. Use [nginx configuration](https://docs.sourcegraph.com/admin/nginx) for this instead.
- Removed the `tls.cert` and `tls.key` site configuration options. Use [nginx configuration](https://docs.sourcegraph.com/admin/nginx) for this instead.
- Removed the `httpToHttpsRedirect` and `experimentalFeatures.canonicalURLRedireect` site configuration options. Use [nginx configuration](https://docs.sourcegraph.com/admin/nginx) for these instead.
- Sourcegraph no longer requires access to `/var/run/docker.sock`.

## 2.13.6

### Added

- The `/-/editor` endpoint now accepts a `hostname_patterns` URL parameter, which specifies a JSON
  object mapping from hostname to repository name pattern. This serves as a hint to Sourcegraph when
  resolving git clone URLs to repository names. The name pattern is the same style as is used in
  code host configurations. The default value is `{hostname}/{path}`.

## 2.13.5

### Fixed

- Fixed another issue where Sourcegraph would try to fetch more than the allowed number of repositories from AWS CodeCommit.

## 2.13.4

### Changed

- The default for `experimentalFeatures.canonicalURLRedirect` in site config was changed back to `disabled` (to avoid [#807](https://github.com/sourcegraph/sourcegraph/issues/807)).

## 2.13.3

### Fixed

- Fixed an issue that would cause the frontend health check endpoint `/healthz` to not respond. This only impacts Kubernetes deployments.
- Fixed a CORS policy issue that caused requests to be rejected when they come from origins not in our [manifest.json](https://sourcegraph.com/github.com/sourcegraph/sourcegraph/-/blob/browser/src/extension/manifest.spec.json#L72) (i.e. requested via optional permissions by the user).
- Fixed an issue that prevented `repositoryQuery` from working correctly on GitHub enterprise instances.

## 2.13.2

### Fixed

- Fixed an issue where Sourcegraph would try to fetch more than the allowed number of repositories from AWS CodeCommit.

## 2.13.1

### Changed

- The timeout when running `git ls-remote` to determine if a remote url is cloneable has been increased from 5s to 30s.
- Git commands now use [version 2 of the Git wire protocol](https://opensource.googleblog.com/2018/05/introducing-git-protocol-version-2.html), which should speed up certain operations (e.g. `git ls-remote`, `git fetch`) when communicating with a v2 enabled server.

## 2.13.0

### Added

- A new site config option `search.index.enabled` allows toggling on indexed search.
- Search now uses [Sourcegraph extensions](https://docs.sourcegraph.com/extensions) that register `queryTransformer`s.
- GitLab repository permissions are now supported. To enable this, you will need to set the `authz`
  field in the `GitLabConnection` configuration object and ensure that the access token set in the
  `token` field has both `sudo` and `api` scope.

### Changed

- When the `DEPLOY_TYPE` environment variable is incorrectly specified, Sourcegraph now shuts down and logs an error message.
- The `experimentalFeatures.canonicalURLRedirect` site config property now defaults to `enabled`. Set it to `disabled` to disable redirection to the `appURL` from other hosts.
- Updating `maxReposToSearch` site config no longer requires a server restart to take effect.
- The update check page no longer shows an error if you are using an insiders build. Insiders builds will now notify site administrators that updates are available 40 days after the release date of the installed build.
- The `github.repositoryQuery` site config property now accepts arbitrary GitHub repository searches.

### Fixed

- The user account sidebar "Password" link (to the change-password form) is now shown correctly.
- Fixed an issue where GitHub rate limits were underutilized if the remaining
  rate limit dropped below 150.
- Fixed an issue where GraphQL field `elapsedMilliseconds` returned invalid value on empty searches
- Editor extensions now properly search the selection as a literal string, instead of incorrectly using regexp.
- Fixed a bug where editing and deleting global saved searches was not possible.
- In index search, if the search regex produces multiline matches, search results are still processed per line and highlighted correctly.
- Go-To-GitHub and Go-To-GitLab buttons now link to the right branch, line and commit range.
- Go-to-GitHub button links to default branch when no rev is given.
- The close button in the panel header stays located on the top.
- The Phabricator icon is now displayed correctly.
- The view mode button in the BlobPage now shows the correct view mode to switch to.

### Removed

- The experimental feature flag to disable the new repo update scheduler has been removed.
- The `experimentalFeatures.configVars` feature flag was removed.
- The `experimentalFeatures.multipleAuthProviders` feature flag was removed because the feature is now always enabled.
- The following deprecated auth provider configuration properties were removed: `auth.provider`, `auth.saml`, `auth.openIDConnect`, `auth.userIdentityHTTPHeader`, and `auth.allowSignup`. Use `auth.providers` for all auth provider configuration. (If you were still using the deprecated properties and had no `auth.providers` set, all access to your instance will be rejected until you manually set `auth.providers`.)
- The deprecated site configuration properties `search.scopes` and `settings` were removed. Define search scopes and settings in global settings in the site admin area instead of in site configuration.
- The `pendingContents` property has been removed from our GraphQL schema.
- The **Explore** page was replaced with a **Repositories** search link in the top navigation bar.

## 2.12.3

### Fixed

- Fixed an error that prevented users without emails from submitting satisfaction surveys.

## 2.12.2

### Fixed

- Fixed an issue where private GitHub Enterprise repositories were not fetched.

## 2.12.1

### Fixed

- We use GitHub's REST API to query affliated repositories. This API has wider support on older GitHub enterprise versions.
- Fixed an issue that prevented users without email addresses from signing in (https://github.com/sourcegraph/sourcegraph/issues/426).

## 2.12.0

### Changed

- Reduced the size of in-memory data structured used for storing search results. This should reduce the backend memory usage of large result sets.
- Code intelligence is now provided by [Sourcegraph extensions](https://docs.sourcegraph.com/extensions). The extension for each language in the site configuration `langservers` property is automatically enabled.
- Support for multiple authentication providers is now enabled by default. To disable it, set the `experimentalFeatures.multipleAuthProviders` site config option to `"disabled"`. This only applies to Sourcegraph Enterprise.
- When using the `http-header` auth provider, valid auth cookies (from other auth providers that are currently configured or were previously configured) are now respected and will be used for authentication. These auth cookies also take precedence over the `http-header` auth. Previously, the `http-header` auth took precedence.
- Bitbucket Server username configuration is now used to clone repositories if the Bitbucket Server API does not set a username.
- Code discussions: On Sourcegraph.com / when `discussions.abuseProtection` is enabled in the site config, rate limits to thread creation, comment creation, and @mentions are now applied.

### Added

- Search syntax for filtering archived repositories. `archived:no` will exclude archived repositories from search results, `archived:only` will search over archived repositories only. This applies for GitHub and GitLab repositories.
- A Bitbucket Server option to exclude personal repositories in the event that you decide to give an admin-level Bitbucket access token to Sourcegraph and do not want to create a bot account. See https://docs.sourcegraph.com/integration/bitbucket_server#excluding-personal-repositories for more information.
- Site admins can now see when users of their Sourcegraph instance last used it via a code host integration (e.g. Sourcegraph browser extensions). Visit the site admin Analytics page (e.g. https://sourcegraph.example.com/site-admin/analytics) to view this information.
- A new site config option `extensions.allowRemoteExtensions` lets you explicitly specify the remote extensions (from, e.g., Sourcegraph.com) that are allowed.
- Pings now include a total count of user accounts.

### Fixed

- Files with the gitattribute `export-ignore` are no longer excluded for language analysis and search.
- "Discard changes?" confirmation popup doesn't pop up every single time you try to navigate to a new page after editting something in the site settings page anymore.
- Fixed an issue where Git repository URLs would sometimes be logged, potentially containing e.g. basic auth tokens.
- Fixed date formatting on the site admin Analytics page.
- File names of binary and large files are included in search results.

### Removed

- The deprecated environment variables `SRC_SESSION_STORE_REDIS` and `REDIS_MASTER_ENDPOINT` are no longer used to configure alternative redis endpoints. For more information, see "[using external services with Sourcegraph](https://docs.sourcegraph.com/admin/external_services)".

## 2.11.1

### Added

- A new site config option `git.cloneURLToRepositoryName` specifies manual mapping from Git clone URLs to Sourcegraph repository names. This is useful, for example, for Git submodules that have local clone URLs.

### Fixed

- Slack notifications for saved searches have been fixed.

## 2.11.0

### Changed

### Added

- Support for ACME "tls-alpn-01" challenges to obtain LetsEncrypt certificates. Previously Sourcegraph only supported ACME "http-01" challenges which required port 80 to be accessible.
- gitserver periodically removes stale lock files that git can leave behind.
- Commits with empty trees no longer return 404.
- Clients (browser/editor extensions) can now query configuration details from the `ClientConfiguration` GraphQL API.
- The config field `auth.accessTokens.allow` allows or restricts use of access tokens. It can be set to one of three values: "all-users-create" (the default), "none" (all access tokens are disabled), and "site-admin-create" (access tokens are enabled, but only site admins can create new access tokens). The field `auth.disableAccessTokens` is now deprecated in favor of this new field.
- A webhook endpoint now exists to trigger repository updates. For example, `curl -XPOST -H 'Authorization: token $ACCESS_TOKEN' $SOURCEGRAPH_ORIGIN/.api/repos/$REPO_URI/-/refresh`.
- Git submodules entries in the file tree now link to the submodule repository.

### Fixed

- An issue / edge case where the Code Intelligence management admin page would incorrectly show language servers as `Running` when they had been removed from Docker.
- Log level is respected in lsp-proxy logs.
- Fixed an error where text searches could be routed to a faulty search worker.
- Gitolite integration should correctly detect names which Gitolite would consider to be patterns, and not treat them as repositories.
- repo-updater backs off fetches on a repo that's failing to fetch.
- Attempts to add a repo with an empty string for the name are checked for and ignored.
- Fixed an issue where non-site-admin authenticated users could modify global settings (not site configuration), other organizations' settings, and other users' settings.
- Search results are rendered more eagerly, resulting in fewer blank file previews
- An issue where automatic code intelligence would fail to connect to the underlying `lsp` network, leading to `dial tcp: lookup lang on 0.0.0.0:53: no such host` errors.
- More useful error messages from lsp-proxy when a language server can't get a requested revision of a repository.
- Creation of a new user with the same name as an existing organization (and vice versa) is prevented.

### Removed

## 2.10.5

### Fixed

- Slack notifications for saved searches have been fixed.

## 2.10.4

### Fixed

- Fixed an issue that caused the frontend to return a HTTP 500 and log an error message like:
  ```
  lvl=eror msg="ui HTTP handler error response" method=GET status_code=500 error="Post http://127.0.0.1:3182/repo-lookup: context canceled"
  ```

## 2.10.3

### Fixed

- The SAML AuthnRequest signature when using HTTP redirect binding is now computed using a URL query string with correct ordering of parameters. Previously, the ordering was incorrect and caused errors when the IdP was configured to check the signature in the AuthnRequest.

## 2.10.2

### Fixed

- SAML IdP-initiated login previously failed with the IdP set a RelayState value. This now works.

## 2.10.1

### Changed

- Most `experimentalFeatures` in the site configuration now respond to configuration changes live, without requiring a server restart. As usual, you will be prompted for a restart after saving your configuration changes if one is required.
- Gravatar image avatars are no longer displayed for committers.

## 2.10.0

### Changed

- In the file tree, if a directory that contains only a single directory is expanded, its child directory is now expanded automatically.

### Fixed

- Fixed an issue where `sourcegraph/server` would not start code intelligence containers properly when the `sourcegraph/server` container was shut down non-gracefully.
- Fixed an issue where the file tree would return an error when navigating between repositories.

## 2.9.4

### Changed

- Repo-updater has a new and improved scheduler for periodic repo fetches. If you have problems with it, you can revert to the old behavior by adding `"experimentalFeatures": { "updateScheduler": "disabled" }` to your `config.json`.
- A once-off migration will run changing the layout of cloned repos on disk. This should only affect installations created January 2018 or before. There should be no user visible changes.
- Experimental feature flag "updateScheduler" enables a smarter and less spammy algorithm for automatic repository updates.
- It is no longer possible to disable code intelligence by unsetting the LSP_PROXY environment variable. Instead, code intelligence can be disabled per language on the site admin page (e.g. https://sourcegraph.example.com/site-admin/code-intelligence).
- Bitbucket API requests made by Sourcegraph are now under a self-enforced API rate limit (since Bitbucket Server does not have a concept of rate limiting yet). This will reduce any chance of Sourcegraph slowing down or causing trouble for Bitbucket Server instances connected to it. The limits are: 7,200 total requests/hr, with a bucket size / maximum burst size of 500 requests.
- Global, org, and user settings are now validated against the schema, so invalid settings will be shown in the settings editor with a red squiggly line.
- The `http-header` auth provider now supports being used with other auth providers (still only when `experimentalFeatures.multipleAuthProviders` is `true`).
- Periodic fetches of Gitolite-hosted repositories are now handled internally by repo-updater.

### Added

- The `log.sentry.dsn` field in the site config makes Sourcegraph log application errors to a Sentry instance.
- Two new repository page hotkeys were added: <kbd>r</kbd> to open the repositories menu and <kbd>v</kbd> to open the revision selector.
- Repositories are periodically (~45 days) recloned from the codehost. The codehost can be relied on to give an efficient packing. This is an alternative to running a memory and CPU intensive git gc and git prune.
- The `auth.sessionExpiry` field sets the session expiration age in seconds (defaults to 90 days).

### Fixed

- Fixed a bug in the API console that caused it to display as a blank page in some cases.
- Fixed cases where GitHub rate limit wasn't being respected.
- Fixed a bug where scrolling in references, history, etc. file panels was not possible in Firefox.
- Fixed cases where gitserver directory structure migration could fail/crash.
- Fixed "Generate access token" link on user settings page. Previously, this link would 404.
- Fixed a bug where the search query was not updated in the search bar when searching from the homepage.
- Fixed a possible crash in github-proxy.
- Fixed a bug where file matching for diff search was case sensitive by default.

### Removed

- `SOURCEGRAPH_CONFIG` environment variable has been removed. Site configuration is always read from and written to disk. You can configure the location by providing `SOURCEGRAPH_CONFIG_FILE`. The default path is `/etc/sourcegraph/config.json`.

## 2.9.3

### Changed

- The search results page will merge duplicated lines of context.
- The following deprecated site configuration properties have been removed: `github[].preemptivelyClone`, `gitOriginMap`, `phabricatorURL`, `githubPersonalAccessToken`, `githubEnterpriseURL`, `githubEnterpriseCert`, and `githubEnterpriseAccessToken`.
- The `settings` field in the site config file is deprecated and will not be supported in a future release. Site admins should move those settings (if any) to global settings (in the site admin UI). Global settings are preferred to site config file settings because the former can be applied without needing to restart/redeploy the Sourcegraph server or cluster.

### Fixed

- Fixed a goroutine leak which occurs when search requests are canceled.
- Console output should have fewer spurious line breaks.
- Fixed an issue where it was not possible to override the `StrictHostKeyChecking` SSH option in the SSH configuration.
- Cross-repository code intelligence indexing for non-Go languages is now working again (originally broken in 2.9.2).

## 2.9.1

### Fixed

- Fixed an issue where saving an organization's configuration would hang indefinitely.

## 2.9.0

### Changed

- Hover tooltips were rewritten to fix a couple of issues and are now much more robust, received a new design and show more information.
- The `max:` search flag was renamed to `count:` in 2.8.8, but for backward compatibility `max:` has been added back as a deprecated alias for `count:`.
- Drastically improved the performance / load time of the Code Intelligence site admin page.

### Added

- The site admin code intelligence page now displays an error or reason whenever language servers are unable to be managed from the UI or Sourcegraph API.
- The ability to directly specify the root import path of a repository via `.sourcegraph/config.json` in the repo root, instead of relying on the heuristics of the Go language server to detect it.

### Fixed

- Configuring Bitbucket Server now correctly suppresses the the toast message "Configure repositories and code hosts to add to Sourcegraph."
- A bug where canonical import path comments would not be detected by the Go language server's heuristics under `cmd/` folders.
- Fixed an issue where a repository would only be refreshed on demand by certain user actions (such as a page reload) and would otherwise not be updated when expected.
- If a code host returned a repository-not-found or unauthorized error (to `repo-updater`) for a repository that previously was known to Sourcegraph, then in some cases a misleading "Empty repository" screen was shown. Now the repository is displayed as though it still existed, using cached data; site admins must explicitly delete repositories on Sourcegraph after they have been deleted on the code host.
- Improved handling of GitHub API rate limit exhaustion cases. Cached repository metadata and Git data will be used to provide full functionality during this time, and log messages are more informative. Previously, in some cases, repositories would become inaccessible.
- Fixed an issue where indexed search would sometimes not indicate that there were more results to show for a given file.
- Fixed an issue where the code intelligence admin page would never finish loading language servers.

## 2.9.0-pre0

### Changed

- Search scopes have been consolidated into the "Filters" bar on the search results page.
- Usernames and organization names of up to 255 characters are allowed. Previously the max length was 38.

### Fixed

- The target commit ID of a Git tag object (i.e., not lightweight Git tag refs) is now dereferenced correctly. Previously the tag object's OID was given.
- Fixed an issue where AWS Code Commit would hit the rate limit.
- Fixed an issue where dismissing the search suggestions dropdown did not unfocus previously highlighted suggestions.
- Fixed an issue where search suggestions would appear twice.
- Indexed searches now return partial results if they timeout.
- Git repositories with files whose paths contain `.git` path components are now usable (via indexed and non-indexed search and code intelligence). These corrupt repositories are rare and generally were created by converting some other VCS repository to Git (the Git CLI will forbid creation of such paths).
- Various diff search performance improvements and bug fixes.
- New Phabricator extension versions would used cached stylesheets instead of the upgraded version.
- Fixed an issue where hovers would show an error for Rust and C/C++ files.

### Added

- The `sourcegraph/server` container now emits the most recent log message when redis terminates to make it easier to debug why redis stopped.
- Organization invites (which allow users to invite other users to join organizations) are significantly improved. A new accept-invitation page was added.
- The new help popover allows users to easily file issues in the Sourcegraph public issue tracker and view documentation.
- An issue where Java files would be highlighted incorrectly if they contained JavaDoc blocks with an uneven number of opening/closing `*`s.

### Removed

- The `secretKey` site configuration value is no longer needed. It was only used for generating tokens for inviting a user to an organization. The invitation is now stored in the database associated with the recipient, so a secret token is no longer needed.
- The `experimentalFeatures.searchTimeoutParameter` site configuration value has been removed. It defaulted to `enabled` in 2.8 and it is no longer possible to disable.

### Added

- Syntax highlighting for:
  - TOML files (including Go `Gopkg.lock` and Rust `Cargo.lock` files).
  - Rust files.
  - GraphQL files.
  - Protobuf files.
  - `.editorconfig` files.

## 2.8.9

### Changed

- The "invite user" site admin page was moved to a sub-page of the users page (`/site-admin/users/new`).
- It is now possible for a site admin to create a new user without providing an email address.

### Fixed

- Checks for whether a repo is cloned will no longer exhaust open file pools over time.

### Added

- The Phabricator extension shows code intelligence status and supports enabling / disabling code intelligence for files.

## 2.8.8

### Changed

- Queries for repositories (in the explore, site admin repositories, and repository header dropdown) are matched on case-insensitive substrings, not using fuzzy matching logic.
- HTTP Authorization headers with an unrecognized scheme are ignored; they no longer cause the HTTP request to be rejected with HTTP 401 Unauthorized and an "Invalid Authorization header." error.
- Renamed the `max` search flag to `count`. Searches that specify `count:` will fetch at least that number of results, or the full result set.
- Bumped `lsp-proxy`'s `initialize` timeout to 3 minutes for every language.
- Search results are now sorted by repository and file name.
- More easily accessible "Show more" button at the top of the search results page.
- Results from user satisfaction surveys are now always hosted locally and visible to admins. The `"experimentalFeatures": { "hostSurveysLocally" }` config option has been deprecated.
- If the OpenID Connect authentication provider reports that a user's email address is not verified, the authentication attempt will fail.

### Fixed

- Fixed an issue where the search results page would not update its title.
- The session cookie name is now `sgs` (not `sg-session`) so that Sourcegraph 2.7 and Sourcegraph 2.8 can be run side-by-side temporarily during a rolling update without clearing each other's session cookies.
- Fixed the default hostnames of the C# and R language servers
- Fixed an issue where deleting an organization prevented the creation of organizations with the name of the deleted organization.
- Non-UTF8 encoded files (e.g. ISO-8859-1/Latin1, UTF16, etc) are now displayed as text properly rather than being detected as binary files.
- Improved error message when lsp-proxy's initalize timeout occurs
- Fixed compatibility issues and added [instructions for using Microsoft ADFS 2.1 and 3.0 for SAML authentication](https://docs.sourcegraph.com/admin/auth/saml_with_microsoft_adfs).
- Fixed an issue where external accounts associated with deleted user accounts would still be returned by the GraphQL API. This caused the site admin external accounts page to fail to render in some cases.
- Significantly reduced the number of code host requests for non github.com or gitlab.com repositories.

### Added

- The repository revisions popover now shows the target commit's last-committed/authored date for branches and tags.
- Setting the env var `INSECURE_SAML_LOG_TRACES=1` on the server (or the `sourcegraph-frontend` pod in Kubernetes) causes all SAML requests and responses to be logged, which helps with debugging SAML.
- Site admins can now view user satisfaction surveys grouped by user, in addition to chronological order, and aggregate summary values (including the average score and the net promoter score over the last 30 days) are now displayed.
- The site admin overview page displays the site ID, the primary admin email, and premium feature usage information.
- Added Haskell as an experimental language server on the code intelligence admin page.

## 2.8.0

### Changed

- `gitMaxConcurrentClones` now also limits the concurrency of updates to repos in addition to the initial clone.
- In the GraphQL API, `site.users` has been renamed to `users`, `site.orgs` has been renamed to `organizations`, and `site.repositories` has been renamed to `repositories`.
- An authentication provider must be set in site configuration (see [authentication provider documentation](https://docs.sourcegraph.com/admin/auth)). Previously the server defaulted to builtin auth if none was set.
- If a process dies inside the Sourcegraph container the whole container will shut down. We suggest operators configure a [Docker Restart Policy](https://docs.docker.com/config/containers/start-containers-automatically/#restart-policy-details) or a [Kubernetes Restart Policy](https://kubernetes.io/docs/concepts/workloads/pods/pod-lifecycle/#restart-policy). Previously the container would operate in a degraded mode if a process died.
- Changes to the `auth.public` site config are applied immediately in `sourcegraph/server` (no restart needed).
- The new search timeout behavior is now enabled by default. Set `"experimentalFeatures": {"searchTimeoutParameter": "disabled"}` in site config to disable it.
- Search includes files up to 1MB (previous limit was 512KB for unindexed search and 128KB for indexed search).
- Usernames and email addresses reported by OpenID Connect and SAML auth providers are now trusted, and users will sign into existing Sourcegraph accounts that match on the auth provider's reported username or email.
- The repository sidebar file tree is much, much faster on massive repositories (200,000+ files)
- The SAML authentication provider was significantly improved. Users who were signed in using SAML previously will need to reauthenticate via SAML next time they visit Sourcegraph.
- The SAML `serviceProviderCertificate` and `serviceProviderPrivateKey` site config properties are now optional.

### Fixed

- Fixed an issue where Index Search status page failed to render.
- User data on the site admin Analytics page is now paginated, filterable by a user's recent activity, and searchable.
- The link to the root of a repository in the repository header now preserves the revision you're currently viewing.
- When using the `http-header` auth provider, signin/signup/signout links are now hidden.
- Repository paths beginning with `go/` are no longer reservered by Sourcegraph.
- Interpret `X-Forwarded-Proto` HTTP header when `httpToHttpsRedirect` is set to `load-balanced`.
- Deleting a user account no longer prevents the creation of a new user account with the same username and/or association with authentication provider account (SAML/OpenID/etc.)
- It is now possible for a user to verify an email address that was previously associated with now-deleted user account.
- Diff searches over empty repositories no longer fail (this was not an issue for Sourcegraph cluster deployments).
- Stray `tmp_pack_*` files from interrupted fetches should now go away.
- When multiple `repo:` tokens match the same repo, process @revspec requirements from all of them, not just the first one in the search.

### Removed

- The `ssoUserHeader` site config property (deprecated since January 2018) has been removed. The functionality was moved to the `http-header` authentication provider.
- The experiment flag `showMissingReposEnabled`, which defaulted to enabled, has been removed so it is no longer possible to disable this feature.
- Event-level telemetry has been completely removed from self-hosted Sourcegraph instances. As a result, the `disableTelemetry` site configuration option has been deprecated. The new site-admin Pings page clarifies the only high-level telemetry being sent to Sourcegraph.com.
- The deprecated `adminUsernames` site config property (deprecated since January 2018) has been removed because it is no longer necessary. Site admins can designate other users as site admins in the site admin area, and the first user to sign into a new instance always becomes a site admin (even when using an external authentication provider).

### Added

- The new repository contributors page (linked from the repository homepage) displays the top Git commit authors in a repository, with filtering options.
- Custom language servers in the site config may now specify a `metadata` property containing things like homepage/docs/issues URLs for the language server project, as well as whether or not the language server should be considered experimental (not ready for prime-time). This `metadata` will be displayed in the UI to better communicate the status of a language server project.
- Access tokens now have scopes (which define the set of operations they permit). All access tokens still provide full control of all resources associated with the user account (the `user:all` scope, which is now explicitly displayed).
- The new access token scope `site-admin:sudo` allows the holder to perform any action as any other user. Only site admins may create this token.
- Links to Sourcegraph's changelog have been added to the site admin Updates page and update alert.
- If the site configuration is invalid or uses deprecated properties, a global alert will be shown to all site admins.
- There is now a code intelligence status indicator when viewing files. It contains information about the capabailities of the language server that is providing code intelligence for the file.
- Java code intelligence can now be enabled for repositories that aren't automatically supported using a
  `javaconfig.json` file. For Gradle plugins, this file can be generated using
  the [Javaconfig Gradle plugin](https://docs.sourcegraph.com/extensions/language_servers/java#gradle-execution).
- The new `auth.providers` site config is an array of authentication provider objects. Currently only 1 auth provider is supported. The singular `auth.provider` is deprecated.
- Users authenticated with OpenID Connect are now able to sign out of Sourcegraph (if the provider supports token revocation or the end-session endpoint).
- Users can now specify the number of days, weeks, and months of site activity to query through the GraphQL API.
- Added 14 new experimental language servers on the code intelligence admin page.
- Added `httpStrictTransportSecurity` site configuration option to customize the Strict-Transport-Security HTTP header. It defaults to `max-age=31536000` (one year).
- Added `nameIDFormat` in the `saml` auth provider to set the SAML NameID format. The default changed from transient to persistent.
- (This feature has been removed.) Experimental env var expansion in site config JSON: set `SOURCEGRAPH_EXPAND_CONFIG_VARS=1` to replace `${var}` or `$var` (based on environment variables) in any string value in site config JSON (except for JSON object property names).
- The new (optional) SAML `serviceProviderIssuer` site config property (in an `auth.providers` array entry with `{"type":"saml", ...}`) allows customizing the SAML Service Provider issuer name.
- The site admin area now has an "Auth" section that shows the enabled authentication provider(s) and users' external accounts.

## 2.7.6

### Fixed

- If a user's account is deleted, session cookies for that user are no longer considered valid.

## 2.7.5

### Changed

- When deploying Sourcegraph to Kubernetes, RBAC is now used by default. Most Kubernetes clusters require it. See the Kubernetes installation instructions for more information (including disabling if needed).
- Increased git ssh connection timeout to 30s from 7s.
- The Phabricator integration no longer requires staging areas, but using them is still recommended because it improves performance.

### Fixed

- Fixed an issue where language servers that were not enabled would display the "Restart" button in the Code Intelligence management panel.
- Fixed an issue where the "Update" button in the Code Intelligence management panel would be displayed inconsistently.
- Fixed an issue where toggling a dynamic search scope would not also remove `@rev` (if specified)
- Fixed an issue where where modes that can only be determined by the full filename (not just the file extension) of a path weren't supported (Dockerfiles are the first example of this).
- Fixed an issue where the GraphiQL console failed when variables are specified.
- Indexed search no longer maintains its own git clones. For Kubernetes cluster deployments, this significantly reduces disk size requirements for the indexed-search pod.
- Fixed an issue where language server Docker containers would not be automatically restarted if they crashed (`sourcegraph/server` only).
- Fixed an issue where if the first user on a site authenticated via SSO, the site would remain stuck in uninitialized mode.

### Added

- More detailed progress information is displayed on pages that are waiting for repositories to clone.
- Admins can now see charts with daily, weekly, and monthly unique user counts by visiting the site-admin Analytics page.
- Admins can now host and see results from Sourcegraph user satisfaction surveys locally by setting the `"experimentalFeatures": { "hostSurveysLocally": "enabled"}` site config option. This feature will be enabled for all instances once stable.
- Access tokens are now supported for all authentication providers (including OpenID Connect and SAML, which were previously not supported).
- The new `motd` setting (in global, organization, and user settings) displays specified messages at the top of all pages.
- Site admins may now view all access tokens site-wide (for all users) and revoke tokens from the new access tokens page in the site admin area.

## 2.7.0

### Changed

- Missing repositories no longer appear as search results. Instead, a count of repositories that were not found is displayed above the search results. Hovering over the count will reveal the names of the missing repositories.
- "Show more" on the search results page will now reveal results that have already been fetched (if such results exist) without needing to do a new query.
- The bottom panel (on a file) now shows more tabs, including docstrings, multiple definitions, references (as before), external references grouped by repository, implementations (if supported by the language server), and file history.
- The repository sidebar file tree is much faster on massive repositories (200,000+ files)

### Fixed

- Searches no longer block if the index is unavailable (e.g. after the index pod restarts). Instead, it respects the normal search timeout and reports the situation to the user if the index is not yet available.
- Repository results are no longer returned for filters that are not supported (e.g. if `file:` is part of the search query)
- Fixed an issue where file tree elements may be scrolled out of view on page load.
- Fixed an issue that caused "Could not ensure repository updated" log messages when trying to update a large number of repositories from gitolite.
- When using an HTTP authentication proxy (`"auth.provider": "http-header"`), usernames are now properly normalized (special characters including `.` replaced with `-`). This fixes an issue preventing users from signing in if their username contained these special characters.
- Fixed an issue where the site-admin Updates page would incorrectly report that update checking was turned off when `telemetryDisabled` was set, even as it continued to report new updates.
- `repo:` filters that match multiple repositories and contain a revision specifier now correctly return partial results even if some of the matching repositories don't have a matching revision.
- Removed hardcoded list of supported languages for code intelligence. Any language can work now and support is determined from the server response.
- Fixed an issue where modifying `config.json` on disk would not correctly mark the server as needing a restart.
- Fixed an issue where certain diff searches (with very sparse matches in a repository's history) would incorrectly report no results found.
- Fixed an issue where the `langservers` field in the site-configuration didn't require both the `language` and `address` field to be specified for each entry

### Added

- Users (and site admins) may now create and manage access tokens to authenticate API clients. The site config `auth.disableAccessTokens` (renamed to `auth.accessTokens` in 2.11) disables this new feature. Access tokens are currently only supported when using the `builtin` and `http-header` authentication providers (not OpenID Connect or SAML).
- User and site admin management capabilities for user email addresses are improved.
- The user and organization management UI has been greatly improved. Site admins may now administer all organizations (even those they aren't a member of) and may edit profile info and configuration for all users.
- If SSO is enabled (via OpenID Connect or SAML) and the SSO system provides user avatar images and/or display names, those are now used by Sourcegraph.
- Enable new search timeout behavior by setting `"experimentalFeatures": { "searchTimeoutParameter": "enabled"}` in your site config.
  - Adds a new `timeout:` parameter to customize the timeout for searches. It defaults to 10s and may not be set higher than 1m.
  - The value of the `timeout:` parameter is a string that can be parsed by [time.Duration](https://golang.org/pkg/time/#ParseDuration) (e.g. "100ms", "2s").
  - When `timeout:` is not provided, search optimizes for retuning results as soon as possible and will include slower kinds of results (e.g. symbols) only if they are found quickly.
  - When `timeout:` is provided, all result kinds are given the full timeout to complete.
- A new user settings tokens page was added that allows users to obtain a token that they can use to authenticate to the Sourcegraph API.
- Code intelligence indexes are now built for all repositories in the background, regardless of whether or not they are visited directly by a user.
- Language servers are now automatically enabled when visiting a repository. For example, visiting a Go repository will now automatically download and run the relevant Docker container for Go code intelligence.
  - This change only affects when Sourcegraph is deployed using the `sourcegraph/server` Docker image (not using Kubernetes).
  - You will need to use the new `docker run` command at https://docs.sourcegraph.com/#quickstart in order for this feature to be enabled. Otherwise, you will receive errors in the log about `/var/run/docker.sock` and things will work just as they did before. See https://docs.sourcegraph.com/extensions/language_servers for more information.
- The site admin Analytics page will now display the number of "Code Intelligence" actions each user has made, including hovers, jump to definitions, and find references, on the Sourcegraph webapp or in a code host integration or extension.
- An experimental cross repository jump to definition which consults the OSS index on Sourcegraph.com. This is disabled by default; use `"experimentalFeatures": { "jumpToDefOSSIndex": "enabled" }` in your site configuration to enable it.
- Users can now view Git branches, tags, and commits, and compare Git branches and revisions on Sourcegraph. (The code host icon in the header takes you to the commit on the code host.)
- A new admin panel allows you to view and manage language servers. For Docker deployments, it allows you to enable/disable/update/restart language servers at the click of a button. For cluster deployments, it shows the current status of language servers.
- Users can now tweet their feedback about Sourcegraph when clicking on the feedback smiley located in the navbar and filling out a Twitter feedback form.
- A new button in the repository header toggles on/off the Git history panel for the current file.

## 2.6.8

### Bug fixes

- Searches of `type:repo` now work correctly with "Show more" and the `max` parameter.
- Fixes an issue where the server would crash if the DB was not available upon startup.

## 2.6.7

### Added

- The duration that the frontend waits for the PostgreSQL database to become available is now configurable with the `DB_STARTUP_TIMEOUT` env var (the value is any valid Go duration string).
- Dynamic search filters now suggest exclusions of Go test files, vendored files and node_modules files.

## 2.6.6

### Added

- Authentication to Bitbucket Server using username-password credentials is now supported (in the `bitbucketServer` site config `username`/`password` options), for servers running Bitbucket Server version 2.4 and older (which don't support personal access tokens).

## 2.6.5

### Added

- The externally accessible URL path `/healthz` performs a basic application health check, returning HTTP 200 on success and HTTP 500 on failure.

### Behavior changes

- Read-only forks on GitHub are no longer synced by default. If you want to add a readonly fork, navigate directly to the repository page on Sourcegraph to add it (e.g. https://sourcegraph.mycompany.internal/github.com/owner/repo). This prevents your repositories list from being cluttered with a large number of private forks of a private repository that you have access to. One notable example is https://github.com/EpicGames/UnrealEngine.
- SAML cookies now expire after 90 days. The previous behavior was every 1 hour, which was unintentionally low.

## 2.6.4

### Added

- Improve search timeout error messages
- Performance improvements for searching regular expressions that do not start with a literal.

## 2.6.3

### Bug fixes

- Symbol results are now only returned for searches that contain `type:symbol`

## 2.6.2

### Added

- More detailed logging to help diagnose errors with third-party authentication providers.
- Anchors (such as `#my-section`) in rendered Markdown files are now supported.
- Instrumentation section for admins. For each service we expose pprof, prometheus metrics and traces.

### Bug fixes

- Applies a 1s timeout to symbol search if invoked without specifying `type:` to not block plain text results. No change of behaviour if `type:symbol` is given explicitly.
- Only show line wrap toggle for code-view-rendered files.

## 2.6.1

### Bug fixes

- Fixes a bug where typing in the search query field would modify the expanded state of file search results.
- Fixes a bug where new logins via OpenID Connect would fail with the error `SSO error: ID Token verification failed`.

## 2.6.0

### Added

- Support for [Bitbucket Server](https://www.atlassian.com/software/bitbucket/server) as a codehost. Configure via the `bitbucketServer` site config field.
- Prometheus gauges for git clone queue depth (`src_gitserver_clone_queue`) and git ls-remote queue depth (`src_gitserver_lsremote_queue`).
- Slack notifications for saved searches may now be added for individual users (not just organizations).
- The new search filter `lang:` filters results by programming language (example: `foo lang:go` or `foo -lang:clojure`).
- Dynamic filters: filters generated from your search results to help refine your results.
- Search queries that consist only of `file:` now show files whose path matches the filters (instead of no results).
- Sourcegraph now automatically detects basic `$GOPATH` configurations found in `.envrc` files in the root of repositories.
- You can now configure the effective `$GOPATH`s of a repository by adding a `.sourcegraph/config.json` file to your repository with the contents `{"go": {"GOPATH": ["mygopath"]}}`.
- A new `"blacklistGoGet": ["mydomain.org,myseconddomain.com"]` offers users a quick escape hatch in the event that Sourcegraph is making unwanted `go get` or `git clone` requests to their website due to incorrectly-configured monorepos. Most users will never use this option.
- Search suggestions and results now include symbol results. The new filter `type:symbol` causes only symbol results to be shown.
  Additionally, symbols for a repository can be browsed in the new symbols sidebar.
- You can now expand and collapse all items on a search results page or selectively expand and collapse individual items.

### Configuration changes

- Reduced the `gitMaxConcurrentClones` site config option's default value from 100 to 5, to help prevent too many concurrent clones from causing issues on code hosts.
- Changes to some site configuration options are now automatically detected and no longer require a server restart. After hitting Save in the UI, you will be informed if a server restart is required, per usual.
- Saved search notifications are now only sent to the owner of a saved search (all of an organization's members for an organization-level saved search, or a single user for a user-level saved search). The `notifyUsers` and `notifyOrganizations` properties underneath `search.savedQueries` have been removed.
- Slack webhook URLs are now defined in user/organization JSON settings, not on the organization profile page. Previously defined organization Slack webhook URLs are automatically migrated to the organization's JSON settings.
- The "unlimited" value for `maxReposToSearch` is now `-1` instead of `0`, and `0` now means to use the default.
- `auth.provider` must be set (`builtin`, `openidconnect`, `saml`, `http-header`, etc.) to configure an authentication provider. Previously you could just set the detailed configuration property (`"auth.openIDConnect": {...}`, etc.) and it would implicitly enable that authentication provider.
- The `autoRepoAdd` site configuration property was removed. Site admins can add repositories via site configuration.

### Bug fixes

- Only cross reference index enabled repositories.
- Fixed an issue where search would return results with empty file contents for matches in submodules with indexing enabled. Searching over submodules is not supported yet, so these (empty) results have been removed.
- Fixed an issue where match highlighting would be incorrect on lines that contained multibyte characters.
- Fixed an issue where search suggestions would always link to master (and 404) even if the file only existed on a branch. Now suggestions always link to the revision that is being searched over.
- Fixed an issue where all file and repository links on the search results page (for all search results types) would always link to master branch, even if the results only existed in another branch. Now search results links always link to the revision that is being searched over.
- The first user to sign up for a (not-yet-initialized) server is made the site admin, even if they signed up using SSO. Previously if the first user signed up using SSO, they would not be a site admin and no site admin could be created.
- Fixed an issue where our code intelligence archive cache (in `lsp-proxy`) would not evict items from the disk. This would lead to disks running out of free space.

## 2.5.16, 2.5.17

- Version bump to keep deployment variants in sync.

## 2.5.15

### Bug fixes

- Fixed issue where a Sourcegraph cluster would incorrectly show "An update is available".
- Fixed Phabricator links to repositories
- Searches over a single repository are now less likely to immediately time out the first time they are searched.
- Fixed a bug where `auth.provider == "http-header"` would incorrectly require builtin authentication / block site access when `auth.public == "false"`.

### Phabricator Integration Changes

We now display a "View on Phabricator" link rather than a "View on other code host" link if you are using Phabricator and hosting on GitHub or another code host with a UI. Commit links also will point to Phabricator.

### Improvements to SAML authentication

You may now optionally provide the SAML Identity Provider metadata XML file contents directly, with the `auth.saml` `identityProviderMetadata` site configuration property. (Previously, you needed to specify the URL where that XML file was available; that is still possible and is more common.) The new option is useful for organizations whose SAML metadata is not web-accessible or while testing SAML metadata configuration changes.

## 2.5.13

### Improvements to builtin authentication

When using `auth.provider == "builtin"`, two new important changes mean that a Sourcegraph server will be locked down and only accessible to users who are invited by an admin user (previously, we advised users to place their own auth proxy in front of Sourcegraph servers).

1.  When `auth.provider == "builtin"` Sourcegraph will now by default require an admin to invite users instead of allowing anyone who can visit the site to sign up. Set `auth.allowSignup == true` to retain the old behavior of allowing anyone who can access the site to signup.
2.  When `auth.provider == "builtin"`, Sourcegraph will now respects a new `auth.public` site configuration option (default value: `false`). When `auth.public == false`, Sourcegraph will not allow anyone to access the site unless they have an account and are signed in.

## 2.4.3

### Added

- Code Intelligence support
- Custom links to code hosts with the `links:` config options in `repos.list`

### Changed

- Search by file path enabled by default

## 2.4.2

### Added

- Repository settings mirror/cloning diagnostics page

### Changed

- Repositories added from GitHub are no longer enabled by default. The site admin UI for enabling/disabling repositories is improved.

## 2.4.0

### Added

- Search files by name by including `type:path` in a search query
- Global alerts for configuration-needed and cloning-in-progress
- Better list interfaces for repositories, users, organizations, and threads
- Users can change their own password in settings
- Repository groups can now be specified in settings by site admins, organizations, and users. Then `repogroup:foo` in a search query will search over only those repositories specified for the `foo` repository group.

### Changed

- Log messages are much quieter by default

## 2.3.11

### Added

- Added site admin updates page and update checking
- Added site admin telemetry page

### Changed

- Enhanced site admin panel
- Changed repo- and SSO-related site config property names to be consistent, updated documentation

## 2.3.10

### Added

- Online site configuration editing and reloading

### Changed

- Site admins are now configured in the site admin area instead of in the `adminUsernames` config key or `ADMIN_USERNAMES` env var. Users specified in those deprecated configs will be designated as site admins in the database upon server startup until those configs are removed in a future release.

## 2.3.9

### Fixed

- An issue that prevented creation and deletion of saved queries

## 2.3.8

### Added

- Built-in authentication: you can now sign up without an SSO provider.
- Faster default branch code search via indexing.

### Fixed

- Many performance improvements to search.
- Much log spam has been eliminated.

### Changed

- We optionally read `SOURCEGRAPH_CONFIG` from `$DATA_DIR/config.json`.
- SSH key required to clone repositories from GitHub Enterprise when using a self-signed certificate.

## 0.3 - 13 December 2017

The last version without a CHANGELOG.<|MERGE_RESOLUTION|>--- conflicted
+++ resolved
@@ -20,12 +20,8 @@
 
 ### Changed
 
-<<<<<<< HEAD
 - User and site credentials used in Batch Changes are now encrypted in the database if encryption is enabled with the `encryption.keys` config. [#19570](https://github.com/sourcegraph/sourcegraph/issues/19570)
-=======
-- User credentials used in Batch Changes are now encrypted if encryption is enabled in the database with the `encryption.keys` config. [#19570](https://github.com/sourcegraph/sourcegraph/issues/19570)
 - All Sourcegraph images within [deploy-sourcegraph](https://github.com/sourcegraph/deploy-sourcegraph) now specify the registry. Thanks! @k24dizzle [#2901](https://github.com/sourcegraph/deploy-sourcegraph/pull/2901).
->>>>>>> 9d51afe4
 - Default reviewers are now added to Bitbucket Server PRs opened by Batch Changes. [#20551](https://github.com/sourcegraph/sourcegraph/pull/20551)
 - Only site admins can now list users on an instance. [#20619](https://github.com/sourcegraph/sourcegraph/pull/20619)
 
