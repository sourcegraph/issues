--- conflicted
+++ resolved
@@ -14,12 +14,9 @@
 ### Added
 
 - The site configuration `search.limits`. This allows configuring the maximum timeout (defaults to 1 minute). Also allows configuring the maximum repositories to search in different scenarios. [#13448](https://github.com/sourcegraph/sourcegraph/pull/13448)
-<<<<<<< HEAD
 - Site admins now have a button to log out users from the all users view. Note that this currently does not apply to OAuth authentication, which will be addressed in a future PR. [#13647](https://github.com/sourcegraph/sourcegraph/pull/13647)
 - After changing their password, a user will be signed out from all devices, and will be required to sign in with the new password.
-=======
 - Sourcegraph watches the [advanced config files](https://docs.sourcegraph.com/admin/config/advanced_config_file) and automatically applies the changes to Sourcegraph's configuration when they change. For example this allows Sourcegraph to notice when Kubernetes updates ConfigMap for the configuration. [#13646](https://github.com/sourcegraph/sourcegraph/pull/13646)
->>>>>>> 1b7c80b1
 
 ### Changed
 
