<!--
###################################### READ ME ###########################################
### This changelog should always be read on `master` branch. Its contents on version   ###
### branches do not necessarily reflect the changes that have gone into that branch.   ###
##########################################################################################
-->

# Changelog

All notable changes to Sourcegraph are documented in this file.

## Unreleased

### Added

- Site-Admin/Instrumentation is now available in the Kubernetes cluster deployment [8805](https://github.com/sourcegraph/sourcegraph/pull/8805).
- Extensions can now specify a `baseUri` in the `DocumentFilter` when registering providers.
- Admins can now exclude GitHub forks and/or archived repositories from the set of repositories being mirrored in Sourcegraph with the `"exclude": [{"forks": true}]` or `"exclude": [{"archived": true}]` GitHub external service configuration. [#8974](https://github.com/sourcegraph/sourcegraph/pull/8974)
- Campaign changesets can be filtered by State, Review State and Check State [8848](https://github.com/sourcegraph/sourcegraph/pull/8848)
- Added more entries (Bash, Erlang, Julia, OCaml, Scala) to the list of suggested languages for the `lang:` filter.

### Changed

- The "automation" feature was renamed to "campaigns".
  - `campaigns.readAccess.enabled` replaces the deprecated site configuration property `automation.readAccess.enabled`.
  - The experimental feature flag was not renamed (because it will go away soon) and remains `{"experimentalFeatures": {"automation": "enabled"}}`.
- The [Kubernetes deployment](https://github.com/sourcegraph/deploy-sourcegraph) for **existing** installations requires a
  [migration step](https://github.com/sourcegraph/deploy-sourcegraph/blob/master/docs/migrate.md) when upgrading
  past commit [821032e2ee45f21f701](https://github.com/sourcegraph/deploy-sourcegraph/commit/821032e2ee45f21f701caac624e4f090c59fd259) or when upgrading to 3.14.
  New installations starting with the mentioned commit or with 3.14 do not need this migration step.
- Aggregated search latencies (in ms) of search queries are now included in [pings](https://docs.sourcegraph.com/admin/pings).
- The [Kubernetes deployment](https://github.com/sourcegraph/deploy-sourcegraph) frontend role has added services as a resource to watch/listen/get.
  This change does not affect the newly-introduced, restricted Kubernetes config files.
- Archived repositories are excluded from search by default. Adding `archived:yes` includes archived repositories.
- Forked repositories are excluded from search by default. Adding `fork:yes` includes forked repositories.
- CSRF and session cookies now set `SameSite=None` when Sourcegraph is running behind HTTPS and `SameSite=Lax` when Sourcegraph is running behind HTTP in order to comply with a [recent IETF proposal](https://web.dev/samesite-cookies-explained/#samesitenone-must-be-secure). As a side effect, the Sourcegraph browser extension and GitLab/Bitbucket native integrations can only connect to private instances that have HTTPS configured. If your private instance is only running behind HTTP, please configure your instance to use HTTPS in order to continue using these.
<<<<<<< HEAD
- The Bitbucket Server rate limit that Sourcegraph self-imposes has been raised from 120 req/min to 480 req/min to account for Sourcegraph instances that make use of Sourcegraphs' Bitbucket Server repository permissions and campaigns at the same time (which require a larger number of API requests aginst Bitbucket). The new number is based on us consuming roughly 8% the average API request rate against at large customers' Bitbucket Server instances. [#9048](https://github.com/sourcegraph/sourcegraph/pull/9048/files)
=======
- If a single, unambiguous commit SHA is used in a search query (e.g., `repo@c98f56`) and a search index exists at this commit (i.e., it is the `HEAD` commit), then the query is searched using the index. Prior to this change, unindexed search was performed for any query containing an `@commit` specifier.
>>>>>>> 34817df0

### Fixed

- Zoekt's watchdog ensures the service is down upto 3 times before exiting. The watchdog would misfire on startup on resource constrained systems, with the retries this should make a false positive far less likely. [#7867](https://github.com/sourcegraph/sourcegraph/issues/7867)
- A regression in repo-updater was fixed that lead to every repository's git clone being updated every time the list of repositories was synced from the code host. [#8501](https://github.com/sourcegraph/sourcegraph/issues/8501)
- The default timeout of indexed search has been increased. Previously indexed search would always return within 3s. This lead to broken behaviour on new instances which had yet to tune resource allocations. [#8720](https://github.com/sourcegraph/sourcegraph/pull/8720)
- Bitbucket Server older than 5.13 failed to sync since Sourcegraph 3.12. This was due to us querying for the `archived` label, but Bitbucket Server 5.13 does not support labels. [#8883](https://github.com/sourcegraph/sourcegraph/issues/8883)

### Removed

## 3.13.2

### Fixed

- The default timeout of indexed search has been increased. Previously indexed search would always return within 3s. This lead to broken behaviour on new instances which had yet to tune resource allocations. [#8720](https://github.com/sourcegraph/sourcegraph/pull/8720)
- Bitbucket Server older than 5.13 failed to sync since Sourcegraph 3.12. This was due to us querying for the `archived` label, but Bitbucket Server 5.13 does not support labels. [#8883](https://github.com/sourcegraph/sourcegraph/issues/8883)
- A regression in repo-updater was fixed that lead to every repository's git clone being updated every time the list of repositories was synced from the code host. [#8501](https://github.com/sourcegraph/sourcegraph/issues/8501)

## 3.13.1

### Fixed

- To reduce the chance of users running into "502 Bad Gateway" errors an internal timeout has been increased from 60 seconds to 10 minutes so that long running requests are cut short by the proxy in front of `sourcegraph-frontend` and correctly reported as "504 Gateway Timeout". [#8606](https://github.com/sourcegraph/sourcegraph/pull/8606)
- Sourcegraph instances that are not connected to the internet will no longer display errors when users submit NPS survey responses (the responses will continue to be stored locally). Rather, an error will be printed to the frontend logs. [#8598](https://github.com/sourcegraph/sourcegraph/issues/8598)
- Showing `head>` in the search results if the first line of the file is shown [#8619](https://github.com/sourcegraph/sourcegraph/issues/8619)

## 3.13.0

### Added

- Experimental: Added new field `experimentalFeatures.customGitFetch` that allows defining custom git fetch commands for code hosts and repositories with special settings. [#8435](https://github.com/sourcegraph/sourcegraph/pull/8435)
- Experimental: the search query input now provides syntax highlighting, hover tooltips, and diagnostics on filters in search queries. Requires the global settings value `{ "experimentalFeatures": { "smartSearchField": true } }`.
- Added a setting `search.hideSuggestions`, which when set to `true`, will hide search suggestions in the search bar. [#8059](https://github.com/sourcegraph/sourcegraph/pull/8059)
- Experimental: A tool, [src-expose](https://docs.sourcegraph.com/admin/external_service/other#experimental-src-expose), can be used to import code from any code host.
- Experimental: Added new field `certificates` as in `{ "experimentalFeatures" { "tls.external": { "certificates": ["<CERT>"] } } }`. This allows you to add certificates to trust when communicating with a code host (via API or git+http). We expect this to be useful for adding internal certificate authorities/self-signed certificates. [#71](https://github.com/sourcegraph/sourcegraph/issues/71)
- Added a setting `auth.minPasswordLength`, which when set, causes a minimum password length to be enforced when users sign up or change passwords. [#7521](https://github.com/sourcegraph/sourcegraph/issues/7521)
- GitHub labels associated with code change campaigns are now displayed. [#8115](https://github.com/sourcegraph/sourcegraph/pull/8115)
- GitHub labels associated with campaigns are now displayed. [#8115](https://github.com/sourcegraph/sourcegraph/pull/8115)
- When creating a campaign, users can now specify the branch name that will be used on code host. This is also a breaking change for users of the GraphQL API since the `branch` attribute is now required in `CreateCampaignInput` when a `plan` is also specified. [#7646](https://github.com/sourcegraph/sourcegraph/issues/7646)
- Added an optional `content:` parameter for specifying a search pattern. This parameter overrides any other search patterns in a query. Useful for unambiguously specifying what to search for when search strings clash with other query syntax. [#6490](https://github.com/sourcegraph/sourcegraph/issues/6490)
- Interactive search mode, which helps users construct queries using UI elements, is now made available to users by default. A dropdown to the left of the search bar allows users to toggle between interactive and plain text modes. The option to use interactive search mode can be disabled by adding `{ "experimentalFeatures": { "splitSearchModes": false } }` in global settings. [#8461](https://github.com/sourcegraph/sourcegraph/pull/8461)
- Our [upgrade policy](https://docs.sourcegraph.com/#upgrading-sourcegraph) is now enforced by the `sourcegraph-frontend` on startup to prevent admins from mistakenly jumping too many versions. [#8157](https://github.com/sourcegraph/sourcegraph/pull/8157) [#7702](https://github.com/sourcegraph/sourcegraph/issues/7702)
- Repositories with bad object packs or bad objects are automatically repaired. We now detect suspect output of git commands to mark a repository for repair. [#6676](https://github.com/sourcegraph/sourcegraph/issues/6676)
- Hover tooltips for Scala and Perl files now have syntax highlighting. [#8456](https://github.com/sourcegraph/sourcegraph/pull/8456) [#8307](https://github.com/sourcegraph/sourcegraph/issues/8307)

### Changed

- `experimentalFeatures.splitSearchModes` was removed as a site configuration option. It should be set in global/org/user settings.
- Sourcegraph now waits for `90s` instead of `5s` for Redis to be available before quitting. This duration is configurable with the new `SRC_REDIS_WAIT_FOR` environment variable.
- Code intelligence usage statistics will be sent back via pings by default. Aggregated event counts can be disabled via the site admin flag `disableNonCriticalTelemetry`.
- The Sourcegraph Docker image optimized its use of Redis to make start-up significantly faster in certain scenarios (e.g when container restarts were frequent). ([#3300](https://github.com/sourcegraph/sourcegraph/issues/3300), [#2904](https://github.com/sourcegraph/sourcegraph/issues/2904))
- Upgrading Sourcegraph is officially supported for one minor version increment (e.g., 3.12 -> 3.13). Previously, upgrades from 2 minor versions previous were supported. Please reach out to support@sourcegraph.com if you would like assistance upgrading from a much older version of Sourcegraph.
- The GraphQL mutation `previewCampaignPlan` has been renamed to `createCampaignPlan`. This mutation is part of campaigns, which is still in beta and behind a feature flag and thus subject to possible breaking changes while we still work on it.
- The GraphQL mutation `previewCampaignPlan` has been renamed to `createCampaignPlan`. This mutation is part of the campaigns feature, which is still in beta and behind a feature flag and thus subject to possible breaking changes while we still work on it.
- The GraphQL field `CampaignPlan.changesets` has been deprecated and will be removed in 3.15. A new field called `CampaignPlan.changesetPlans` has been introduced to make the naming more consistent with the `Campaign.changesetPlans` field. Please use that instead. [#7966](https://github.com/sourcegraph/sourcegraph/pull/7966)
- Long lines (>2000 bytes) are no longer highlighted, in order to prevent performance issues in browser rendering. [#6489](https://github.com/sourcegraph/sourcegraph/issues/6489)
- No longer requires `read:org` permissions for GitHub OAuth if `allowOrgs` is not enabled in the site configuration. [#8163](https://github.com/sourcegraph/sourcegraph/issues/8163)
- [Documentation](https://github.com/sourcegraph/deploy-sourcegraph/blob/master/configure/jaeger/README.md) in github.com/sourcegraph/deploy-sourcegraph for deploying Jaeger in Kubernetes clusters running Sourcegraph has been updated to use the [Jaeger Operator](https://www.jaegertracing.io/docs/1.16/operator/), the recommended standard way of deploying Jaeger in a Kubernetes cluster. We recommend existing customers that use Jaeger adopt this new method of deployment. Please reach out to support@sourcegraph.com if you'd like assistance updating.

### Fixed

- The syntax highlighter (syntect-server) no longer fails when run in environments without IPv6 support. [#8463](https://github.com/sourcegraph/sourcegraph/pull/8463)
- After adding/removing a gitserver replica the admin interface will correctly report that repositories that need to move replicas as cloning. [#7970](https://github.com/sourcegraph/sourcegraph/issues/7970)
- Show download button for images. [#7924](https://github.com/sourcegraph/sourcegraph/issues/7924)
- gitserver backoffs trying to re-clone repositories if they fail to clone. In the case of large monorepos that failed this lead to gitserver constantly cloning them and using many resources. [#7804](https://github.com/sourcegraph/sourcegraph/issues/7804)
- It is now possible to escape spaces using `\` in the search queries when using regexp. [#7604](https://github.com/sourcegraph/sourcegraph/issues/7604)
- Clicking filter chips containing whitespace is now correctly quoted in the web UI. [#6498](https://github.com/sourcegraph/sourcegraph/issues/6498)
- **Monitoring:** Fixed an issue with the **Frontend** -> **Search responses by status** panel which caused search response types to not be aggregated as expected. [#7627](https://github.com/sourcegraph/sourcegraph/issues/7627)
- **Monitoring:** Fixed an issue with the **Replacer**, **Repo Updater**, and **Searcher** dashboards would incorrectly report on a metric from the unrelated query-runner service. [#7531](https://github.com/sourcegraph/sourcegraph/issues/7531)
- Deterministic ordering of results from indexed search. Previously when refreshing a page with many results some results may come and go.
- Spread out periodic git reclones. Previously we would reclone all git repositories every 45 days. We now add in a jitter of 12 days to spread out the load for larger installations. [#8259](https://github.com/sourcegraph/sourcegraph/issues/8259)
- Fixed an issue with missing commit information in graphql search results. [#8343](https://github.com/sourcegraph/sourcegraph/pull/8343)

### Removed

- All repository fields related to `enabled` and `disabled` have been removed from the GraphQL API. These fields have been deprecated since 3.4. [#3971](https://github.com/sourcegraph/sourcegraph/pull/3971)
- The deprecated extension API `Hover.__backcompatContents` was removed.

## 3.12.10

This release backports the fixes released in `3.13.2` for customers still on `3.12`.

### Fixed

- The default timeout of indexed search has been increased. Previously indexed search would always return within 3s. This lead to broken behaviour on new instances which had yet to tune resource allocations. [#8720](https://github.com/sourcegraph/sourcegraph/pull/8720)
- Bitbucket Server older than 5.13 failed to sync since Sourcegraph 3.12. This was due to us querying for the `archived` label, but Bitbucket Server 5.13 does not support labels. [#8883](https://github.com/sourcegraph/sourcegraph/issues/8883)
- A regression in repo-updater was fixed that lead to every repository's git clone being updated every time the list of repositories was synced from the code host. [#8501](https://github.com/sourcegraph/sourcegraph/issues/8501)

## 3.12.9

This is `3.12.8` release with internal infrastructure fixes to publish the docker images.

## 3.12.8

### Fixed

- Extension API showInputBox and other Window methods now work on search results pages [#8519](https://github.com/sourcegraph/sourcegraph/issues/8519)
- Extension error notification styling is clearer [#8521](https://github.com/sourcegraph/sourcegraph/issues/8521)

## 3.12.7

### Fixed

- Campaigns now gracefully handle GitHub review dismissals when rendering the burndown chart.

## 3.12.6

### Changed

- When GitLab permissions are turned on using GitLab OAuth authentication, GitLab project visibility is fetched in batches, which is generally more efficient than fetching them individually. The `minBatchingThreshold` and `maxBatchRequests` fields of the `authorization.identityProvider` object in the GitLab repositories configuration control when such batch fetching is used. [#8171](https://github.com/sourcegraph/sourcegraph/pull/8171)

## 3.12.5

### Fixed

- Fixed an internal race condition in our Docker build process. The previous patch version 3.12.4 contained an lsif-server version that was newer than expected. The affected artifacts have since been removed from the Docker registry.

## 3.12.4

### Added

- New optional `apiURL` configuration option for Bitbucket Cloud code host connection [#8082](https://github.com/sourcegraph/sourcegraph/pull/8082)

## 3.12.3

### Fixed

- Fixed an issue in `sourcegraph/*` Docker images where data folders were either not created or had incorrect permissions - preventing the use of Docker volumes. [#7991](https://github.com/sourcegraph/sourcegraph/pull/7991)

## 3.12.2

### Added

- Experimental: The site configuration field `campaigns.readAccess.enabled` allows site-admins to give read-only access for code change campaigns to non-site-admins. This is a setting for the experimental feature campaigns and will only have an effect when campaigns are enabled under `experimentalFeatures`. [#8013](https://github.com/sourcegraph/sourcegraph/issues/8013)

### Fixed

- A regression in 3.12.0 which caused [find-leaked-credentials campaigns](https://docs.sourcegraph.com/user/campaigns#finding-leaked-credentials) to not return any results for private repositories. [#7914](https://github.com/sourcegraph/sourcegraph/issues/7914)
- Experimental: The site configuration field `campaigns.readAccess.enabled` allows site-admins to give read-only access for campaigns to non-site-admins. This is a setting for the experimental campaigns feature and will only have an effect when campaigns is enabled under `experimentalFeatures`. [#8013](https://github.com/sourcegraph/sourcegraph/issues/8013)

### Fixed

- A regression in 3.12.0 which caused find-leaked-credentials campaigns to not return any results for private repositories. [#7914](https://github.com/sourcegraph/sourcegraph/issues/7914)
- A regression in 3.12.0 which removed the horizontal bar between search result matches.
- Manual campaigns were wrongly displayed as being in draft mode. [#8009](https://github.com/sourcegraph/sourcegraph/issues/8009)
- Manual campaigns could be published and create the wrong changesets on code hosts, even though the campaign was never in draft mode (see line above). [#8012](https://github.com/sourcegraph/sourcegraph/pull/8012)
- A regression in 3.12.0 which caused manual campaigns to not properly update the UI after adding a changeset. [#8023](https://github.com/sourcegraph/sourcegraph/pull/8023)
- Minor improvements to manual campaign form fields. [#8033](https://github.com/sourcegraph/sourcegraph/pull/8033)

## 3.12.1

### Fixed

- The ephemeral `/site-config.json` escape-hatch config file has moved to `$HOME/site-config.json`, to support non-root container environments. [#7873](https://github.com/sourcegraph/sourcegraph/issues/7873)
- Fixed an issue where repository permissions would sometimes not be cached, due to improper Redis nil value handling. [#7912](https://github.com/sourcegraph/sourcegraph/issues/7912)

## 3.12.0

### Added

- Bitbucket Server repositories with the label `archived` can be excluded from search with `archived:no` [syntax](https://docs.sourcegraph.com/user/search/queries). [#5494](https://github.com/sourcegraph/sourcegraph/issues/5494)
- Add button to download file in code view. [#5478](https://github.com/sourcegraph/sourcegraph/issues/5478)
- The new `allowOrgs` site config setting in GitHub `auth.providers` enables admins to restrict GitHub logins to members of specific GitHub organizations. [#4195](https://github.com/sourcegraph/sourcegraph/issues/4195)
- Support case field in repository search. [#7671](https://github.com/sourcegraph/sourcegraph/issues/7671)
- Skip LFS content when cloning git repositories. [#7322](https://github.com/sourcegraph/sourcegraph/issues/7322)
- Hover tooltips and _Find Reference_ results now display a badge to indicate when a result is search-based. These indicators can be disabled by adding `{ "experimentalFeatures": { "showBadgeAttachments": false } }` in global settings.
- Campaigns can now be created as drafts, which can be shared and updated without creating changesets (pull requests) on code hosts. When ready, a draft can then be published, either completely or changeset by changeset, to create changesets on the code host. [#7659](https://github.com/sourcegraph/sourcegraph/pull/7659)
- Experimental: feature flag `BitbucketServerFastPerm` can be enabled to speed up fetching ACL data from Bitbucket Server instances. This requires [Bitbucket Server Sourcegraph plugin](https://github.com/sourcegraph/bitbucket-server-plugin) to be installed.
- Experimental: A site configuration field `{ "experimentalFeatures" { "tls.external": { "insecureSkipVerify": true } } }` which allows you to configure SSL/TLS settings for Sourcegraph contacting your code hosts. Currently just supports turning off TLS/SSL verification. [#71](https://github.com/sourcegraph/sourcegraph/issues/71)
- Experimental: To search across multiple revisions of the same repository, list multiple branch names (or other revspecs) separated by `:` in your query, as in `repo:myrepo@branch1:branch2:branch2`. To search all branches, use `repo:myrepo@*refs/heads/`. Requires the site configuration value `{ "experimentalFeatures": { "searchMultipleRevisionsPerRepository": true } }`. Previously this was only supported for diff and commit searches.
- Experimental: interactive search mode, which helps users construct queries using UI elements. Requires the site configuration value `{ "experimentalFeatures": { "splitSearchModes": true } }`. The existing plain text search format is still available via the dropdown menu on the left of the search bar.
- A case sensitivity toggle now appears in the search bar.
- Add explicit repository permissions support with site configuration field `{ "permissions.userMapping" { "enabled": true, "bindID": "email" } }`.

### Changed

- The "Files" tab in the search results page has been renamed to "Filenames" for clarity.
- The search query builder now lives on its own page at `/search/query-builder`. The home search page has a link to it.
- User passwords when using builtin auth are limited to 256 characters. Existing passwords longer than 256 characters will continue to work.
- GraphQL API: Campaign.changesetCreationStatus has been renamed to Campaign.status to be aligned with CampaignPlan. [#7654](https://github.com/sourcegraph/sourcegraph/pull/7654)
- When using GitHub as an authentication provider, `read:org` scope is now required. This is used to support the new `allowOrgs` site config setting in the GitHub `auth.providers` configuration, which enables site admins to restrict GitHub logins to members of a specific GitHub organization. This for example allows having a Sourcegraph instance with GitHub sign in configured be exposed to the public internet without allowing everyone with a GitHub account access to your Sourcegraph instance.

### Fixed

- The experimental search pagination API no longer times out when large repositories are encountered. [#6384](https://github.com/sourcegraph/sourcegraph/issues/6384)
- We resolve relative symbolic links from the directory of the symlink, rather than the root of the repository. [#6034](https://github.com/sourcegraph/sourcegraph/issues/6034)
- Show errors on repository settings page when repo-updater is down. [#3593](https://github.com/sourcegraph/sourcegraph/issues/3593)
- Remove benign warning that verifying config took more than 10s when updating or saving an external service. [#7176](https://github.com/sourcegraph/sourcegraph/issues/7176)
- repohasfile search filter works again (regressed in 3.10). [#7380](https://github.com/sourcegraph/sourcegraph/issues/7380)
- Structural search can now run on very large repositories containing any number of files. [#7133](https://github.com/sourcegraph/sourcegraph/issues/7133)

### Removed

- The deprecated GraphQL mutation `setAllRepositoriesEnabled` has been removed. [#7478](https://github.com/sourcegraph/sourcegraph/pull/7478)
- The deprecated GraphQL mutation `deleteRepository` has been removed. [#7483](https://github.com/sourcegraph/sourcegraph/pull/7483)

## 3.11.4

### Fixed

- The `/.auth/saml/metadata` endpoint has been fixed. Previously it panicked if no encryption key was set.
- The version updating logic has been fixed for `sourcegraph/server`. Users running `sourcegraph/server:3.13.1` will need to manually modify their `docker run` command to use `sourcegraph/server:3.13.1` or higher. [#7442](https://github.com/sourcegraph/sourcegraph/issues/7442)

## 3.11.1

### Fixed

- The syncing process for newly created campaign changesets has been fixed again after they have erroneously been marked as deleted in the database. [#7522](https://github.com/sourcegraph/sourcegraph/pull/7522)
- The syncing process for newly created changesets (in campaigns) has been fixed again after they have erroneously been marked as deleted in the database. [#7522](https://github.com/sourcegraph/sourcegraph/pull/7522)

## 3.11.0

**Important:** If you use `SITE_CONFIG_FILE` or `CRITICAL_CONFIG_FILE`, please be sure to follow the steps in: [migration notes for Sourcegraph v3.11+](doc/admin/migration/3_11.md) after upgrading.

### Added

- Language statistics by commit are available via the API. [#6737](https://github.com/sourcegraph/sourcegraph/pull/6737)
- Added a new page that shows [language statistics for the results of a search query](https://docs.sourcegraph.com/user/search#statistics).
- Global settings can be configured from a local file using the environment variable `GLOBAL_SETTINGS_FILE`.
- High-level health metrics and dashboards have been added to Sourcegraph's monitoring (found under the **Site admin** -> **Monitoring** area). [#7216](https://github.com/sourcegraph/sourcegraph/pull/7216)
- Logging for GraphQL API requests not issued by Sourcegraph is now much more verbose, allowing for easier debugging of problematic queries and where they originate from. [#5706](https://github.com/sourcegraph/sourcegraph/issues/5706)
- A new campaign type finds and removes leaked NPM credentials. [#6893](https://github.com/sourcegraph/sourcegraph/pull/6893)
- Campaigns can now be retried to create failed changesets due to ephemeral errors (e.g. network problems when creating a pull request on GitHub). [#6718](https://github.com/sourcegraph/sourcegraph/issues/6718)
- The initial release of [structural code search](https://docs.sourcegraph.com/user/search/structural).

### Changed

- `repohascommitafter:` search filter uses a more efficient git command to determine inclusion. [#6739](https://github.com/sourcegraph/sourcegraph/pull/6739)
- `NODE_NAME` can be specified instead of `HOSTNAME` for zoekt-indexserver. `HOSTNAME` was a confusing configuration to use in [Pure-Docker Sourcegraph deployments](https://github.com/sourcegraph/deploy-sourcegraph-docker). [#6846](https://github.com/sourcegraph/sourcegraph/issues/6846)
- The feedback toast now requests feedback every 60 days of usage (was previously only once on the 3rd day of use). [#7165](https://github.com/sourcegraph/sourcegraph/pull/7165)
- The lsif-server container now only has a dependency on Postgres, whereas before it also relied on Redis. [#6880](https://github.com/sourcegraph/sourcegraph/pull/6880)
- Renamed the GraphQL API `LanguageStatistics` fields to `name`, `totalBytes`, and `totalLines` (previously the field names started with an uppercase letter, which was inconsistent).
- Detecting a file's language uses a more accurate but slower algorithm. To revert to the old (faster and less accurate) algorithm, set the `USE_ENHANCED_LANGUAGE_DETECTION` env var to the string `false` (on the `sourcegraph/server` container, or if using the cluster deployment, on the `sourcegraph-frontend` pod).
- Diff and commit searches that make use of `before:` and `after:` filters to narrow their search area are now no longer subject to the 50-repository limit. This allows for creating saved searches on more than 50 repositories as before. [#7215](https://github.com/sourcegraph/sourcegraph/issues/7215)

### Fixed

- Changes to external service configurations are reflected much faster. [#6058](https://github.com/sourcegraph/sourcegraph/issues/6058)
- Deleting an external service will not show warnings for the non-existent service. [#5617](https://github.com/sourcegraph/sourcegraph/issues/5617)
- Suggested search filter chips are quoted if necessary. [#6498](https://github.com/sourcegraph/sourcegraph/issues/6498)
- Remove potential panic in gitserver if heavily loaded. [#6710](https://github.com/sourcegraph/sourcegraph/issues/6710)
- Multiple fixes to make the preview and creation of campaigns more robust and a smoother user experience. [#6682](https://github.com/sourcegraph/sourcegraph/pull/6682) [#6625](https://github.com/sourcegraph/sourcegraph/issues/6625) [#6658](https://github.com/sourcegraph/sourcegraph/issues/6658) [#7088](https://github.com/sourcegraph/sourcegraph/issues/7088) [#6766](https://github.com/sourcegraph/sourcegraph/issues/6766) [#6717](https://github.com/sourcegraph/sourcegraph/issues/6717) [#6659](https://github.com/sourcegraph/sourcegraph/issues/6659)
- Repositories referenced in campaigns that are removed in an external service configuration change won't lead to problems with the syncing process anymore. [#7015](https://github.com/sourcegraph/sourcegraph/pull/7015)
- The Searcher dashboard (and the `src_graphql_search_response` Prometheus metric) now properly account for search alerts instead of them being incorrectly added to the `timeout` category. [#7214](https://github.com/sourcegraph/sourcegraph/issues/7214)
- In the experimental search pagination API, the `cloning`, `missing`, and other repository fields now return a well-defined set of results. [#6000](https://github.com/sourcegraph/sourcegraph/issues/6000)

### Removed

- The management console has been removed. All critical configuration previously stored in the management console will be automatically migrated to your site configuration. For more information about this change, or if you use `SITE_CONFIG_FILE` / `CRITICAL_CONFIG_FILE`, please see the [migration notes for Sourcegraph v3.11+](doc/admin/migration/3_11.md).

## 3.10.4

### Fixed

- An issue where diff/commit searches that would run over more than 50 repositories would incorrectly display a timeout error instead of the correct error suggesting users scope their query to less repositories. [#7090](https://github.com/sourcegraph/sourcegraph/issues/7090)

## 3.10.3

### Fixed

- A critical regression in 3.10.2 which caused diff, commit, and repository searches to timeout. [#7090](https://github.com/sourcegraph/sourcegraph/issues/7090)
- A critical regression in 3.10.2 which caused "No results" to appear frequently on pages with search results. [#7095](https://github.com/sourcegraph/sourcegraph/pull/7095)
- An issue where the built-in Grafana Searcher dashboard would show duplicate success/error metrics. [#7078](https://github.com/sourcegraph/sourcegraph/pull/7078)

## 3.10.2

### Added

- Site admins can now use the built-in Grafana Searcher dashboard to observe how many search requests are successful, or resulting in errors or timeouts. [#6756](https://github.com/sourcegraph/sourcegraph/issues/6756)

### Fixed

- When searches timeout, a consistent UI with clear actions like a button to increase the timeout is now returned. [#6754](https://github.com/sourcegraph/sourcegraph/issues/6754)
- To reduce the chance of search timeouts in some cases, the default indexed search timeout has been raised from 1.5s to 3s. [#6754](https://github.com/sourcegraph/sourcegraph/issues/6754)
- We now correctly inform users of the limitations of diff/commit search. If a diff/commit search would run over more than 50 repositories, users will be shown an error suggesting they scope their search to less repositories using the `repo:` filter. Global diff/commit search support is being tracked in [#6826](https://github.com/sourcegraph/sourcegraph/issues/6826). [#5519](https://github.com/sourcegraph/sourcegraph/issues/5519)

## 3.10.1

### Added

- Syntax highlighting for Starlark (Bazel) files. [#6827](https://github.com/sourcegraph/sourcegraph/issues/6827)

### Fixed

- The experimental search pagination API no longer times out when large repositories are encountered. [#6384](https://github.com/sourcegraph/sourcegraph/issues/6384) [#6383](https://github.com/sourcegraph/sourcegraph/issues/6383)
- In single-container deployments, the builtin `postgres_exporter` now correctly respects externally configured databases. This previously caused PostgreSQL metrics to not show up in Grafana when an external DB was in use. [#6735](https://github.com/sourcegraph/sourcegraph/issues/6735)

## 3.10.0

### Added

- Indexed Search supports horizontally scaling. Instances with large number of repositories can update the `replica` field of the `indexed-search` StatefulSet. See [configure indexed-search replica count](https://github.com/sourcegraph/deploy-sourcegraph/blob/master/docs/configure.md#configure-indexed-search-replica-count). [#5725](https://github.com/sourcegraph/sourcegraph/issues/5725)
- Bitbucket Cloud external service supports `exclude` config option. [#6035](https://github.com/sourcegraph/sourcegraph/issues/6035)
- `sourcegraph/server` Docker deployments now support the environment variable `IGNORE_PROCESS_DEATH`. If set to true the container will keep running, even if a subprocess has died. This is useful when manually fixing problems in the container which the container refuses to start. For example a bad database migration.
- Search input now offers filter type suggestions [#6105](https://github.com/sourcegraph/sourcegraph/pull/6105).
- The keyboard shortcut <kbd>Ctrl</kbd>+<kbd>Space</kbd> in the search input shows a list of available filter types.
- Sourcegraph Kubernetes cluster site admins can configure PostgreSQL by specifying `postgresql.conf` via ConfigMap. [sourcegraph/deploy-sourcegraph#447](https://github.com/sourcegraph/deploy-sourcegraph/pull/447)

### Changed

- **Required Kubernetes Migration:** The [Kubernetes deployment](https://github.com/sourcegraph/deploy-sourcegraph) manifest for indexed-search services has changed from a Normal Service to a Headless Service. This is to enable Sourcegraph to individually resolve indexed-search pods. Services are immutable, so please follow the [migration guide](https://github.com/sourcegraph/deploy-sourcegraph/blob/master/docs/migrate.md#310).
- Fields of type `String` in our GraphQL API that contain [JSONC](https://komkom.github.io/) now have the custom scalar type `JSONCString`. [#6209](https://github.com/sourcegraph/sourcegraph/pull/6209)
- `ZOEKT_HOST` environment variable has been deprecated. Please use `INDEXED_SEARCH_SERVERS` instead. `ZOEKT_HOST` will be removed in 3.12.
- Directory names on the repository tree page are now shown in bold to improve readability.
- Added support for Bitbucket Server pull request activity to the [campaign](https://about.sourcegraph.com/product/code-change-management/) burndown chart. When used, this feature leads to more requests being sent to Bitbucket Server, since Sourcegraph needs to keep track of how a pull request's state changes over time. With [the instance scoped webhooks](https://docs.google.com/document/d/1I3Aq1WSUh42BP8KvKr6AlmuCfo8tXYtJu40WzdNT6go/edit) in our [Bitbucket Server plugin](https://github.com/sourcegraph/bitbucket-server-plugin/pull/10) as well as up-coming [heuristical syncing changes](#6389), this additional load will be significantly reduced in the future.
- Added support for Bitbucket Server pull request activity to the campaign burndown chart. When used, this feature leads to more requests being sent to Bitbucket Server, since Sourcegraph needs to keep track of how a pull request's state changes over time. With [the instance scoped webhooks](https://docs.google.com/document/d/1I3Aq1WSUh42BP8KvKr6AlmuCfo8tXYtJu40WzdNT6go/edit) in our [Bitbucket Server plugin](https://github.com/sourcegraph/bitbucket-server-plugin/pull/10) as well as up-coming [heuristical syncing changes](#6389), this additional load will be significantly reduced in the future.

### Fixed

- Support hyphens in Bitbucket Cloud team names. [#6154](https://github.com/sourcegraph/sourcegraph/issues/6154)
- Server will run `redis-check-aof --fix` on startup to fix corrupted AOF files. [#651](https://github.com/sourcegraph/sourcegraph/issues/651)
- Authorization provider configuration errors in external services will be shown as site alerts. [#6061](https://github.com/sourcegraph/sourcegraph/issues/6061)

### Removed

## 3.9.4

### Changed

- The experimental search pagination API's `PageInfo` object now returns a `String` instead of an `ID` for its `endCursor`, and likewise for the `after` search field. Experimental paginated search API users may need to update their usages to replace `ID` cursor types with `String` ones.

### Fixed

- The experimental search pagination API no longer omits a single repository worth of results at the end of the result set. [#6286](https://github.com/sourcegraph/sourcegraph/issues/6286)
- The experimental search pagination API no longer produces search cursors that can get "stuck". [#6287](https://github.com/sourcegraph/sourcegraph/issues/6287)
- In literal search mode, searching for quoted strings now works as expected. [#6255](https://github.com/sourcegraph/sourcegraph/issues/6255)
- In literal search mode, quoted field values now work as expected. [#6271](https://github.com/sourcegraph/sourcegraph/pull/6271)
- `type:path` search queries now correctly work in indexed search again. [#6220](https://github.com/sourcegraph/sourcegraph/issues/6220)

## 3.9.3

### Changed

- Sourcegraph is now built using Go 1.13.3 [#6200](https://github.com/sourcegraph/sourcegraph/pull/6200).

## 3.9.2

### Fixed

- URI-decode the username, password, and pathname when constructing Postgres connection paramers in lsif-server [#6174](https://github.com/sourcegraph/sourcegraph/pull/6174). Fixes a crashing lsif-server process for users with passwords containing special characters.

## 3.9.1

### Changed

- Reverted [#6094](https://github.com/sourcegraph/sourcegraph/pull/6094) because it introduced a minor security hole involving only Grafana.
  [#6075](https://github.com/sourcegraph/sourcegraph/issues/6075) will be fixed with a different approach.

## 3.9.0

### Added

- Our external service syncing model will stream in new repositories to Sourcegraph. Previously we could only add a repository to our database and clone it once we had synced all information from all external services (to detect deletions and renames). Now adding a repository to an external service configuration should be reflected much sooner, even on large instances. [#5145](https://github.com/sourcegraph/sourcegraph/issues/5145)
- There is now an easy way for site admins to view and export settings and configuration when reporting a bug. The page for doing so is at /site-admin/report-bug, linked to from the site admin side panel under "Report a bug".
- An experimental search pagination API to enable better programmatic consumption of search results is now available to try. For more details and known limitations see [the documentation](https://docs.sourcegraph.com/api/graphql/search).
- Search queries can now be interpreted literally.
  - There is now a dot-star icon in the search input bar to toggle the pattern type of a query between regexp and literal.
  - There is a new `search.defaultPatternType` setting to configure the default pattern type, regexp or literal, for searches.
  - There is a new `patternType:` search token which overrides the `search.defaultPatternType` setting, and the active state of the dot-star icon in determining the pattern type of the query.
  - Old URLs without a patternType URL parameter will be redirected to the same URL with
    patternType=regexp appended to preserve intended behavior.
- Added support for GitHub organization webhooks to enable faster updates of metadata used by [campaigns](https://about.sourcegraph.com/product/code-change-management/), such as pull requests or issue comments. See the [GitHub webhook documentation](https://docs.sourcegraph.com/admin/external_service/github#webhooks) for instructions on how to enable webhooks.
- Added support for GitHub organization webhooks to enable faster updates of changeset metadata used by campaigns. See the [GitHub webhook documentation](https://docs.sourcegraph.com/admin/external_service/github#webhooks) for instructions on how to enable webhooks.
- Added burndown chart to visualize progress of campaigns.
- Added ability to edit campaign titles and descriptions.

### Changed

- **Recommended Kubernetes Migration:** The [Kubernetes deployment](https://github.com/sourcegraph/deploy-sourcegraph) manifest for indexed-search pods has changed from a Deployment to a StatefulSet. This is to enable future work on horizontally scaling indexed search. To retain your existing indexes there is a [migration guide](https://github.com/sourcegraph/deploy-sourcegraph/blob/master/docs/migrate.md#39).
- Allow single trailing hyphen in usernames and org names [#5680](https://github.com/sourcegraph/sourcegraph/pull/5680)
- Indexed search won't spam the logs on startup if the frontend API is not yet available. [zoekt#30](https://github.com/sourcegraph/zoekt/pull/30), [#5866](https://github.com/sourcegraph/sourcegraph/pull/5866)
- Search query fields are now case insensitive. For example `repoHasFile:` will now be recognized, not just `repohasfile:`. [#5168](https://github.com/sourcegraph/sourcegraph/issues/5168)
- Search queries are now interpreted literally by default, rather than as regular expressions. [#5899](https://github.com/sourcegraph/sourcegraph/pull/5899)
- The `search` GraphQL API field now takes a two new optional parameters: `version` and `patternType`. `version` determines the search syntax version to use, and `patternType` determines the pattern type to use for the query. `version` defaults to "V1", which is regular expression searches by default, if not explicitly passed in. `patternType` overrides the pattern type determined by version.
- Saved searches have been updated to support the new patternType filter. All existing saved searches have been updated to append `patternType:regexp` to the end of queries to ensure deterministic results regardless of the patternType configurations on an instance. All new saved searches are required to have a `patternType:` field in the query.
- Allow text selection in search result headers (to allow for e.g. copying filenames)

### Fixed

- Web app: Fix paths with special characters (#6050)
- Fixed an issue that rendered the search filter `repohascommitafter` unusable in the presence of an empty repository. [#5149](https://github.com/sourcegraph/sourcegraph/issues/5149)
- An issue where `externalURL` not being configured in the management console could go unnoticed. [#3899](https://github.com/sourcegraph/sourcegraph/issues/3899)
- Listing branches and refs now falls back to a fast path if there are a large number of branches. Previously we would time out. [#4581](https://github.com/sourcegraph/sourcegraph/issues/4581)
- Sourcegraph will now ignore the ambiguous ref HEAD if a repository contains it. [#5291](https://github.com/sourcegraph/sourcegraph/issues/5291)

### Removed

## 3.8.2

### Fixed

- Sourcegraph cluster deployments now run a more stable syntax highlighting server which can self-recover from rarer failure cases such as getting stuck at high CPU usage when highlighting some specific files. [#5406](https://github.com/sourcegraph/sourcegraph/issues/5406) This will be ported to single-container deployments [at a later date](https://github.com/sourcegraph/sourcegraph/issues/5841).

## 3.8.1

### Added

- Add `nameTransformations` setting to GitLab external service to help transform repository name that shows up in the Sourcegraph UI.

## 3.8.0

### Added

- A toggle button for browser extension to quickly enable/disable the core functionality without actually enable/disable the entire extension in the browser extension manager.
- Tabs to easily toggle between the different search result types on the search results page.

### Changed

- A `hardTTL` setting was added to the [Bitbucket Server `authorization` config](https://docs.sourcegraph.com/admin/external_service/bitbucketserver#configuration). This setting specifies a duration after which a user's cached permissions must be updated before any user action is authorized. This contrasts with the already existing `ttl` setting which defines a duration after which a user's cached permissions will get updated in the background, but the previously cached (and now stale) permissions are used to authorize any user action occuring before the update concludes. If your previous `ttl` value is larger than the default of the new `hardTTL` setting (i.e. **3 days**), you must change the `ttl` to be smaller or, `hardTTL` to be larger.

### Fixed

### Removed

- The `statusIndicator` feature flag has been removed from the site configuration's `experimentalFeatures` section. The status indicator has been enabled by default since 3.6.0 and you can now safely remove the feature flag from your configuration.
- Public usage is now only available on Sourcegraph.com. Because many core features rely on persisted user settings, anonymous usage leads to a degraded experience for most users. As a result, for self-hosted private instances it is preferable for all users to have accounts. But on sourcegraph.com, users will continue to have to opt-in to accounts, despite the degraded UX.

## 3.7.2

### Added

- A [migration guide for Sourcegraph v3.7+](doc/admin/migration/3_7.md).

### Fixed

- Fixed an issue where some repositories with very long symbol names would fail to index after v3.7.
- We now retain one prior search index version after an upgrade, meaning upgrading AND downgrading from v3.6.2 <-> v3.7.2 is now 100% seamless and involves no downtime or negated search performance while repositories reindex. Please refer to the [v3.7+ migration guide](doc/admin/migration/3_7.md) for details.

## 3.7.1

### Fixed

- When re-indexing repositories, we now continue to serve from the old index in the meantime. Thus, you can upgrade to 3.7.1 without downtime.
- Indexed symbol search is now faster, as we've fixed a performance issue that occurred when many repositories without any symbols existed.
- Indexed symbol search now uses less disk space when upgrading directly to v3.7.1 as we properly remove old indexes.

## 3.7.0

### Added

- Indexed search now supports symbol queries. This feature will require re-indexing all repositories. This will increase the disk and memory usage of indexed search by roughly 10%. You can disable the feature with the configuration `search.index.symbols.enabled`. [#3534](https://github.com/sourcegraph/sourcegraph/issues/3534)
- Multi-line search now works for non-indexed search. [#4518](https://github.com/sourcegraph/sourcegraph/issues/4518)
- When using `SITE_CONFIG_FILE` and `EXTSVC_CONFIG_FILE`, you [may now also specify e.g. `SITE_CONFIG_ALLOW_EDITS=true`](https://docs.sourcegraph.com/admin/config/advanced_config_file) to allow edits to be made to the config in the application which will be overwritten on the next process restart. [#4912](https://github.com/sourcegraph/sourcegraph/issues/4912)

### Changed

- In the [GitHub external service config](https://docs.sourcegraph.com/admin/external_service/github#configuration) it's now possible to specify `orgs` without specifying `repositoryQuery` or `repos` too.
- Out-of-the-box TypeScript code intelligence is much better with an updated ctags version with a built-in TypeScript parser.
- Sourcegraph uses Git protocol version 2 for increased efficiency and performance when fetching data from compatible code hosts.
- Searches with `repohasfile:` are faster at finding repository matches. [#4833](https://github.com/sourcegraph/sourcegraph/issues/4833).
- Zoekt now runs with GOGC=50 by default, helping to reduce the memory consumption of Sourcegraph. [#3792](https://github.com/sourcegraph/sourcegraph/issues/3792)
- Upgraded the version of Go in use, which improves security for publicly accessible Sourcegraph instances.

### Fixed

- Disk cleanup in gitserver is now done in terms of percentages to fix [#5059](https://github.com/sourcegraph/sourcegraph/issues/5059).
- Search results now correctly show highlighting of matches with runes like 'İ' that lowercase to runes with a different number of bytes in UTF-8 [#4791](https://github.com/sourcegraph/sourcegraph/issues/4791).
- Fixed an issue where search would sometimes crash with a panic due to a nil pointer. [#5246](https://github.com/sourcegraph/sourcegraph/issues/5246)

### Removed

## 3.6.2

### Fixed

- Fixed Phabricator external services so they won't stop the syncing process for repositories when Phabricator doesn't return clone URLs. [#5101](https://github.com/sourcegraph/sourcegraph/pull/5101)

## 3.6.1

### Added

- New site config option `branding.brandName` configures the brand name to display in the Sourcegraph \<title\> element.
- `repositoryPathPattern` option added to the "Other" external service type for repository name customization.

## 3.6.0

### Added

- The `github.exclude` setting in [GitHub external service config](https://docs.sourcegraph.com/admin/external_service/github#configuration) additionally allows you to specify regular expressions with `{"pattern": "regex"}`.
- A new [`quicklinks` setting](https://docs.sourcegraph.com/user/quick_links) allows adding links to be displayed on the homepage and search page for all users (or users in an organization).
- Compatibility with the [Sourcegraph for Bitbucket Server](https://github.com/sourcegraph/bitbucket-server-plugin) plugin.
- Support for [Bitbucket Cloud](https://bitbucket.org) as an external service.

### Changed

- Updating or creating an external service will no longer block until the service is synced.
- The GraphQL fields `Repository.createdAt` and `Repository.updatedAt` are deprecated and will be removed in 3.8. Now `createdAt` is always the current time and updatedAt is always null.
- In the [GitHub external service config](https://docs.sourcegraph.com/admin/external_service/github#configuration) and [Bitbucket Server external service config](https://docs.sourcegraph.com/admin/external_service/bitbucket_server#permissions) `repositoryQuery` is now only required if `repos` is not set.
- Log messages from query-runner when saved searches fail now include the raw query as part of the message.
- The status indicator in the navigation bar is now enabled by default
- Usernames and org names can now contain the `.` character. [#4674](https://github.com/sourcegraph/sourcegraph/issues/4674)

### Fixed

- Commit searches now correctly highlight unicode characters, for example 加. [#4512](https://github.com/sourcegraph/sourcegraph/issues/4512)
- Symbol searches now show the number of symbol matches rather than the number of file matches found. [#4578](https://github.com/sourcegraph/sourcegraph/issues/4578)
- Symbol searches with truncated results now show a `+` on the results page to signal that some results have been omitted. [#4579](https://github.com/sourcegraph/sourcegraph/issues/4579)

## 3.5.4

### Fixed

- Fixed Phabricator external services so they won't stop the syncing process for repositories when Phabricator doesn't return clone URLs. [#5101](https://github.com/sourcegraph/sourcegraph/pull/5101)

## 3.5.2

### Changed

- Usernames and org names can now contain the `.` character. [#4674](https://github.com/sourcegraph/sourcegraph/issues/4674)

### Added

- Syntax highlighting requests that fail are now logged and traced. A new Prometheus metric `src_syntax_highlighting_requests` allows monitoring and alerting. [#4877](https://github.com/sourcegraph/sourcegraph/issues/4877).
- Sourcegraph's SAML authentication now supports RSA PKCS#1 v1.5. [#4869](https://github.com/sourcegraph/sourcegraph/pull/4869)

### Fixed

- Increased nginx proxy buffer size to fix issue where login failed when SAML AuthnRequest was too large. [#4849](https://github.com/sourcegraph/sourcegraph/pull/4849)
- A regression in 3.3.8 where `"corsOrigin": "*"` was improperly forbidden. [#4424](https://github.com/sourcegraph/sourcegraph/issues/4424)

## 3.5.1

### Added

- A new [`quicklinks` setting](https://docs.sourcegraph.com/user/quick_links) allows adding links to be displayed on the homepage and search page for all users (or users in an organization).
- Site admins can prevent the icon in the top-left corner of the screen from spinning on hovers by setting `"branding": { "disableSymbolSpin": true }` in their site configuration.

### Fixed

- Fix `repository.language` GraphQL field (previously returned empty for most repositories).

## 3.5.0

### Added

- Indexed search now supports matching consecutive literal newlines, with queries like e.g. `foo\nbar.*` to search over multiple lines. [#4138](https://github.com/sourcegraph/sourcegraph/issues/4138)
- The `orgs` setting in [GitHub external service config](https://docs.sourcegraph.com/admin/external_service/github) allows admins to select all repositories from the specified organizations to be synced.
- A new experimental search filter `repohascommitafter:"30 days ago"` allows users to exclude stale repositories that don't contain commits (to the branch being searched over) past a specified date from their search query.
- The `authorization` setting in the [Bitbucket Server external service config](https://docs.sourcegraph.com/admin/external_service/bitbucket_server#permissions) enables Sourcegraph to enforce the repository permissions defined in Bitbucket Server.
- A new, experimental status indicator in the navigation bar allows admins to quickly see whether the configured repositories are up to date or how many are currently being updated in the background. You can enable the status indicator with the following site configuration: `"experimentalFeatures": { "statusIndicator": "enabled" }`.
- A new search filter `repohasfile` allows users to filter results to just repositories containing a matching file. For example `ubuntu file:Dockerfile repohasfile:\.py$` would find Dockerfiles mentioning Ubuntu in repositories that contain Python files. [#4501](https://github.com/sourcegraph/sourcegraph/pull/4501)

### Changed

- The saved searches UI has changed. There is now a Saved searches page in the user and organizations settings area. A saved search appears in the settings area of the user or organization it is associated with.

### Removed

### Fixed

- Fixed repository search patterns which contain `.*`. Previously our optimizer would ignore `.*`, which in some cases would lead to our repository search excluding some repositories from the results.
- Fixed an issue where the Phabricator native integration would be broken on recent Phabricator versions. This fix depends on v1.2 of the [Phabricator extension](https://github.com/sourcegraph/phabricator-extension).
- Fixed an issue where the "Empty repository" banner would be shown on a repository page when starting to clone a repository.
- Prevent data inconsistency on cached archives due to restarts. [#4366](https://github.com/sourcegraph/sourcegraph/pull/4366)
- On the /extensions page, the UI is now less ambiguous when an extension has not been activated. [#4446](https://github.com/sourcegraph/sourcegraph/issues/4446)

## 3.4.5

### Fixed

- Fixed an issue where syntax highlighting taking too long would result in errors or wait long amounts of time without properly falling back to plaintext rendering after a few seconds. [#4267](https://github.com/sourcegraph/sourcegraph/issues/4267) [#4268](https://github.com/sourcegraph/sourcegraph/issues/4268) (this fix was intended to be in 3.4.3, but was in fact left out by accident)
- Fixed an issue with `sourcegraph/server` Docker deployments where syntax highlighting could produce `server closed idle connection` errors. [#4269](https://github.com/sourcegraph/sourcegraph/issues/4269) (this fix was intended to be in 3.4.3, but was in fact left out by accident)
- Fix `repository.language` GraphQL field (previously returned empty for most repositories).

## 3.4.4

### Fixed

- Fixed an out of bounds error in the GraphQL repository query. [#4426](https://github.com/sourcegraph/sourcegraph/issues/4426)

## 3.4.3

### Fixed

- Improved performance of the /site-admin/repositories page significantly (prevents timeouts). [#4063](https://github.com/sourcegraph/sourcegraph/issues/4063)
- Fixed an issue where Gitolite repositories would be inaccessible to non-admin users after upgrading to 3.3.0+ from an older version. [#4263](https://github.com/sourcegraph/sourcegraph/issues/4263)
- Repository names are now treated as case-sensitive, fixing an issue where users saw `pq: duplicate key value violates unique constraint \"repo_name_unique\"` [#4283](https://github.com/sourcegraph/sourcegraph/issues/4283)
- Repositories containing submodules not on Sourcegraph will now load without error [#2947](https://github.com/sourcegraph/sourcegraph/issues/2947)
- HTTP metrics in Prometheus/Grafana now distinguish between different types of GraphQL requests.

## 3.4.2

### Fixed

- Fixed incorrect wording in site-admin onboarding. [#4127](https://github.com/sourcegraph/sourcegraph/issues/4127)

## 3.4.1

### Added

- You may now specify `DISABLE_CONFIG_UPDATES=true` on the management console to prevent updates to the critical configuration. This is useful when loading critical config via a file using `CRITICAL_CONFIG_FILE` on the frontend.

### Changed

- When `EXTSVC_CONFIG_FILE` or `SITE_CONFIG_FILE` are specified, updates to external services and the site config are now prevented.
- Site admins will now see a warning if creating or updating an external service was successful but the process could not complete entirely due to an ephemeral error (such as GitHub API search queries running into timeouts and returning incomplete results).

### Removed

### Fixed

- Fixed an issue where `EXTSVC_CONFIG_FILE` being specified would incorrectly cause a panic.
- Fixed an issue where user/org/global settings from old Sourcegraph versions (2.x) could incorrectly be null, leading to various errors.
- Fixed an issue where an ephemeral infrastructure error (`tar/archive: invalid tar header`) would fail a search.

## 3.4.0

### Added

- When `repositoryPathPattern` is configured, paths from the full long name will redirect to the configured name. Extensions will function with the configured name. `repositoryPathPattern` allows administrators to configure "nice names". For example `sourcegraph.example.com/github.com/foo/bar` can configured to be `sourcegraph.example.com/gh/foo/bar` with `"repositoryPathPattern": "gh/{nameWithOwner}"`. (#462)
- Admins can now turn off site alerts for patch version release updates using the `alerts.showPatchUpdates` setting. Alerts will still be shown for major and minor version updates.
- The new `gitolite.exclude` setting in [Gitolite external service config](https://docs.sourcegraph.com/admin/external_service/gitolite#configuration) allows you to exclude specific repositories by their Gitolite name so that they won't be mirrored. Upon upgrading, previously "disabled" repositories will be automatically migrated to this exclusion list.
- The new `aws_codecommit.exclude` setting in [AWS CodeCommit external service config](https://docs.sourcegraph.com/admin/external_service/aws_codecommit#configuration) allows you to exclude specific repositories by their AWS name or ID so that they won't be synced. Upon upgrading, previously "disabled" repositories will be automatically migrated to this exclusion list.
- Added a new, _required_ `aws_codecommit.gitCredentials` setting to the [AWS CodeCommit external service config](https://docs.sourcegraph.com/admin/external_service/aws_codecommit#configuration). These Git credentials are required to create long-lived authenticated clone URLs for AWS CodeCommit repositories. For more information about Git credentials, see the AWS CodeCommit documentation: https://docs.aws.amazon.com/IAM/latest/UserGuide/id_credentials_ssh-keys.html#git-credentials-code-commit. For detailed instructions on how to create the credentials in IAM, see this page: https://docs.aws.amazon.com/codecommit/latest/userguide/setting-up-gc.html
- Added support for specifying a URL formatted `gitolite.host` setting in [Gitolite external service config](https://docs.sourcegraph.com/admin/external_service/gitolite#configuration) (e.g. `ssh://git@gitolite.example.org:2222/`), in addition to the already supported SCP like format (e.g `git@gitolite.example.org`)
- Added support for overriding critical, site, and external service configurations via files. Specify `CRITICAL_CONFIG_FILE=critical.json`, `SITE_CONFIG_FILE=site.json`, and/or `EXTSVC_CONFIG_FILE=extsvc.json` on the `frontend` container to do this.

### Changed

- Kinds of external services in use are now included in [server pings](https://docs.sourcegraph.com/admin/pings).
- Bitbucket Server: An actual Bitbucket icon is now used for the jump-to-bitbucket action on repository pages instead of the previously generic icon.
- Default config for GitHub, GitHub Enterprise, GitLab, Bitbucket Server, and AWS Code Commit external services has been revised to make it easier for first time admins.

### Removed

- Fields related to Repository enablement have been deprecated. Mutations are now NOOPs, and for repositories returned the value is always true for Enabled. The enabled field and mutations will be removed in 3.6. Mutations: `setRepositoryEnabled`, `setAllRepositoriesEnabled`, `updateAllMirrorRepositories`, `deleteRepository`. Query parameters: `repositories.enabled`, `repositories.disabled`. Field: `Repository.enabled`.
- Global saved searches are now deprecated. Any existing global saved searches have been assigned to the Sourcegraph instance's first site admin's user account.
- The `search.savedQueries` configuration option is now deprecated. Existing entries remain in user and org settings for backward compatibility, but are unused as saved searches are now stored in the database.

### Fixed

- Fixed a bug where submitting a saved query without selecting the location would fail for non-site admins (#3628).
- Fixed settings editors only having a few pixels height.
- Fixed a bug where browser extension and code review integration usage stats were not being captured on the site-admin Usage Stats page.
- Fixed an issue where in some rare cases PostgreSQL starting up slowly could incorrectly trigger a panic in the `frontend` service.
- Fixed an issue where the management console password would incorrectly reset to a new secure one after a user account was created.
- Fixed a bug where gitserver would leak file descriptors when performing common operations.
- Substantially improved the performance of updating Bitbucket Server external service configurations on instances with thousands of repositories, going from e.g. several minutes to about a minute for ~20k repositories (#4037).
- Fully resolved the search performance regression in v3.2.0, restoring performance of search back to the same levels it was before changes made in v3.2.0.
- Fix a bug where using a repo search filter with the prefix `github.com` only searched for repos whose name starts with `github.com`, even though no `^` was specified in the search filter. (#4103)
- Fixed an issue where files that fail syntax highlighting would incorrectly render an error instead of gracefully falling back to their plaintext form.

## 3.3.9

### Added

- Syntax highlighting requests that fail are now logged and traced. A new Prometheus metric `src_syntax_highlighting_requests` allows monitoring and alerting. [#4877](https://github.com/sourcegraph/sourcegraph/issues/4877).

## 3.3.8

### Fixed

- Fully resolved the search performance regression in v3.2.0, restoring performance of search back to the same levels it was before changes made in v3.2.0.
- Fixed an issue where files that fail syntax highlighting would incorrectly render an error instead of gracefully falling back to their plaintext form.
- Fixed an issue introduced in v3.3 where Sourcegraph would under specific circumstances incorrectly have to re-clone and re-index repositories from Bitbucket Server and AWS CodeCommit.

## 3.3.7

### Added

- The `bitbucketserver.exclude` setting in [Bitbucket Server external service config](https://docs.sourcegraph.com/admin/external_service/bitbucketserver#configuration) additionally allows you to exclude repositories matched by a regular expression (so that they won't be synced).

### Changed

### Removed

### Fixed

- Fixed a major indexed search performance regression that occurred in v3.2.0. (#3685)
- Fixed an issue where Sourcegraph would fail to update repositories on some instances (`pq: duplicate key value violates unique constraint "repo_external_service_unique_idx"`) (#3680)
- Fixed an issue where Sourcegraph would not exclude unavailable Bitbucket Server repositories. (#3772)

## 3.3.6

## Changed

- All 24 language extensions are enabled by default.

## 3.3.5

## Changed

- Indexed search is now enabled by default for new Docker deployments. (#3540)

### Removed

- Removed smart-casing behavior from search.

### Fixed

- Removes corrupted archives in the searcher cache and tries to populate the cache again instead of returning an error.
- Fixed a bug where search scopes would not get merged, and only the lowest-level list of search scopes would appear.
- Fixed an issue where repo-updater was slower in performing its work which could sometimes cause other performance issues. https://github.com/sourcegraph/sourcegraph/pull/3633

## 3.3.4

### Fixed

- Fixed bundling of the Phabricator integration assets in the Sourcegraph docker image.

## 3.3.3

### Fixed

- Fixed bug that prevented "Find references" action from being completed in the activation checklist.

## 3.3.2

### Fixed

- Fixed an issue where the default `bitbucketserver.repositoryQuery` would not be created on migration from older Sourcegraph versions. https://github.com/sourcegraph/sourcegraph/issues/3591
- Fixed an issue where Sourcegraph would add deleted repositories to the external service configuration. https://github.com/sourcegraph/sourcegraph/issues/3588
- Fixed an issue where a repo-updater migration would hit code host rate limits. https://github.com/sourcegraph/sourcegraph/issues/3582
- The required `bitbucketserver.username` field of a [Bitbucket Server external service configuration](https://docs.sourcegraph.com/admin/external_service/bitbucketserver#configuration), if unset or empty, is automatically migrated to match the user part of the `url` (if defined). https://github.com/sourcegraph/sourcegraph/issues/3592
- Fixed a panic that would occur in indexed search / the frontend when a search error ocurred. https://github.com/sourcegraph/sourcegraph/issues/3579
- Fixed an issue where the repo-updater service could become deadlocked while performing a migration. https://github.com/sourcegraph/sourcegraph/issues/3590

## 3.3.1

### Fixed

- Fixed a bug that prevented external service configurations specifying client certificates from working (#3523)

## 3.3.0

### Added

- In search queries, treat `foo(` as `foo\(` and `bar[` as `bar\[` rather than failing with an error message.
- Enterprise admins can now customize the appearance of the homepage and search icon.
- A new settings property `notices` allows showing custom informational messages on the homepage and at the top of each page. The `motd` property is deprecated and its value is automatically migrated to the new `notices` property.
- The new `gitlab.exclude` setting in [GitLab external service config](https://docs.sourcegraph.com/admin/external_service/gitlab#configuration) allows you to exclude specific repositories matched by `gitlab.projectQuery` and `gitlab.projects` (so that they won't be synced). Upon upgrading, previously "disabled" repositories will be automatically migrated to this exclusion list.
- The new `gitlab.projects` setting in [GitLab external service config](https://docs.sourcegraph.com/admin/external_service/gitlab#configuration) allows you to select specific repositories to be synced.
- The new `bitbucketserver.exclude` setting in [Bitbucket Server external service config](https://docs.sourcegraph.com/admin/external_service/bitbucketserver#configuration) allows you to exclude specific repositories matched by `bitbucketserver.repositoryQuery` and `bitbucketserver.repos` (so that they won't be synced). Upon upgrading, previously "disabled" repositories will be automatically migrated to this exclusion list.
- The new `bitbucketserver.repos` setting in [Bitbucket Server external service config](https://docs.sourcegraph.com/admin/external_service/bitbucketserver#configuration) allows you to select specific repositories to be synced.
- The new required `bitbucketserver.repositoryQuery` setting in [Bitbucket Server external service configuration](https://docs.sourcegraph.com/admin/external_service/bitbucketserver#configuration) allows you to use Bitbucket API repository search queries to select repos to be synced. Existing configurations will be migrate to have it set to `["?visibility=public", "?visibility=private"]` which is equivalent to the previous implicit behaviour that this setting supersedes.
- "Quick configure" buttons for common actions have been added to the config editor for all external services.
- "Quick configure" buttons for common actions have been added to the management console.
- Site-admins now receive an alert every day for the seven days before their license key expires.
- The user menu (in global nav) now lists the user's organizations.
- All users on an instance now see a non-dismissable alert when when there's no license key in use and the limit of free user accounts is exceeded.
- All users will see a dismissible warning about limited search performance and accuracy on when using the sourcegraph/server Docker image with more than 100 repositories enabled.

### Changed

- Indexed searches that time out more consistently report a timeout instead of erroneously saying "No results."
- The symbols sidebar now only shows symbols defined in the current file or directory.
- The dynamic filters on search results pages will now display `lang:` instead of `file:` filters for language/file-extension filter suggestions.
- The default `github.repositoryQuery` of a [GitHub external service configuration](https://docs.sourcegraph.com/admin/external_service/github#configuration) has been changed to `["none"]`. Existing configurations that had this field unset will be migrated to have the previous default explicitly set (`["affiliated", "public"]`).
- The default `gitlab.projectQuery` of a [GitLab external service configuration](https://docs.sourcegraph.com/admin/external_service/gitlab#configuration) has been changed to `["none"]`. Existing configurations that had this field unset will be migrated to have the previous default explicitly set (`["?membership=true"]`).
- The default value of `maxReposToSearch` is now unlimited (was 500).
- The default `github.repositoryQuery` of a [GitHub external service configuration](https://docs.sourcegraph.com/admin/external_service/github#configuration) has been changed to `["none"]` and is now a required field. Existing configurations that had this field unset will be migrated to have the previous default explicitly set (`["affiliated", "public"]`).
- The default `gitlab.projectQuery` of a [GitLab external service configuration](https://docs.sourcegraph.com/admin/external_service/gitlab#configuration) has been changed to `["none"]` and is now a required field. Existing configurations that had this field unset will be migrated to have the previous default explicitly set (`["?membership=true"]`).
- The `bitbucketserver.username` field of a [Bitbucket Server external service configuration](https://docs.sourcegraph.com/admin/external_service/bitbucketserver#configuration) is now **required**. This field is necessary to authenticate with the Bitbucket Server API with either `password` or `token`.
- The settings and account pages for users and organizations are now combined into a single tab.

### Removed

- Removed the option to show saved searches on the Sourcegraph homepage.

### Fixed

- Fixed an issue where the site-admin repositories page `Cloning`, `Not Cloned`, `Needs Index` tabs were very slow on instances with thousands of repositories.
- Fixed an issue where failing to syntax highlight a single file would take down the entire syntax highlighting service.

## 3.2.6

### Fixed

- Fully resolved the search performance regression in v3.2.0, restoring performance of search back to the same levels it was before changes made in v3.2.0.

## 3.2.5

### Fixed

- Fixed a major indexed search performance regression that occurred in v3.2.0. (#3685)

## 3.2.4

### Fixed

- Fixed bundling of the Phabricator integration assets in the Sourcegraph docker image.

## 3.2.3

### Fixed

- Fixed https://github.com/sourcegraph/sourcegraph/issues/3336.
- Clearer error message when a repository sync fails due to the inability to clone a repository.
- Rewrite '@' character in Gitolite repository names to '-', which permits them to be viewable in the UI.

## 3.2.2

### Changed

- When using an external Zoekt instance (specified via the `ZOEKT_HOST` environment variable), sourcegraph/server no longer spins up a redundant internal Zoekt instance.

## 3.2.1

### Fixed

- Jaeger tracing, once enabled, can now be configured via standard [environment variables](https://github.com/jaegertracing/jaeger-client-go/blob/v2.14.0/README.md#environment-variables).
- Fixed an issue where some search and zoekt errors would not be logged.

## 3.2.0

### Added

- Sourcegraph can now automatically use the system's theme.
  To enable, open the user menu in the top right and make sure the theme dropdown is set to "System".
  This is currently supported on macOS Mojave with Safari Technology Preview 68 and later.
- The `github.exclude` setting was added to the [GitHub external service config](https://docs.sourcegraph.com/admin/external_service/github#configuration) to allow excluding repositories yielded by `github.repos` or `github.repositoryQuery` from being synced.

### Changed

- Symbols search is much faster now. After the initial indexing, you can expect code intelligence to be nearly instant no matter the size of your repository.
- Massively reduced the number of code host API requests Sourcegraph performs, which caused rate limiting issues such as slow search result loading to appear.
- The [`corsOrigin`](https://docs.sourcegraph.com/admin/config/site_config) site config property is no longer needed for integration with GitHub, GitLab, etc., via the [Sourcegraph browser extension](https://docs.sourcegraph.com/integration/browser_extension). Only the [Phabricator extension](https://github.com/sourcegraph/phabricator-extension) requires it.

### Fixed

- Fixed a bug where adding a search scope that adds a `repogroup` filter would cause invalid queries if `repogroup:sample` was already part of the query.
- An issue where errors during displaying search results would not be displayed.

### Removed

- The `"updateScheduler2"` experiment is now the default and it's no longer possible to configure.

## 3.1.2

### Added

- The `search.contextLines` setting was added to allow configuration of the number of lines of context to be displayed around search results.

### Changed

- Massively reduced the number of code host API requests Sourcegraph performs, which caused rate limiting issues such as slow search result loading to appear.
- Improved logging in various situations where Sourcegraph would potentially hit code host API rate limits.

### Fixed

- Fixed an issue where search results loading slowly would display a `Cannot read property "lastChild" of undefined` error.

## 3.1.1

### Added

- Query builder toggle (open/closed) state is now retained.

### Fixed

- Fixed an issue where single-term values entered into the "Exact match" field in the query builder were not getting wrapped in quotes.

## 3.1.0

### Added

- Added Docker-specific help text when running the Sourcegraph docker image in an environment with an sufficient open file descriptor limit.
- Added syntax highlighting for Kotlin and Dart.
- Added a management console environment variable to disable HTTPS, see [the docs](doc/admin/management_console.md#can-i-disable-https-on-the-management-console) for more information.
- Added `auth.disableUsernameChanges` to critical configuration to prevent users from changing their usernames.
- Site admins can query a user by email address or username from the GraphQL API.
- Added a search query builder to the main search page. Click "Use search query builder" to open the query builder, which is a form with separate inputs for commonly used search keywords.

### Changed

- File match search results now show full repository name if there are results from mirrors on different code hosts (e.g. github.com/sourcegraph/sourcegraph and gitlab.com/sourcegraph/sourcegraph)
- Search queries now use "smart case" by default. Searches are case insensitive unless you use uppercase letters. To explicitly set the case, you can still use the `case` field (e.g. `case:yes`, `case:no`). To explicitly set smart case, use `case:auto`.

### Fixed

- Fixed an issue where the management console would improperly regenerate the TLS cert/key unless `CUSTOM_TLS=true` was set. See the documentation for [how to use your own TLS certificate with the management console](doc/admin/management_console.md#how-can-i-use-my-own-tls-certificates-with-the-management-console).

## 3.0.1

### Added

- Symbol search now supports Elixir, Haskell, Kotlin, Scala, and Swift

### Changed

- Significantly optimized how file search suggestions are provided when using indexed search (cluster deployments).
- Both the `sourcegraph/server` image and the [Kubernetes deployment](https://github.com/sourcegraph/deploy-sourcegraph) manifests ship with Postgres `11.1`. For maximum compatibility, however, the minimum supported version remains `9.6`. The upgrade procedure is mostly automated for existing deployments. Please refer to [this page](https://docs.sourcegraph.com/admin/postgres) for detailed instructions.

### Removed

- The deprecated `auth.disableAccessTokens` site config property was removed. Use `auth.accessTokens` instead.
- The `disableBrowserExtension` site config property was removed. [Configure nginx](https://docs.sourcegraph.com/admin/nginx) instead to block clients (if needed).

## 3.0.0

See the changelog entries for 3.0.0 beta releases and our [3.0](doc/admin/migration/3_0.md) upgrade guide if you are upgrading from 2.x.

## 3.0.0-beta.4

### Added

- Basic code intelligence for the top 10 programming languages works out of the box without any configuration. [TypeScript/JavaScript](https://sourcegraph.com/extensions/sourcegraph/typescript), [Python](https://sourcegraph.com/extensions/sourcegraph/python), [Java](https://sourcegraph.com/extensions/sourcegraph/java), [Go](https://sourcegraph.com/extensions/sourcegraph/go), [C/C++](https://sourcegraph.com/extensions/sourcegraph/cpp), [Ruby](https://sourcegraph.com/extensions/sourcegraph/ruby), [PHP](https://sourcegraph.com/extensions/sourcegraph/php), [C#](https://sourcegraph.com/extensions/sourcegraph/csharp), [Shell](https://sourcegraph.com/extensions/sourcegraph/shell), and [Scala](https://sourcegraph.com/extensions/sourcegraph/scala) are enabled by default, and you can find more in the [extension registry](https://sourcegraph.com/extensions?query=category%3A"Programming+languages").

## 3.0.0-beta.3

- Fixed an issue where the site admin is redirected to the start page instead of being redirected to the repositories overview page after deleting a repo.

## 3.0.0-beta

### Added

- Repositories can now be queried by a git clone URL through the GraphQL API.
- A new Explore area is linked from the top navigation bar (when the `localStorage.explore=true;location.reload()` feature flag is enabled).
- Authentication via GitHub is now supported. To enable, add an item to the `auth.providers` list with `type: "github"`. By default, GitHub identities must be linked to an existing Sourcegraph user account. To enable new account creation via GitHub, use the `allowSignup` option in the `GitHubConnection` config.
- Authentication via GitLab is now supported. To enable, add an item to the `auth.providers` list with `type: "gitlab"`.
- GitHub repository permissions are supported if authentication via GitHub is enabled. See the
  documentation for the `authorization` field of the `GitHubConnection` configuration.
- The repository settings mirroring page now shows when a repo is next scheduled for an update (requires experiment `"updateScheduler2": "enabled"`).
- Configured repositories are periodically scheduled for updates using a new algorithm. You can disable the new algorithm with the following site configuration: `"experimentalFeatures": { "updateScheduler2": "disabled" }`. If you do so, please file a public issue to describe why you needed to disable it.
- When using HTTP header authentication, [`stripUsernameHeaderPrefix`](https://docs.sourcegraph.com/admin/auth/#username-header-prefixes) field lets an admin specify a prefix to strip from the HTTP auth header when converting the header value to a username.
- Sourcegraph extensions whose package.json contains `"wip": true` are considered [work-in-progress extensions](https://docs.sourcegraph.com/extensions/authoring/publishing#wip-extensions) and are indicated as such to avoid users accidentally using them.
- Information about user survey submissions and a chart showing weekly active users is now displayed on the site admin Overview page.
- A new GraphQL API field `UserEmail.isPrimary` was added that indicates whether an email is the user's primary email.
- The filters bar in the search results page can now display filters from extensions.
- Extensions' `activate` functions now receive a `sourcegraph.ExtensionContext` parameter (i.e., `export function activate(ctx: sourcegraph.ExtensionContext): void { ... }`) to support deactivation and running multiple extensions in the same process.
- Users can now request an Enterprise trial license from the site init page.
- When searching, a filter button `case:yes` will now appear when relevant. This helps discovery and makes it easier to use our case-sensitive search syntax.
- Extensions can now report progress in the UI through the `withProgress()` extension API.
- When calling `editor.setDecorations()`, extensions must now provide an instance of `TextDocumentDecorationType` as first argument. This helps gracefully displaying decorations from several extensions.

### Changed

- The Postgres database backing Sourcegraph has been upgraded from 9.4 to 11.1. Existing Sourcegraph users must conduct an [upgrade procedure](https://docs.sourcegraph.com/admin/postgres_upgrade)
- Code host configuration has moved out of the site config JSON into the "External services" area of the site admin web UI. Sourcegraph instances will automatically perform a one time migration of existing data in the site config JSON. After the migration these keys can be safely deleted from the site config JSON: `awsCodeCommit`, `bitbucketServer`, `github`, `gitlab`, `gitolite`, and `phabricator`.
- Site and user usage statistics are now visible to all users. Previously only site admins (and users, for their own usage statistics) could view this information. The information consists of aggregate counts of actions such as searches, page views, etc.
- The Git blame information shown at the end of a line is now provided by the [Git extras extension](https://sourcegraph.com/extensions/sourcegraph/git-extras). You must add that extension to continue using this feature.
- The `appURL` site configuration option was renamed to `externalURL`.
- The repository and directory pages now show all entries together instead of showing files and (sub)directories separately.
- Extensions no longer can specify titles (in the `title` property in the `package.json` extension manifest). Their extension ID (such as `alice/myextension`) is used.

### Fixed

- Fixed an issue where the site admin License page showed a count of current users, rather than the max number of users over the life of the license.
- Fixed number formatting issues on site admin Overview and Survey Response pages.
- Fixed resolving of git clone URLs with `git+` prefix through the GraphQL API
- Fixed an issue where the graphql Repositories endpoint would order by a field which was not indexed. Times on Sourcegraph.com went from 10s to 200ms.
- Fixed an issue where whitespace was not handled properly in environment variable lists (`SYMBOLS_URL`, `SEARCHER_URL`).
- Fixed an issue where clicking inside the repository popover or clicking "Show more" would dismiss the popover.

### Removed

- The `siteID` site configuration option was removed because it is no longer needed. If you previously specified this in site configuration, a new, random site ID will be generated upon server startup. You can safely remove the existing `siteID` value from your site configuration after upgrading.
- The **Info** panel was removed. The information it presented can be viewed in the hover.
- The top-level `repos.list` site configuration was removed in favour of each code-host's equivalent options,
  now configured via the new _External Services UI_ available at `/site-admin/external-services`. Equivalent options in code hosts configuration:
  - GitHub via [`github.repos`](https://docs.sourcegraph.com/admin/site_config/all#repos-array)
  - Gitlab via [`gitlab.projectQuery`](https://docs.sourcegraph.com/admin/site_config/all#projectquery-array)
  - Phabricator via [`phabricator.repos`](https://docs.sourcegraph.com/admin/site_config/all#phabricator-array)
  - [Other external services](https://docs.sourcegraph.com/admin/repo/add_from_other_external_services)
- Removed the `httpStrictTransportSecurity` site configuration option. Use [nginx configuration](https://docs.sourcegraph.com/admin/nginx) for this instead.
- Removed the `tls.letsencrypt` site configuration option. Use [nginx configuration](https://docs.sourcegraph.com/admin/nginx) for this instead.
- Removed the `tls.cert` and `tls.key` site configuration options. Use [nginx configuration](https://docs.sourcegraph.com/admin/nginx) for this instead.
- Removed the `httpToHttpsRedirect` and `experimentalFeatures.canonicalURLRedireect` site configuration options. Use [nginx configuration](https://docs.sourcegraph.com/admin/nginx) for these instead.
- Sourcegraph no longer requires access to `/var/run/docker.sock`.

## 2.13.6

### Added

- The `/-/editor` endpoint now accepts a `hostname_patterns` URL parameter, which specifies a JSON
  object mapping from hostname to repository name pattern. This serves as a hint to Sourcegraph when
  resolving git clone URLs to repository names. The name pattern is the same style as is used in
  code host configurations. The default value is `{hostname}/{path}`.

## 2.13.5

### Fixed

- Fixed another issue where Sourcegraph would try to fetch more than the allowed number of repositories from AWS CodeCommit.

## 2.13.4

### Changed

- The default for `experimentalFeatures.canonicalURLRedirect` in site config was changed back to `disabled` (to avoid [#807](https://github.com/sourcegraph/sourcegraph/issues/807)).

## 2.13.3

### Fixed

- Fixed an issue that would cause the frontend health check endpoint `/healthz` to not respond. This only impacts Kubernetes deployments.
- Fixed a CORS policy issue that caused requests to be rejected when they come from origins not in our [manifest.json](https://sourcegraph.com/github.com/sourcegraph/sourcegraph/-/blob/browser/src/extension/manifest.spec.json#L72) (i.e. requested via optional permissions by the user).
- Fixed an issue that prevented `repositoryQuery` from working correctly on GitHub enterprise instances.

## 2.13.2

### Fixed

- Fixed an issue where Sourcegraph would try to fetch more than the allowed number of repositories from AWS CodeCommit.

## 2.13.1

### Changed

- The timeout when running `git ls-remote` to determine if a remote url is cloneable has been increased from 5s to 30s.
- Git commands now use [version 2 of the Git wire protocol](https://opensource.googleblog.com/2018/05/introducing-git-protocol-version-2.html), which should speed up certain operations (e.g. `git ls-remote`, `git fetch`) when communicating with a v2 enabled server.

## 2.13.0

### Added

- A new site config option `search.index.enabled` allows toggling on indexed search.
- Search now uses [Sourcegraph extensions](https://docs.sourcegraph.com/extensions) that register `queryTransformer`s.
- GitLab repository permissions are now supported. To enable this, you will need to set the `authz`
  field in the `GitLabConnection` configuration object and ensure that the access token set in the
  `token` field has both `sudo` and `api` scope.

### Changed

- When the `DEPLOY_TYPE` environment variable is incorrectly specified, Sourcegraph now shuts down and logs an error message.
- The `experimentalFeatures.canonicalURLRedirect` site config property now defaults to `enabled`. Set it to `disabled` to disable redirection to the `appURL` from other hosts.
- Updating `maxReposToSearch` site config no longer requires a server restart to take effect.
- The update check page no longer shows an error if you are using an insiders build. Insiders builds will now notify site administrators that updates are available 40 days after the release date of the installed build.
- The `github.repositoryQuery` site config property now accepts arbitrary GitHub repository searches.

### Fixed

- The user account sidebar "Password" link (to the change-password form) is now shown correctly.
- Fixed an issue where GitHub rate limits were underutilized if the remaining
  rate limit dropped below 150.
- Fixed an issue where GraphQL field `elapsedMilliseconds` returned invalid value on empty searches
- Editor extensions now properly search the selection as a literal string, instead of incorrectly using regexp.
- Fixed a bug where editing and deleting global saved searches was not possible.
- In index search, if the search regex produces multiline matches, search results are still processed per line and highlighted correctly.
- Go-To-GitHub and Go-To-GitLab buttons now link to the right branch, line and commit range.
- Go-to-GitHub button links to default branch when no rev is given.
- The close button in the panel header stays located on the top.
- The Phabricator icon is now displayed correctly.
- The view mode button in the BlobPage now shows the correct view mode to switch to.

### Removed

- The experimental feature flag to disable the new repo update scheduler has been removed.
- The `experimentalFeatures.configVars` feature flag was removed.
- The `experimentalFeatures.multipleAuthProviders` feature flag was removed because the feature is now always enabled.
- The following deprecated auth provider configuration properties were removed: `auth.provider`, `auth.saml`, `auth.openIDConnect`, `auth.userIdentityHTTPHeader`, and `auth.allowSignup`. Use `auth.providers` for all auth provider configuration. (If you were still using the deprecated properties and had no `auth.providers` set, all access to your instance will be rejected until you manually set `auth.providers`.)
- The deprecated site configuration properties `search.scopes` and `settings` were removed. Define search scopes and settings in global settings in the site admin area instead of in site configuration.
- The `pendingContents` property has been removed from our GraphQL schema.
- The **Explore** page was replaced with a **Repositories** search link in the top navigation bar.

## 2.12.3

### Fixed

- Fixed an error that prevented users without emails from submitting satisfaction surveys.

## 2.12.2

### Fixed

- Fixed an issue where private GitHub Enterprise repositories were not fetched.

## 2.12.1

### Fixed

- We use GitHub's REST API to query affliated repositories. This API has wider support on older GitHub enterprise versions.
- Fixed an issue that prevented users without email addresses from signing in (https://github.com/sourcegraph/sourcegraph/issues/426).

## 2.12.0

### Changed

- Reduced the size of in-memory data structured used for storing search results. This should reduce the backend memory usage of large result sets.
- Code intelligence is now provided by [Sourcegraph extensions](https://docs.sourcegraph.com/extensions). The extension for each language in the site configuration `langservers` property is automatically enabled.
- Support for multiple authentication providers is now enabled by default. To disable it, set the `experimentalFeatures.multipleAuthProviders` site config option to `"disabled"`. This only applies to Sourcegraph Enterprise.
- When using the `http-header` auth provider, valid auth cookies (from other auth providers that are currently configured or were previously configured) are now respected and will be used for authentication. These auth cookies also take precedence over the `http-header` auth. Previously, the `http-header` auth took precedence.
- Bitbucket Server username configuration is now used to clone repositories if the Bitbucket Server API does not set a username.
- Code discussions: On Sourcegraph.com / when `discussions.abuseProtection` is enabled in the site config, rate limits to thread creation, comment creation, and @mentions are now applied.

### Added

- Search syntax for filtering archived repositories. `archived:no` will exclude archived repositories from search results, `archived:only` will search over archived repositories only. This applies for GitHub and GitLab repositories.
- A Bitbucket Server option to exclude personal repositories in the event that you decide to give an admin-level Bitbucket access token to Sourcegraph and do not want to create a bot account. See https://docs.sourcegraph.com/integration/bitbucket_server#excluding-personal-repositories for more information.
- Site admins can now see when users of their Sourcegraph instance last used it via a code host integration (e.g. Sourcegraph browser extensions). Visit the site admin Analytics page (e.g. https://sourcegraph.example.com/site-admin/analytics) to view this information.
- A new site config option `extensions.allowRemoteExtensions` lets you explicitly specify the remote extensions (from, e.g., Sourcegraph.com) that are allowed.
- Pings now include a total count of user accounts.

### Fixed

- Files with the gitattribute `export-ignore` are no longer excluded for language analysis and search.
- "Discard changes?" confirmation popup doesn't pop up every single time you try to navigate to a new page after editting something in the site settings page anymore.
- Fixed an issue where Git repository URLs would sometimes be logged, potentially containing e.g. basic auth tokens.
- Fixed date formatting on the site admin Analytics page.
- File names of binary and large files are included in search results.

### Removed

- The deprecated environment variables `SRC_SESSION_STORE_REDIS` and `REDIS_MASTER_ENDPOINT` are no longer used to configure alternative redis endpoints. For more information, see "[Using external databases with Sourcegraph](https://docs.sourcegraph.com/admin/external_database)".

## 2.11.1

### Added

- A new site config option `git.cloneURLToRepositoryName` specifies manual mapping from Git clone URLs to Sourcegraph repository names. This is useful, for example, for Git submodules that have local clone URLs.

### Fixed

- Slack notifications for saved searches have been fixed.

## 2.11.0

### Changed

### Added

- Support for ACME "tls-alpn-01" challenges to obtain LetsEncrypt certificates. Previously Sourcegraph only supported ACME "http-01" challenges which required port 80 to be accessible.
- gitserver periodically removes stale lock files that git can leave behind.
- Commits with empty trees no longer return 404.
- Clients (browser/editor extensions) can now query configuration details from the `ClientConfiguration` GraphQL API.
- The config field `auth.accessTokens.allow` allows or restricts use of access tokens. It can be set to one of three values: "all-users-create" (the default), "none" (all access tokens are disabled), and "site-admin-create" (access tokens are enabled, but only site admins can create new access tokens). The field `auth.disableAccessTokens` is now deprecated in favor of this new field.
- A webhook endpoint now exists to trigger repository updates. For example, `curl -XPOST -H 'Authorization: token $ACCESS_TOKEN' $SOURCEGRAPH_ORIGIN/.api/repos/$REPO_URI/-/refresh`.
- Git submodules entries in the file tree now link to the submodule repository.

### Fixed

- An issue / edge case where the Code Intelligence management admin page would incorrectly show language servers as `Running` when they had been removed from Docker.
- Log level is respected in lsp-proxy logs.
- Fixed an error where text searches could be routed to a faulty search worker.
- Gitolite integration should correctly detect names which Gitolite would consider to be patterns, and not treat them as repositories.
- repo-updater backs off fetches on a repo that's failing to fetch.
- Attempts to add a repo with an empty string for the name are checked for and ignored.
- Fixed an issue where non-site-admin authenticated users could modify global settings (not site configuration), other organizations' settings, and other users' settings.
- Search results are rendered more eagerly, resulting in fewer blank file previews
- An issue where automatic code intelligence would fail to connect to the underlying `lsp` network, leading to `dial tcp: lookup lang on 0.0.0.0:53: no such host` errors.
- More useful error messages from lsp-proxy when a language server can't get a requested revision of a repository.
- Creation of a new user with the same name as an existing organization (and vice versa) is prevented.

### Removed

## 2.10.5

### Fixed

- Slack notifications for saved searches have been fixed.

## 2.10.4

### Fixed

- Fixed an issue that caused the frontend to return a HTTP 500 and log an error message like:
  ```
  lvl=eror msg="ui HTTP handler error response" method=GET status_code=500 error="Post http://127.0.0.1:3182/repo-lookup: context canceled"
  ```

## 2.10.3

### Fixed

- The SAML AuthnRequest signature when using HTTP redirect binding is now computed using a URL query string with correct ordering of parameters. Previously, the ordering was incorrect and caused errors when the IdP was configured to check the signature in the AuthnRequest.

## 2.10.2

### Fixed

- SAML IdP-initiated login previously failed with the IdP set a RelayState value. This now works.

## 2.10.1

### Changed

- Most `experimentalFeatures` in the site configuration now respond to configuration changes live, without requiring a server restart. As usual, you will be prompted for a restart after saving your configuration changes if one is required.
- Gravatar image avatars are no longer displayed for committers.

## 2.10.0

### Changed

- In the file tree, if a directory that contains only a single directory is expanded, its child directory is now expanded automatically.

### Fixed

- Fixed an issue where `sourcegraph/server` would not start code intelligence containers properly when the `sourcegraph/server` container was shut down non-gracefully.
- Fixed an issue where the file tree would return an error when navigating between repositories.

## 2.9.4

### Changed

- Repo-updater has a new and improved scheduler for periodic repo fetches. If you have problems with it, you can revert to the old behavior by adding `"experimentalFeatures": { "updateScheduler": "disabled" }` to your `config.json`.
- A once-off migration will run changing the layout of cloned repos on disk. This should only affect installations created January 2018 or before. There should be no user visible changes.
- Experimental feature flag "updateScheduler" enables a smarter and less spammy algorithm for automatic repository updates.
- It is no longer possible to disable code intelligence by unsetting the LSP_PROXY environment variable. Instead, code intelligence can be disabled per language on the site admin page (e.g. https://sourcegraph.example.com/site-admin/code-intelligence).
- Bitbucket API requests made by Sourcegraph are now under a self-enforced API rate limit (since Bitbucket Server does not have a concept of rate limiting yet). This will reduce any chance of Sourcegraph slowing down or causing trouble for Bitbucket Server instances connected to it. The limits are: 7,200 total requests/hr, with a bucket size / maximum burst size of 500 requests.
- Global, org, and user settings are now validated against the schema, so invalid settings will be shown in the settings editor with a red squiggly line.
- The `http-header` auth provider now supports being used with other auth providers (still only when `experimentalFeatures.multipleAuthProviders` is `true`).
- Periodic fetches of Gitolite-hosted repositories are now handled internally by repo-updater.

### Added

- The `log.sentry.dsn` field in the site config makes Sourcegraph log application errors to a Sentry instance.
- Two new repository page hotkeys were added: <kbd>r</kbd> to open the repositories menu and <kbd>v</kbd> to open the revision selector.
- Repositories are periodically (~45 days) recloned from the codehost. The codehost can be relied on to give an efficient packing. This is an alternative to running a memory and CPU intensive git gc and git prune.
- The `auth.sessionExpiry` field sets the session expiration age in seconds (defaults to 90 days).

### Fixed

- Fixed a bug in the API console that caused it to display as a blank page in some cases.
- Fixed cases where GitHub rate limit wasn't being respected.
- Fixed a bug where scrolling in references, history, etc. file panels was not possible in Firefox.
- Fixed cases where gitserver directory structure migration could fail/crash.
- Fixed "Generate access token" link on user settings page. Previously, this link would 404.
- Fixed a bug where the search query was not updated in the search bar when searching from the homepage.
- Fixed a possible crash in github-proxy.
- Fixed a bug where file matching for diff search was case sensitive by default.

### Removed

- `SOURCEGRAPH_CONFIG` environment variable has been removed. Site configuration is always read from and written to disk. You can configure the location by providing `SOURCEGRAPH_CONFIG_FILE`. The default path is `/etc/sourcegraph/config.json`.

## 2.9.3

### Changed

- The search results page will merge duplicated lines of context.
- The following deprecated site configuration properties have been removed: `github[].preemptivelyClone`, `gitOriginMap`, `phabricatorURL`, `githubPersonalAccessToken`, `githubEnterpriseURL`, `githubEnterpriseCert`, and `githubEnterpriseAccessToken`.
- The `settings` field in the site config file is deprecated and will not be supported in a future release. Site admins should move those settings (if any) to global settings (in the site admin UI). Global settings are preferred to site config file settings because the former can be applied without needing to restart/redeploy the Sourcegraph server or cluster.

### Fixed

- Fixed a goroutine leak which occurs when search requests are canceled.
- Console output should have fewer spurious line breaks.
- Fixed an issue where it was not possible to override the `StrictHostKeyChecking` SSH option in the SSH configuration.
- Cross-repository code intelligence indexing for non-Go languages is now working again (originally broken in 2.9.2).

## 2.9.1

### Fixed

- Fixed an issue where saving an organization's configuration would hang indefinitely.

## 2.9.0

### Changed

- Hover tooltips were rewritten to fix a couple of issues and are now much more robust, received a new design and show more information.
- The `max:` search flag was renamed to `count:` in 2.8.8, but for backward compatibility `max:` has been added back as a deprecated alias for `count:`.
- Drastically improved the performance / load time of the Code Intelligence site admin page.

### Added

- The site admin code intelligence page now displays an error or reason whenever language servers are unable to be managed from the UI or Sourcegraph API.
- The ability to directly specify the root import path of a repository via `.sourcegraph/config.json` in the repo root, instead of relying on the heuristics of the Go language server to detect it.

### Fixed

- Configuring Bitbucket Server now correctly suppresses the the toast message "Configure repositories and code hosts to add to Sourcegraph."
- A bug where canonical import path comments would not be detected by the Go language server's heuristics under `cmd/` folders.
- Fixed an issue where a repository would only be refreshed on demand by certain user actions (such as a page reload) and would otherwise not be updated when expected.
- If a code host returned a repository-not-found or unauthorized error (to `repo-updater`) for a repository that previously was known to Sourcegraph, then in some cases a misleading "Empty repository" screen was shown. Now the repository is displayed as though it still existed, using cached data; site admins must explicitly delete repositories on Sourcegraph after they have been deleted on the code host.
- Improved handling of GitHub API rate limit exhaustion cases. Cached repository metadata and Git data will be used to provide full functionality during this time, and log messages are more informative. Previously, in some cases, repositories would become inaccessible.
- Fixed an issue where indexed search would sometimes not indicate that there were more results to show for a given file.
- Fixed an issue where the code intelligence admin page would never finish loading language servers.

## 2.9.0-pre0

### Changed

- Search scopes have been consolidated into the "Filters" bar on the search results page.
- Usernames and organization names of up to 255 characters are allowed. Previously the max length was 38.

### Fixed

- The target commit ID of a Git tag object (i.e., not lightweight Git tag refs) is now dereferenced correctly. Previously the tag object's OID was given.
- Fixed an issue where AWS Code Commit would hit the rate limit.
- Fixed an issue where dismissing the search suggestions dropdown did not unfocus previously highlighted suggestions.
- Fixed an issue where search suggestions would appear twice.
- Indexed searches now return partial results if they timeout.
- Git repositories with files whose paths contain `.git` path components are now usable (via indexed and non-indexed search and code intelligence). These corrupt repositories are rare and generally were created by converting some other VCS repository to Git (the Git CLI will forbid creation of such paths).
- Various diff search performance improvements and bug fixes.
- New Phabricator extension versions would used cached stylesheets instead of the upgraded version.
- Fixed an issue where hovers would show an error for Rust and C/C++ files.

### Added

- The `sourcegraph/server` container now emits the most recent log message when redis terminates to make it easier to debug why redis stopped.
- Organization invites (which allow users to invite other users to join organizations) are significantly improved. A new accept-invitation page was added.
- The new help popover allows users to easily file issues in the Sourcegraph public issue tracker and view documentation.
- An issue where Java files would be highlighted incorrectly if they contained JavaDoc blocks with an uneven number of opening/closing `*`s.

### Removed

- The `secretKey` site configuration value is no longer needed. It was only used for generating tokens for inviting a user to an organization. The invitation is now stored in the database associated with the recipient, so a secret token is no longer needed.
- The `experimentalFeatures.searchTimeoutParameter` site configuration value has been removed. It defaulted to `enabled` in 2.8 and it is no longer possible to disable.

### Added

- Syntax highlighting for:
  - TOML files (including Go `Gopkg.lock` and Rust `Cargo.lock` files).
  - Rust files.
  - GraphQL files.
  - Protobuf files.
  - `.editorconfig` files.

## 2.8.9

### Changed

- The "invite user" site admin page was moved to a sub-page of the users page (`/site-admin/users/new`).
- It is now possible for a site admin to create a new user without providing an email address.

### Fixed

- Checks for whether a repo is cloned will no longer exhaust open file pools over time.

### Added

- The Phabricator extension shows code intelligence status and supports enabling / disabling code intelligence for files.

## 2.8.8

### Changed

- Queries for repositories (in the explore, site admin repositories, and repository header dropdown) are matched on case-insensitive substrings, not using fuzzy matching logic.
- HTTP Authorization headers with an unrecognized scheme are ignored; they no longer cause the HTTP request to be rejected with HTTP 401 Unauthorized and an "Invalid Authorization header." error.
- Renamed the `max` search flag to `count`. Searches that specify `count:` will fetch at least that number of results, or the full result set.
- Bumped `lsp-proxy`'s `initialize` timeout to 3 minutes for every language.
- Search results are now sorted by repository and file name.
- More easily accessible "Show more" button at the top of the search results page.
- Results from user satisfaction surveys are now always hosted locally and visible to admins. The `"experimentalFeatures": { "hostSurveysLocally" }` config option has been deprecated.
- If the OpenID Connect authentication provider reports that a user's email address is not verified, the authentication attempt will fail.

### Fixed

- Fixed an issue where the search results page would not update its title.
- The session cookie name is now `sgs` (not `sg-session`) so that Sourcegraph 2.7 and Sourcegraph 2.8 can be run side-by-side temporarily during a rolling update without clearing each other's session cookies.
- Fixed the default hostnames of the C# and R language servers
- Fixed an issue where deleting an organization prevented the creation of organizations with the name of the deleted organization.
- Non-UTF8 encoded files (e.g. ISO-8859-1/Latin1, UTF16, etc) are now displayed as text properly rather than being detected as binary files.
- Improved error message when lsp-proxy's initalize timeout occurs
- Fixed compatibility issues and added [instructions for using Microsoft ADFS 2.1 and 3.0 for SAML authentication](https://docs.sourcegraph.com/admin/auth/saml_with_microsoft_adfs).
- Fixed an issue where external accounts associated with deleted user accounts would still be returned by the GraphQL API. This caused the site admin external accounts page to fail to render in some cases.
- Significantly reduced the number of code host requests for non github.com or gitlab.com repositories.

### Added

- The repository revisions popover now shows the target commit's last-committed/authored date for branches and tags.
- Setting the env var `INSECURE_SAML_LOG_TRACES=1` on the server (or the `sourcegraph-frontend` pod in Kubernetes) causes all SAML requests and responses to be logged, which helps with debugging SAML.
- Site admins can now view user satisfaction surveys grouped by user, in addition to chronological order, and aggregate summary values (including the average score and the net promoter score over the last 30 days) are now displayed.
- The site admin overview page displays the site ID, the primary admin email, and premium feature usage information.
- Added Haskell as an experimental language server on the code intelligence admin page.

## 2.8.0

### Changed

- `gitMaxConcurrentClones` now also limits the concurrency of updates to repos in addition to the initial clone.
- In the GraphQL API, `site.users` has been renamed to `users`, `site.orgs` has been renamed to `organizations`, and `site.repositories` has been renamed to `repositories`.
- An authentication provider must be set in site configuration (see [authentication provider documentation](https://docs.sourcegraph.com/admin/auth)). Previously the server defaulted to builtin auth if none was set.
- If a process dies inside the Sourcegraph container the whole container will shut down. We suggest operators configure a [Docker Restart Policy](https://docs.docker.com/config/containers/start-containers-automatically/#restart-policy-details) or a [Kubernetes Restart Policy](https://kubernetes.io/docs/concepts/workloads/pods/pod-lifecycle/#restart-policy). Previously the container would operate in a degraded mode if a process died.
- Changes to the `auth.public` site config are applied immediately in `sourcegraph/server` (no restart needed).
- The new search timeout behavior is now enabled by default. Set `"experimentalFeatures": {"searchTimeoutParameter": "disabled"}` in site config to disable it.
- Search includes files up to 1MB (previous limit was 512KB for unindexed search and 128KB for indexed search).
- Usernames and email addresses reported by OpenID Connect and SAML auth providers are now trusted, and users will sign into existing Sourcegraph accounts that match on the auth provider's reported username or email.
- The repository sidebar file tree is much, much faster on massive repositories (200,000+ files)
- The SAML authentication provider was significantly improved. Users who were signed in using SAML previously will need to reauthenticate via SAML next time they visit Sourcegraph.
- The SAML `serviceProviderCertificate` and `serviceProviderPrivateKey` site config properties are now optional.

### Fixed

- Fixed an issue where Index Search status page failed to render.
- User data on the site admin Analytics page is now paginated, filterable by a user's recent activity, and searchable.
- The link to the root of a repository in the repository header now preserves the revision you're currently viewing.
- When using the `http-header` auth provider, signin/signup/signout links are now hidden.
- Repository paths beginning with `go/` are no longer reservered by Sourcegraph.
- Interpret `X-Forwarded-Proto` HTTP header when `httpToHttpsRedirect` is set to `load-balanced`.
- Deleting a user account no longer prevents the creation of a new user account with the same username and/or association with authentication provider account (SAML/OpenID/etc.)
- It is now possible for a user to verify an email address that was previously associated with now-deleted user account.
- Diff searches over empty repositories no longer fail (this was not an issue for Sourcegraph cluster deployments).
- Stray `tmp_pack_*` files from interrupted fetches should now go away.
- When multiple `repo:` tokens match the same repo, process @revspec requirements from all of them, not just the first one in the search.

### Removed

- The `ssoUserHeader` site config property (deprecated since January 2018) has been removed. The functionality was moved to the `http-header` authentication provider.
- The experiment flag `showMissingReposEnabled`, which defaulted to enabled, has been removed so it is no longer possible to disable this feature.
- Event-level telemetry has been completely removed from self-hosted Sourcegraph instances. As a result, the `disableTelemetry` site configuration option has been deprecated. The new site-admin Pings page clarifies the only high-level telemetry being sent to Sourcegraph.com.
- The deprecated `adminUsernames` site config property (deprecated since January 2018) has been removed because it is no longer necessary. Site admins can designate other users as site admins in the site admin area, and the first user to sign into a new instance always becomes a site admin (even when using an external authentication provider).

### Added

- The new repository contributors page (linked from the repository homepage) displays the top Git commit authors in a repository, with filtering options.
- Custom language servers in the site config may now specify a `metadata` property containing things like homepage/docs/issues URLs for the language server project, as well as whether or not the language server should be considered experimental (not ready for prime-time). This `metadata` will be displayed in the UI to better communicate the status of a language server project.
- Access tokens now have scopes (which define the set of operations they permit). All access tokens still provide full control of all resources associated with the user account (the `user:all` scope, which is now explicitly displayed).
- The new access token scope `site-admin:sudo` allows the holder to perform any action as any other user. Only site admins may create this token.
- Links to Sourcegraph's changelog have been added to the site admin Updates page and update alert.
- If the site configuration is invalid or uses deprecated properties, a global alert will be shown to all site admins.
- There is now a code intelligence status indicator when viewing files. It contains information about the capabailities of the language server that is providing code intelligence for the file.
- Java code intelligence can now be enabled for repositories that aren't automatically supported using a
  `javaconfig.json` file. For Gradle plugins, this file can be generated using
  the [Javaconfig Gradle plugin](https://docs.sourcegraph.com/extensions/language_servers/java#gradle-execution).
- The new `auth.providers` site config is an array of authentication provider objects. Currently only 1 auth provider is supported. The singular `auth.provider` is deprecated.
- Users authenticated with OpenID Connect are now able to sign out of Sourcegraph (if the provider supports token revocation or the end-session endpoint).
- Users can now specify the number of days, weeks, and months of site activity to query through the GraphQL API.
- Added 14 new experimental language servers on the code intelligence admin page.
- Added `httpStrictTransportSecurity` site configuration option to customize the Strict-Transport-Security HTTP header. It defaults to `max-age=31536000` (one year).
- Added `nameIDFormat` in the `saml` auth provider to set the SAML NameID format. The default changed from transient to persistent.
- (This feature has been removed.) Experimental env var expansion in site config JSON: set `SOURCEGRAPH_EXPAND_CONFIG_VARS=1` to replace `${var}` or `$var` (based on environment variables) in any string value in site config JSON (except for JSON object property names).
- The new (optional) SAML `serviceProviderIssuer` site config property (in an `auth.providers` array entry with `{"type":"saml", ...}`) allows customizing the SAML Service Provider issuer name.
- The site admin area now has an "Auth" section that shows the enabled authentication provider(s) and users' external accounts.

## 2.7.6

### Fixed

- If a user's account is deleted, session cookies for that user are no longer considered valid.

## 2.7.5

### Changed

- When deploying Sourcegraph to Kubernetes, RBAC is now used by default. Most Kubernetes clusters require it. See the Kubernetes installation instructions for more information (including disabling if needed).
- Increased git ssh connection timeout to 30s from 7s.
- The Phabricator integration no longer requires staging areas, but using them is still recommended because it improves performance.

### Fixed

- Fixed an issue where language servers that were not enabled would display the "Restart" button in the Code Intelligence management panel.
- Fixed an issue where the "Update" button in the Code Intelligence management panel would be displayed inconsistently.
- Fixed an issue where toggling a dynamic search scope would not also remove `@rev` (if specified)
- Fixed an issue where where modes that can only be determined by the full filename (not just the file extension) of a path weren't supported (Dockerfiles are the first example of this).
- Fixed an issue where the GraphiQL console failed when variables are specified.
- Indexed search no longer maintains its own git clones. For Kubernetes cluster deployments, this significantly reduces disk size requirements for the indexed-search pod.
- Fixed an issue where language server Docker containers would not be automatically restarted if they crashed (`sourcegraph/server` only).
- Fixed an issue where if the first user on a site authenticated via SSO, the site would remain stuck in uninitialized mode.

### Added

- More detailed progress information is displayed on pages that are waiting for repositories to clone.
- Admins can now see charts with daily, weekly, and monthly unique user counts by visiting the site-admin Analytics page.
- Admins can now host and see results from Sourcegraph user satisfaction surveys locally by setting the `"experimentalFeatures": { "hostSurveysLocally": "enabled"}` site config option. This feature will be enabled for all instances once stable.
- Access tokens are now supported for all authentication providers (including OpenID Connect and SAML, which were previously not supported).
- The new `motd` setting (in global, organization, and user settings) displays specified messages at the top of all pages.
- Site admins may now view all access tokens site-wide (for all users) and revoke tokens from the new access tokens page in the site admin area.

## 2.7.0

### Changed

- Missing repositories no longer appear as search results. Instead, a count of repositories that were not found is displayed above the search results. Hovering over the count will reveal the names of the missing repositories.
- "Show more" on the search results page will now reveal results that have already been fetched (if such results exist) without needing to do a new query.
- The bottom panel (on a file) now shows more tabs, including docstrings, multiple definitions, references (as before), external references grouped by repository, implementations (if supported by the language server), and file history.
- The repository sidebar file tree is much faster on massive repositories (200,000+ files)

### Fixed

- Searches no longer block if the index is unavailable (e.g. after the index pod restarts). Instead, it respects the normal search timeout and reports the situation to the user if the index is not yet available.
- Repository results are no longer returned for filters that are not supported (e.g. if `file:` is part of the search query)
- Fixed an issue where file tree elements may be scrolled out of view on page load.
- Fixed an issue that caused "Could not ensure repository updated" log messages when trying to update a large number of repositories from gitolite.
- When using an HTTP authentication proxy (`"auth.provider": "http-header"`), usernames are now properly normalized (special characters including `.` replaced with `-`). This fixes an issue preventing users from signing in if their username contained these special characters.
- Fixed an issue where the site-admin Updates page would incorrectly report that update checking was turned off when `telemetryDisabled` was set, even as it continued to report new updates.
- `repo:` filters that match multiple repositories and contain a revision specifier now correctly return partial results even if some of the matching repositories don't have a matching revision.
- Removed hardcoded list of supported languages for code intelligence. Any language can work now and support is determined from the server response.
- Fixed an issue where modifying `config.json` on disk would not correctly mark the server as needing a restart.
- Fixed an issue where certain diff searches (with very sparse matches in a repository's history) would incorrectly report no results found.
- Fixed an issue where the `langservers` field in the site-configuration didn't require both the `language` and `address` field to be specified for each entry

### Added

- Users (and site admins) may now create and manage access tokens to authenticate API clients. The site config `auth.disableAccessTokens` (renamed to `auth.accessTokens` in 2.11) disables this new feature. Access tokens are currently only supported when using the `builtin` and `http-header` authentication providers (not OpenID Connect or SAML).
- User and site admin management capabilities for user email addresses are improved.
- The user and organization management UI has been greatly improved. Site admins may now administer all organizations (even those they aren't a member of) and may edit profile info and configuration for all users.
- If SSO is enabled (via OpenID Connect or SAML) and the SSO system provides user avatar images and/or display names, those are now used by Sourcegraph.
- Enable new search timeout behavior by setting `"experimentalFeatures": { "searchTimeoutParameter": "enabled"}` in your site config.
  - Adds a new `timeout:` parameter to customize the timeout for searches. It defaults to 10s and may not be set higher than 1m.
  - The value of the `timeout:` parameter is a string that can be parsed by [time.Duration](https://golang.org/pkg/time/#ParseDuration) (e.g. "100ms", "2s").
  - When `timeout:` is not provided, search optimizes for retuning results as soon as possible and will include slower kinds of results (e.g. symbols) only if they are found quickly.
  - When `timeout:` is provided, all result kinds are given the full timeout to complete.
- A new user settings tokens page was added that allows users to obtain a token that they can use to authenticate to the Sourcegraph API.
- Code intelligence indexes are now built for all repositories in the background, regardless of whether or not they are visited directly by a user.
- Language servers are now automatically enabled when visiting a repository. For example, visiting a Go repository will now automatically download and run the relevant Docker container for Go code intelligence.
  - This change only affects when Sourcegraph is deployed using the `sourcegraph/server` Docker image (not using Kubernetes).
  - You will need to use the new `docker run` command at https://docs.sourcegraph.com/#quickstart in order for this feature to be enabled. Otherwise, you will receive errors in the log about `/var/run/docker.sock` and things will work just as they did before. See https://docs.sourcegraph.com/extensions/language_servers for more information.
- The site admin Analytics page will now display the number of "Code Intelligence" actions each user has made, including hovers, jump to definitions, and find references, on the Sourcegraph webapp or in a code host integration or extension.
- An experimental cross repository jump to definition which consults the OSS index on Sourcegraph.com. This is disabled by default; use `"experimentalFeatures": { "jumpToDefOSSIndex": "enabled" }` in your site configuration to enable it.
- Users can now view Git branches, tags, and commits, and compare Git branches and revisions on Sourcegraph. (The code host icon in the header takes you to the commit on the code host.)
- A new admin panel allows you to view and manage language servers. For Docker deployments, it allows you to enable/disable/update/restart language servers at the click of a button. For cluster deployments, it shows the current status of language servers.
- Users can now tweet their feedback about Sourcegraph when clicking on the feedback smiley located in the navbar and filling out a Twitter feedback form.
- A new button in the repository header toggles on/off the Git history panel for the current file.

## 2.6.8

### Bug fixes

- Searches of `type:repo` now work correctly with "Show more" and the `max` parameter.
- Fixes an issue where the server would crash if the DB was not available upon startup.

## 2.6.7

### Added

- The duration that the frontend waits for the PostgreSQL database to become available is now configurable with the `DB_STARTUP_TIMEOUT` env var (the value is any valid Go duration string).
- Dynamic search filters now suggest exclusions of Go test files, vendored files and node_modules files.

## 2.6.6

### Added

- Authentication to Bitbucket Server using username-password credentials is now supported (in the `bitbucketServer` site config `username`/`password` options), for servers running Bitbucket Server version 2.4 and older (which don't support personal access tokens).

## 2.6.5

### Added

- The externally accessible URL path `/healthz` performs a basic application health check, returning HTTP 200 on success and HTTP 500 on failure.

### Behavior changes

- Read-only forks on GitHub are no longer synced by default. If you want to add a readonly fork, navigate directly to the repository page on Sourcegraph to add it (e.g. https://sourcegraph.mycompany.internal/github.com/owner/repo). This prevents your repositories list from being cluttered with a large number of private forks of a private repository that you have access to. One notable example is https://github.com/EpicGames/UnrealEngine.
- SAML cookies now expire after 90 days. The previous behavior was every 1 hour, which was unintentionally low.

## 2.6.4

### Added

- Improve search timeout error messages
- Performance improvements for searching regular expressions that do not start with a literal.

## 2.6.3

### Bug fixes

- Symbol results are now only returned for searches that contain `type:symbol`

## 2.6.2

### Added

- More detailed logging to help diagnose errors with third-party authentication providers.
- Anchors (such as `#my-section`) in rendered Markdown files are now supported.
- Instrumentation section for admins. For each service we expose pprof, prometheus metrics and traces.

### Bug fixes

- Applies a 1s timeout to symbol search if invoked without specifying `type:` to not block plain text results. No change of behaviour if `type:symbol` is given explicitly.
- Only show line wrap toggle for code-view-rendered files.

## 2.6.1

### Bug fixes

- Fixes a bug where typing in the search query field would modify the expanded state of file search results.
- Fixes a bug where new logins via OpenID Connect would fail with the error `SSO error: ID Token verification failed`.

## 2.6.0

### Added

- Support for [Bitbucket Server](https://www.atlassian.com/software/bitbucket/server) as a codehost. Configure via the `bitbucketServer` site config field.
- Prometheus gauges for git clone queue depth (`src_gitserver_clone_queue`) and git ls-remote queue depth (`src_gitserver_lsremote_queue`).
- Slack notifications for saved searches may now be added for individual users (not just organizations).
- The new search filter `lang:` filters results by programming language (example: `foo lang:go` or `foo -lang:clojure`).
- Dynamic filters: filters generated from your search results to help refine your results.
- Search queries that consist only of `file:` now show files whose path matches the filters (instead of no results).
- Sourcegraph now automatically detects basic `$GOPATH` configurations found in `.envrc` files in the root of repositories.
- You can now configure the effective `$GOPATH`s of a repository by adding a `.sourcegraph/config.json` file to your repository with the contents `{"go": {"GOPATH": ["mygopath"]}}`.
- A new `"blacklistGoGet": ["mydomain.org,myseconddomain.com"]` offers users a quick escape hatch in the event that Sourcegraph is making unwanted `go get` or `git clone` requests to their website due to incorrectly-configured monorepos. Most users will never use this option.
- Search suggestions and results now include symbol results. The new filter `type:symbol` causes only symbol results to be shown.
  Additionally, symbols for a repository can be browsed in the new symbols sidebar.
- You can now expand and collapse all items on a search results page or selectively expand and collapse individual items.

### Configuration changes

- Reduced the `gitMaxConcurrentClones` site config option's default value from 100 to 5, to help prevent too many concurrent clones from causing issues on code hosts.
- Changes to some site configuration options are now automatically detected and no longer require a server restart. After hitting Save in the UI, you will be informed if a server restart is required, per usual.
- Saved search notifications are now only sent to the owner of a saved search (all of an organization's members for an organization-level saved search, or a single user for a user-level saved search). The `notifyUsers` and `notifyOrganizations` properties underneath `search.savedQueries` have been removed.
- Slack webhook URLs are now defined in user/organization JSON settings, not on the organization profile page. Previously defined organization Slack webhook URLs are automatically migrated to the organization's JSON settings.
- The "unlimited" value for `maxReposToSearch` is now `-1` instead of `0`, and `0` now means to use the default.
- `auth.provider` must be set (`builtin`, `openidconnect`, `saml`, `http-header`, etc.) to configure an authentication provider. Previously you could just set the detailed configuration property (`"auth.openIDConnect": {...}`, etc.) and it would implicitly enable that authentication provider.
- The `autoRepoAdd` site configuration property was removed. Site admins can add repositories via site configuration.

### Bug fixes

- Only cross reference index enabled repositories.
- Fixed an issue where search would return results with empty file contents for matches in submodules with indexing enabled. Searching over submodules is not supported yet, so these (empty) results have been removed.
- Fixed an issue where match highlighting would be incorrect on lines that contained multibyte characters.
- Fixed an issue where search suggestions would always link to master (and 404) even if the file only existed on a branch. Now suggestions always link to the revision that is being searched over.
- Fixed an issue where all file and repository links on the search results page (for all search results types) would always link to master branch, even if the results only existed in another branch. Now search results links always link to the revision that is being searched over.
- The first user to sign up for a (not-yet-initialized) server is made the site admin, even if they signed up using SSO. Previously if the first user signed up using SSO, they would not be a site admin and no site admin could be created.
- Fixed an issue where our code intelligence archive cache (in `lsp-proxy`) would not evict items from the disk. This would lead to disks running out of free space.

## 2.5.16, 2.5.17

- Version bump to keep deployment variants in sync.

## 2.5.15

### Bug fixes

- Fixed issue where a Sourcegraph cluster would incorrectly show "An update is available".
- Fixed Phabricator links to repositories
- Searches over a single repository are now less likely to immediately time out the first time they are searched.
- Fixed a bug where `auth.provider == "http-header"` would incorrectly require builtin authentication / block site access when `auth.public == "false"`.

### Phabricator Integration Changes

We now display a "View on Phabricator" link rather than a "View on other code host" link if you are using Phabricator and hosting on GitHub or another code host with a UI. Commit links also will point to Phabricator.

### Improvements to SAML authentication

You may now optionally provide the SAML Identity Provider metadata XML file contents directly, with the `auth.saml` `identityProviderMetadata` site configuration property. (Previously, you needed to specify the URL where that XML file was available; that is still possible and is more common.) The new option is useful for organizations whose SAML metadata is not web-accessible or while testing SAML metadata configuration changes.

## 2.5.13

### Improvements to builtin authentication

When using `auth.provider == "builtin"`, two new important changes mean that a Sourcegraph server will be locked down and only accessible to users who are invited by an admin user (previously, we advised users to place their own auth proxy in front of Sourcegraph servers).

1.  When `auth.provider == "builtin"` Sourcegraph will now by default require an admin to invite users instead of allowing anyone who can visit the site to sign up. Set `auth.allowSignup == true` to retain the old behavior of allowing anyone who can access the site to signup.
2.  When `auth.provider == "builtin"`, Sourcegraph will now respects a new `auth.public` site configuration option (default value: `false`). When `auth.public == false`, Sourcegraph will not allow anyone to access the site unless they have an account and are signed in.

## 2.4.3

### Added

- Code Intelligence support
- Custom links to code hosts with the `links:` config options in `repos.list`

### Changed

- Search by file path enabled by default

## 2.4.2

### Added

- Repository settings mirror/cloning diagnostics page

### Changed

- Repositories added from GitHub are no longer enabled by default. The site admin UI for enabling/disabling repositories is improved.

## 2.4.0

### Added

- Search files by name by including `type:path` in a search query
- Global alerts for configuration-needed and cloning-in-progress
- Better list interfaces for repositories, users, organizations, and threads
- Users can change their own password in settings
- Repository groups can now be specified in settings by site admins, organizations, and users. Then `repogroup:foo` in a search query will search over only those repositories specified for the `foo` repository group.

### Changed

- Log messages are much quieter by default

## 2.3.11

### Added

- Added site admin updates page and update checking
- Added site admin telemetry page

### Changed

- Enhanced site admin panel
- Changed repo- and SSO-related site config property names to be consistent, updated documentation

## 2.3.10

### Added

- Online site configuration editing and reloading

### Changed

- Site admins are now configured in the site admin area instead of in the `adminUsernames` config key or `ADMIN_USERNAMES` env var. Users specified in those deprecated configs will be designated as site admins in the database upon server startup until those configs are removed in a future release.

## 2.3.9

### Fixed

- An issue that prevented creation and deletion of saved queries

## 2.3.8

### Added

- Built-in authentication: you can now sign up without an SSO provider.
- Faster default branch code search via indexing.

### Fixed

- Many performance improvements to search.
- Much log spam has been eliminated.

### Changed

- We optionally read `SOURCEGRAPH_CONFIG` from `$DATA_DIR/config.json`.
- SSH key required to clone repositories from GitHub Enterprise when using a self-signed certificate.

## 0.3 - 13 December 2017

The last version without a CHANGELOG.<|MERGE_RESOLUTION|>--- conflicted
+++ resolved
@@ -34,11 +34,8 @@
 - Archived repositories are excluded from search by default. Adding `archived:yes` includes archived repositories.
 - Forked repositories are excluded from search by default. Adding `fork:yes` includes forked repositories.
 - CSRF and session cookies now set `SameSite=None` when Sourcegraph is running behind HTTPS and `SameSite=Lax` when Sourcegraph is running behind HTTP in order to comply with a [recent IETF proposal](https://web.dev/samesite-cookies-explained/#samesitenone-must-be-secure). As a side effect, the Sourcegraph browser extension and GitLab/Bitbucket native integrations can only connect to private instances that have HTTPS configured. If your private instance is only running behind HTTP, please configure your instance to use HTTPS in order to continue using these.
-<<<<<<< HEAD
 - The Bitbucket Server rate limit that Sourcegraph self-imposes has been raised from 120 req/min to 480 req/min to account for Sourcegraph instances that make use of Sourcegraphs' Bitbucket Server repository permissions and campaigns at the same time (which require a larger number of API requests aginst Bitbucket). The new number is based on us consuming roughly 8% the average API request rate against at large customers' Bitbucket Server instances. [#9048](https://github.com/sourcegraph/sourcegraph/pull/9048/files)
-=======
 - If a single, unambiguous commit SHA is used in a search query (e.g., `repo@c98f56`) and a search index exists at this commit (i.e., it is the `HEAD` commit), then the query is searched using the index. Prior to this change, unindexed search was performed for any query containing an `@commit` specifier.
->>>>>>> 34817df0
 
 ### Fixed
 
