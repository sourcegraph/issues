--- conflicted
+++ resolved
@@ -26,11 +26,8 @@
 
 - Kinds of external services in use are now included in [server pings](https://docs.sourcegraph.com/admin/pings).
 - Bitbucket Server: An actual Bitbucket icon is now used for the jump-to-bitbucket action on repository pages instead of the previously generic icon.
-<<<<<<< HEAD
+- Default config for GitHub, GitHub Enterprise, GitLab, Bitbucket Server, and AWS Code Commit external services has been revised to make it easier for first time admins.
 - The saved searches UI has changed. There is now a Saved searches page in the user and organizations settings area. A saved search appears in the settings area of the user or organization it is associated with.
-=======
-- Default config for GitHub, GitHub Enterprise, GitLab, Bitbucket Server, and AWS Code Commit external services has been revised to make it easier for first time admins.
->>>>>>> ee5cad06
 
 ### Removed
 
