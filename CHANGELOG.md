<!--
###################################### READ ME ###########################################
### This changelog should always be read on `master` branch. Its contents on version   ###
### branches do not necessarily reflect the changes that have gone into that branch.   ###
##########################################################################################
-->

# Changelog

All notable changes to Sourcegraph are documented in this file.

## Unreleased

### Added

## Changed

### Removed

### Fixed

<<<<<<< HEAD
- Fixed a nil dereference panic in indexed search. (#3596)
=======
- Removes corrupted archives in the searcher cache and tries to populate the cache again instead of returning an error.
- The required `bitbucketserver.username` field of a [Bitbucket Server external service configuration](https://docs.sourcegraph.com/admin/external_service/bitbucketserver#configuration), if unset or empty, is automatically migrated to match the user part of the `url` (if defined).
>>>>>>> e1917e58

## 3.3.1

### Fixed

- Fixed a bug that prevented external service configurations specifying client certificates from working (#3523)

## 3.3.0

### Added

- In search queries, treat `foo(` as `foo\(` and `bar[` as `bar\[` rather than failing with an error message.
- Enterprise admins can now customize the appearance of the homepage and search icon.
- A new settings property `notices` allows showing custom informational messages on the homepage and at the top of each page. The `motd` property is deprecated and its value is automatically migrated to the new `notices` property.
- The new `gitlab.exclude` setting in [GitLab external service config](https://docs.sourcegraph.com/admin/external_service/gitlab#configuration) allows you to exclude specific repositories matched by `gitlab.projectQuery` and `gitlab.projects` (so that they won't be synced). Upon upgrading, previously "disabled" repositories will be automatically migrated to this exclusion list.
- The new `gitlab.projects` setting in [GitLab external service config](https://docs.sourcegraph.com/admin/external_service/gitlab#configuration) allows you to select specific repositories to be synced.
- The new `bitbucketserver.exclude` setting in [Bitbucket Server external service config](https://docs.sourcegraph.com/admin/external_service/bitbucketserver#configuration) allows you to exclude specific repositories matched by `bitbucketserver.repositoryQuery` and `bitbucketserver.repos` (so that they won't be synced). Upon upgrading, previously "disabled" repositories will be automatically migrated to this exclusion list.
- The new `bitbucketserver.repos` setting in [Bitbucket Server external service config](https://docs.sourcegraph.com/admin/external_service/bitbucketserver#configuration) allows you to select specific repositories to be synced.
- The new required `bitbucketserver.repositoryQuery` setting in [Bitbucket Server external service configuration](https://docs.sourcegraph.com/admin/external_service/bitbucketserver#configuration) allows you to use Bitbucket API repository search queries to select repos to be synced. Existing configurations will be migrate to have it set to `["?visibility=public", "?visibility=private"]` which is equivalent to the previous implicit behaviour that this setting supersedes.
- "Quick configure" buttons for common actions have been added to the config editor for all external services.
- "Quick configure" buttons for common actions have been added to the management console.
- Site-admins now receive an alert every day for the seven days before their license key expires.
- The user menu (in global nav) now lists the user's organizations.
- All users on an instance now see a non-dismissable alert when when there's no license key in use and the limit of free user accounts is exceeded.
- All users will see a dismissible warning about limited search performance and accuracy on when using the sourcegraph/server Docker image with more than 100 repositories enabled.

### Changed

- Indexed searches that time out more consistently report a timeout instead of erroneously saying "No results."
- The symbols sidebar now only shows symbols defined in the current file or directory.
- The dynamic filters on search results pages will now display `lang:` instead of `file:` filters for language/file-extension filter suggestions.
- The default `github.repositoryQuery` of a [GitHub external service configuration](https://docs.sourcegraph.com/admin/external_service/github#configuration) has been changed to `["none"]`. Existing configurations that had this field unset will be migrated to have the previous default explicitly set (`["affiliated", "public"]`).
- The default `gitlab.projectQuery` of a [GitLab external service configuration](https://docs.sourcegraph.com/admin/external_service/gitlab#configuration) has been changed to `["none"]`. Existing configurations that had this field unset will be migrated to have the previous default explicitly set (`["?membership=true"]`).
- The default value of `maxReposToSearch` is now unlimited (was 500).
- The default `github.repositoryQuery` of a [GitHub external service configuration](https://docs.sourcegraph.com/admin/external_service/github#configuration) has been changed to `["none"]` and is now a required field. Existing configurations that had this field unset will be migrated to have the previous default explicitly set (`["affiliated", "public"]`).
- The default `gitlab.projectQuery` of a [GitLab external service configuration](https://docs.sourcegraph.com/admin/external_service/gitlab#configuration) has been changed to `["none"]` and is now a required field. Existing configurations that had this field unset will be migrated to have the previous default explicitly set (`["?membership=true"]`).
- The `bitbucketserver.username` field of a [Bitbucket Server external service configuration](https://docs.sourcegraph.com/admin/external_service/bitbucketserver#configuration) is now **required**. This field is necessary to authenticate with the Bitbucket Server API with either `password` or `token`.
- The settings and account pages for users and organizations are now combined into a single tab.

### Removed

- Removed the option to show saved searches on the Sourcegraph homepage.

### Fixed

- Fixed an issue where the site-admin repositories page `Cloning`, `Not Cloned`, `Needs Index` tabs were very slow on instances with thousands of repositories.
- Fixed an issue where failing to syntax highlight a single file would take down the entire syntax highlighting service.

## 3.2.4

### Fixed

- Fixed bundling of the Phabricator integration assets in the Sourcegraph docker image.

## 3.2.3

### Fixed

- Fixed https://github.com/sourcegraph/sourcegraph/issues/3336.
- Clearer error message when a repository sync fails due to the inability to clone a repository.
- Rewrite '@' character in Gitolite repository names to '-', which permits them to be viewable in the UI.

## 3.2.2

### Changed

- When using an external Zoekt instance (specified via the `ZOEKT_HOST` environment variable), sourcegraph/server no longer spins up a redundant internal Zoekt instance.

## 3.2.1

### Fixed

- Jaeger tracing, once enabled, can now be configured via standard [environment variables](https://github.com/jaegertracing/jaeger-client-go/blob/v2.14.0/README.md#environment-variables).
- Fixed an issue where some search and zoekt errors would not be logged.

## 3.2.0

### Added

- Sourcegraph can now automatically use the system's theme.
  To enable, open the user menu in the top right and make sure the theme dropdown is set to "System".
  This is currently supported on macOS Mojave with Safari Technology Preview 68 and later.
- The `github.exclude` setting was added to the [GitHub external service config](https://docs.sourcegraph.com/admin/external_service/github#configuration) to allow excluding repositories yielded by `github.repos` or `github.repositoryQuery` from being synced.

### Changed

- Symbols search is much faster now. After the initial indexing, you can expect code intelligence to be nearly instant no matter the size of your repository.
- Massively reduced the number of code host API requests Sourcegraph performs, which caused rate limiting issues such as slow search result loading to appear.
- The [`corsOrigin`](https://docs.sourcegraph.com/admin/config/site_config) site config property is no longer needed for integration with GitHub, GitLab, etc., via the [Sourcegraph browser extension](https://docs.sourcegraph.com/integration/browser_extension). Only the [Phabricator extension](https://github.com/sourcegraph/phabricator-extension) requires it.

### Fixed

- Fixed a bug where adding a search scope that adds a `repogroup` filter would cause invalid queries if `repogroup:sample` was already part of the query.
- An issue where errors during displaying search results would not be displayed.

### Removed

- The `"updateScheduler2"` experiment is now the default and it's no longer possible to configure.

## 3.1.2

### Added

- The `search.contextLines` setting was added to allow configuration of the number of lines of context to be displayed around search results.

### Changed

- Massively reduced the number of code host API requests Sourcegraph performs, which caused rate limiting issues such as slow search result loading to appear.
- Improved logging in various situations where Sourcegraph would potentially hit code host API rate limits.

### Fixed

- Fixed an issue where search results loading slowly would display a `Cannot read property "lastChild" of undefined` error.

## 3.1.1

### Added

- Query builder toggle (open/closed) state is now retained.

### Fixed

- Fixed an issue where single-term values entered into the "Exact match" field in the query builder were not getting wrapped in quotes.

## 3.1.0

### Added

- Added Docker-specific help text when running the Sourcegraph docker image in an environment with an sufficient open file descriptor limit.
- Added syntax highlighting for Kotlin and Dart.
- Added a management console environment variable to disable HTTPS, see [the docs](doc/admin/management_console.md#can-i-disable-https-on-the-management-console) for more information.
- Added `auth.disableUsernameChanges` to critical configuration to prevent users from changing their usernames.
- Site admins can query a user by email address or username from the GraphQL API.
- Added a search query builder to the main search page. Click "Use search query builder" to open the query builder, which is a form with separate inputs for commonly used search keywords.

### Changed

- File match search results now show full repository name if there are results from mirrors on different code hosts (e.g. github.com/sourcegraph/sourcegraph and gitlab.com/sourcegraph/sourcegraph)
- Search queries now use "smart case" by default. Searches are case insensitive unless you use uppercase letters. To explicitly set the case, you can still use the `case` field (e.g. `case:yes`, `case:no`). To explicitly set smart case, use `case:auto`.

### Fixed

- Fixed an issue where the management console would improperly regenerate the TLS cert/key unless `CUSTOM_TLS=true` was set. See the documentation for [how to use your own TLS certificate with the management console](doc/admin/management_console.md#how-can-i-use-my-own-tls-certificates-with-the-management-console).

## 3.0.1

### Added

- Symbol search now supports Elixir, Haskell, Kotlin, Scala, and Swift

### Changed

- Significantly optimized how file search suggestions are provided when using indexed search (cluster deployments).
- Both the `sourcegraph/server` image and the [Kubernetes deployment](https://github.com/sourcegraph/deploy-sourcegraph) manifests ship with Postgres `11.1`. For maximum compatibility, however, the minimum supported version remains `9.6`. The upgrade procedure is mostly automated for existing deployments. Please refer to [this page](https://docs.sourcegraph.com/admin/postgres) for detailed instructions.

### Removed

- The deprecated `auth.disableAccessTokens` site config property was removed. Use `auth.accessTokens` instead.
- The `disableBrowserExtension` site config property was removed. [Configure nginx](https://docs.sourcegraph.com/admin/nginx) instead to block clients (if needed).

## 3.0.0

See the changelog entries for 3.0.0 beta releases and our [3.0](doc/admin/migration/3_0.md) upgrade guide if you are upgrading from 2.x.

## 3.0.0-beta.4

### Added

- Basic code intelligence for the top 10 programming languages works out of the box without any configuration. [TypeScript/JavaScript](https://sourcegraph.com/extensions/sourcegraph/typescript), [Python](https://sourcegraph.com/extensions/sourcegraph/python), [Java](https://sourcegraph.com/extensions/sourcegraph/java), [Go](https://sourcegraph.com/extensions/sourcegraph/go), [C/C++](https://sourcegraph.com/extensions/sourcegraph/cpp), [Ruby](https://sourcegraph.com/extensions/sourcegraph/ruby), [PHP](https://sourcegraph.com/extensions/sourcegraph/php), [C#](https://sourcegraph.com/extensions/sourcegraph/csharp), [Shell](https://sourcegraph.com/extensions/sourcegraph/shell), and [Scala](https://sourcegraph.com/extensions/sourcegraph/scala) are enabled by default, and you can find more in the [extension registry](https://sourcegraph.com/extensions?query=category%3A"Programming+languages").

## 3.0.0-beta.3

- Fixed an issue where the site admin is redirected to the start page instead of being redirected to the repositories overview page after deleting a repo.

## 3.0.0-beta

### Added

- Repositories can now be queried by a git clone URL through the GraphQL API.
- A new Explore area is linked from the top navigation bar (when the `localStorage.explore=true;location.reload()` feature flag is enabled).
- Authentication via GitHub is now supported. To enable, add an item to the `auth.providers` list with `type: "github"`. By default, GitHub identities must be linked to an existing Sourcegraph user account. To enable new account creation via GitHub, use the `allowSignup` option in the `GitHubConnection` config.
- Authentication via GitLab is now supported. To enable, add an item to the `auth.providers` list with `type: "gitlab"`.
- GitHub repository permissions are supported if authentication via GitHub is enabled. See the
  documentation for the `authorization` field of the `GitHubConnection` configuration.
- The repository settings mirroring page now shows when a repo is next scheduled for an update (requires experiment `"updateScheduler2": "enabled"`).
- Configured repositories are periodically scheduled for updates using a new algorithm. You can disable the new algorithm with the following site configuration: `"experimentalFeatures": { "updateScheduler2": "disabled" }`. If you do so, please file a public issue to describe why you needed to disable it.
- When using HTTP header authentication, [`stripUsernameHeaderPrefix`](https://docs.sourcegraph.com/admin/auth/#username-header-prefixes) field lets an admin specify a prefix to strip from the HTTP auth header when converting the header value to a username.
- Sourcegraph extensions whose package.json contains `"wip": true` are considered [work-in-progress extensions](https://docs.sourcegraph.com/extensions/authoring/publishing#wip-extensions) and are indicated as such to avoid users accidentally using them.
- Information about user survey submissions and a chart showing weekly active users is now displayed on the site admin Overview page.
- A new GraphQL API field `UserEmail.isPrimary` was added that indicates whether an email is the user's primary email.
- The filters bar in the search results page can now display filters from extensions.
- Extensions' `activate` functions now receive a `sourcegraph.ExtensionContext` parameter (i.e., `export function activate(ctx: sourcegraph.ExtensionContext): void { ... }`) to support deactivation and running multiple extensions in the same process.
- Users can now request an Enterprise trial license from the site init page.
- When searching, a filter button `case:yes` will now appear when relevant. This helps discovery and makes it easier to use our case-sensitive search syntax.
- Extensions can now report progress in the UI through the `withProgress()` extension API.
- When calling `editor.setDecorations()`, extensions must now provide an instance of `TextDocumentDecorationType` as first argument. This helps gracefully displaying decorations from several extensions.

### Changed

- The Postgres database backing Sourcegraph has been upgraded from 9.4 to 11.1. Existing Sourcegraph users must conduct an [upgrade procedure](https://docs.sourcegraph.com/admin/postgres_upgrade)
- Code host configuration has moved out of the site config JSON into the "External services" area of the site admin web UI. Sourcegraph instances will automatically perform a one time migration of existing data in the site config JSON. After the migration these keys can be safely deleted from the site config JSON: `awsCodeCommit`, `bitbucketServer`, `github`, `gitlab`, `gitolite`, and `phabricator`.
- Site and user usage statistics are now visible to all users. Previously only site admins (and users, for their own usage statistics) could view this information. The information consists of aggregate counts of actions such as searches, page views, etc.
- The Git blame information shown at the end of a line is now provided by the [Git extras extension](https://sourcegraph.com/extensions/sourcegraph/git-extras). You must add that extension to continue using this feature.
- The `appURL` site configuration option was renamed to `externalURL`.
- The repository and directory pages now show all entries together instead of showing files and (sub)directories separately.
- Extensions no longer can specify titles (in the `title` property in the `package.json` extension manifest). Their extension ID (such as `alice/myextension`) is used.

### Fixed

- Fixed an issue where the site admin License page showed a count of current users, rather than the max number of users over the life of the license.
- Fixed number formatting issues on site admin Overview and Survey Response pages.
- Fixed resolving of git clone URLs with `git+` prefix through the GraphQL API
- Fixed an issue where the graphql Repositories endpoint would order by a field which was not indexed. Times on Sourcegraph.com went from 10s to 200ms.
- Fixed an issue where whitespace was not handled properly in environment variable lists (`SYMBOLS_URL`, `SEARCHER_URL`).
- Fixed an issue where clicking inside the repository popover or clicking "Show more" would dismiss the popover.

### Removed

- The `siteID` site configuration option was removed because it is no longer needed. If you previously specified this in site configuration, a new, random site ID will be generated upon server startup. You can safely remove the existing `siteID` value from your site configuration after upgrading.
- The **Info** panel was removed. The information it presented can be viewed in the hover.
- The top-level `repos.list` site configuration was removed in favour of each code-host's equivalent options,
  now configured via the new _External Services UI_ available at `/site-admin/external-services`. Equivalent options in code hosts configuration:
  - GitHub via [`github.repos`](https://docs.sourcegraph.com/admin/site_config/all#repos-array)
  - Gitlab via [`gitlab.projectQuery`](https://docs.sourcegraph.com/admin/site_config/all#projectquery-array)
  - Phabricator via [`phabricator.repos`](https://docs.sourcegraph.com/admin/site_config/all#phabricator-array)
  - [Other external services](https://docs.sourcegraph.com/admin/repo/add_from_other_external_services)
- Removed the `httpStrictTransportSecurity` site configuration option. Use [nginx configuration](https://docs.sourcegraph.com/admin/nginx) for this instead.
- Removed the `tls.letsencrypt` site configuration option. Use [nginx configuration](https://docs.sourcegraph.com/admin/nginx) for this instead.
- Removed the `tls.cert` and `tls.key` site configuration options. Use [nginx configuration](https://docs.sourcegraph.com/admin/nginx) for this instead.
- Removed the `httpToHttpsRedirect` and `experimentalFeatures.canonicalURLRedireect` site configuration options. Use [nginx configuration](https://docs.sourcegraph.com/admin/nginx) for these instead.
- Sourcegraph no longer requires access to `/var/run/docker.sock`.

## 2.13.6

### Added

- The `/-/editor` endpoint now accepts a `hostname_patterns` URL parameter, which specifies a JSON
  object mapping from hostname to repository name pattern. This serves as a hint to Sourcegraph when
  resolving git clone URLs to repository names. The name pattern is the same style as is used in
  code host configurations. The default value is `{hostname}/{path}`.

## 2.13.5

### Fixed

- Fixed another issue where Sourcegraph would try to fetch more than the allowed number of repositories from AWS CodeCommit.

## 2.13.4

### Changed

- The default for `experimentalFeatures.canonicalURLRedirect` in site config was changed back to `disabled` (to avoid [#807](https://github.com/sourcegraph/sourcegraph/issues/807)).

## 2.13.3

### Fixed

- Fixed an issue that would cause the frontend health check endpoint `/healthz` to not respond. This only impacts Kubernetes deployments.
- Fixed a CORS policy issue that caused requests to be rejected when they come from origins not in our [manifest.json](https://sourcegraph.com/github.com/sourcegraph/sourcegraph/-/blob/client/browser/src/extension/manifest.spec.json#L72) (i.e. requested via optional permissions by the user).
- Fixed an issue that prevented `repositoryQuery` from working correctly on GitHub enterprise instances.

## 2.13.2

### Fixed

- Fixed an issue where Sourcegraph would try to fetch more than the allowed number of repositories from AWS CodeCommit.

## 2.13.1

### Changed

- The timeout when running `git ls-remote` to determine if a remote url is cloneable has been increased from 5s to 30s.
- Git commands now use [version 2 of the Git wire protocol](https://opensource.googleblog.com/2018/05/introducing-git-protocol-version-2.html), which should speed up certain operations (e.g. `git ls-remote`, `git fetch`) when communicating with a v2 enabled server.

## 2.13.0

### Added

- A new site config option `search.index.enabled` allows toggling on indexed search.
- Search now uses [Sourcegraph extensions](https://docs.sourcegraph.com/extensions) that register `queryTransformer`s.
- GitLab repository permissions are now supported. To enable this, you will need to set the `authz`
  field in the `GitLabConnection` configuration object and ensure that the access token set in the
  `token` field has both `sudo` and `api` scope.

### Changed

- When the `DEPLOY_TYPE` environment variable is incorrectly specified, Sourcegraph now shuts down and logs an error message.
- The `experimentalFeatures.canonicalURLRedirect` site config property now defaults to `enabled`. Set it to `disabled` to disable redirection to the `appURL` from other hosts.
- Updating `maxReposToSearch` site config no longer requires a server restart to take effect.
- The update check page no longer shows an error if you are using an insiders build. Insiders builds will now notify site administrators that updates are available 40 days after the release date of the installed build.
- The `github.repositoryQuery` site config property now accepts arbitrary GitHub repository searches.

### Fixed

- The user account sidebar "Password" link (to the change-password form) is now shown correctly.
- Fixed an issue where GitHub rate limits were underutilized if the remaining
  rate limit dropped below 150.
- Fixed an issue where GraphQL field `elapsedMilliseconds` returned invalid value on empty searches
- Editor extensions now properly search the selection as a literal string, instead of incorrectly using regexp.
- Fixed a bug where editing and deleting global saved searches was not possible.
- In index search, if the search regex produces multiline matches, search results are still processed per line and highlighted correctly.
- Go-To-GitHub and Go-To-GitLab buttons now link to the right branch, line and commit range.
- Go-to-GitHub button links to default branch when no rev is given.
- The close button in the panel header stays located on the top.
- The Phabricator icon is now displayed correctly.
- The view mode button in the BlobPage now shows the correct view mode to switch to.

### Removed

- The experimental feature flag to disable the new repo update scheduler has been removed.
- The `experimentalFeatures.configVars` feature flag was removed.
- The `experimentalFeatures.multipleAuthProviders` feature flag was removed because the feature is now always enabled.
- The following deprecated auth provider configuration properties were removed: `auth.provider`, `auth.saml`, `auth.openIDConnect`, `auth.userIdentityHTTPHeader`, and `auth.allowSignup`. Use `auth.providers` for all auth provider configuration. (If you were still using the deprecated properties and had no `auth.providers` set, all access to your instance will be rejected until you manually set `auth.providers`.)
- The deprecated site configuration properties `search.scopes` and `settings` were removed. Define search scopes and settings in global settings in the site admin area instead of in site configuration.
- The `pendingContents` property has been removed from our GraphQL schema.
- The **Explore** page was replaced with a **Repositories** search link in the top navigation bar.

## 2.12.3

### Fixed

- Fixed an error that prevented users without emails from submitting satisfaction surveys.

## 2.12.2

### Fixed

- Fixed an issue where private GitHub Enterprise repositories were not fetched.

## 2.12.1

### Fixed

- We use GitHub's REST API to query affliated repositories. This API has wider support on older GitHub enterprise versions.
- Fixed an issue that prevented users without email addresses from signing in (https://github.com/sourcegraph/sourcegraph/issues/426).

## 2.12.0

### Changed

- Reduced the size of in-memory data structured used for storing search results. This should reduce the backend memory usage of large result sets.
- Code intelligence is now provided by [Sourcegraph extensions](https://docs.sourcegraph.com/extensions). The extension for each language in the site configuration `langservers` property is automatically enabled.
- Support for multiple authentication providers is now enabled by default. To disable it, set the `experimentalFeatures.multipleAuthProviders` site config option to `"disabled"`. This only applies to Sourcegraph Enterprise.
- When using the `http-header` auth provider, valid auth cookies (from other auth providers that are currently configured or were previously configured) are now respected and will be used for authentication. These auth cookies also take precedence over the `http-header` auth. Previously, the `http-header` auth took precedence.
- Bitbucket Server username configuration is now used to clone repositories if the Bitbucket Server API does not set a username.
- Code discussions: On Sourcegraph.com / when `discussions.abuseProtection` is enabled in the site config, rate limits to thread creation, comment creation, and @mentions are now applied.

### Added

- Search syntax for filtering archived repositories. `archived:no` will exclude archived repositories from search results, `archived:only` will search over archived repositories only. This applies for GitHub and GitLab repositories.
- A Bitbucket Server option to exclude personal repositories in the event that you decide to give an admin-level Bitbucket access token to Sourcegraph and do not want to create a bot account. See https://docs.sourcegraph.com/integration/bitbucket_server#excluding-personal-repositories for more information.
- Site admins can now see when users of their Sourcegraph instance last used it via a code host integration (e.g. Sourcegraph browser extensions). Visit the site admin Analytics page (e.g. https://sourcegraph.example.com/site-admin/analytics) to view this information.
- A new site config option `extensions.allowRemoteExtensions` lets you explicitly specify the remote extensions (from, e.g., Sourcegraph.com) that are allowed.
- Pings now include a total count of user accounts.

### Fixed

- Files with the gitattribute `export-ignore` are no longer excluded for language analysis and search.
- "Discard changes?" confirmation popup doesn't pop up every single time you try to navigate to a new page after editting something in the site settings page anymore.
- Fixed an issue where Git repository URLs would sometimes be logged, potentially containing e.g. basic auth tokens.
- Fixed date formatting on the site admin Analytics page.
- File names of binary and large files are included in search results.

### Removed

- The deprecated environment variables `SRC_SESSION_STORE_REDIS` and `REDIS_MASTER_ENDPOINT` are no longer used to configure alternative redis endpoints. For more information, see "[Using external databases with Sourcegraph](https://docs.sourcegraph.com/admin/external_database)".

## 2.11.1

### Added

- A new site config option `git.cloneURLToRepositoryName` specifies manual mapping from Git clone URLs to Sourcegraph repository names. This is useful, for example, for Git submodules that have local clone URLs.

### Fixed

- Slack notifications for saved searches have been fixed.

## 2.11.0

### Changed

### Added

- Support for ACME "tls-alpn-01" challenges to obtain LetsEncrypt certificates. Previously Sourcegraph only supported ACME "http-01" challenges which required port 80 to be accessible.
- gitserver periodically removes stale lock files that git can leave behind.
- Commits with empty trees no longer return 404.
- Clients (browser/editor extensions) can now query configuration details from the `ClientConfiguration` GraphQL API.
- The config field `auth.accessTokens.allow` allows or restricts use of access tokens. It can be set to one of three values: "all-users-create" (the default), "none" (all access tokens are disabled), and "site-admin-create" (access tokens are enabled, but only site admins can create new access tokens). The field `auth.disableAccessTokens` is now deprecated in favor of this new field.
- A webhook endpoint now exists to trigger repository updates. For example, `curl -XPOST -H 'Authorization: token $ACCESS_TOKEN' $SOURCEGRAPH_ORIGIN/.api/repos/$REPO_URI/-/refresh`.
- Git submodules entries in the file tree now link to the submodule repository.

### Fixed

- An issue / edge case where the Code Intelligence management admin page would incorrectly show language servers as `Running` when they had been removed from Docker.
- Log level is respected in lsp-proxy logs.
- Fixed an error where text searches could be routed to a faulty search worker.
- Gitolite integration should correctly detect names which Gitolite would consider to be patterns, and not treat them as repositories.
- repo-updater backs off fetches on a repo that's failing to fetch.
- Attempts to add a repo with an empty string for the name are checked for and ignored.
- Fixed an issue where non-site-admin authenticated users could modify global settings (not site configuration), other organizations' settings, and other users' settings.
- Search results are rendered more eagerly, resulting in fewer blank file previews
- An issue where automatic code intelligence would fail to connect to the underlying `lsp` network, leading to `dial tcp: lookup lang on 0.0.0.0:53: no such host` errors.
- More useful error messages from lsp-proxy when a language server can't get a requested revision of a repository.
- Creation of a new user with the same name as an existing organization (and vice versa) is prevented.

### Removed

## 2.10.5

### Fixed

- Slack notifications for saved searches have been fixed.

## 2.10.4

### Fixed

- Fixed an issue that caused the frontend to return a HTTP 500 and log an error message like:
  ```
  lvl=eror msg="ui HTTP handler error response" method=GET status_code=500 error="Post http://127.0.0.1:3182/repo-lookup: context canceled"
  ```

## 2.10.3

### Fixed

- The SAML AuthnRequest signature when using HTTP redirect binding is now computed using a URL query string with correct ordering of parameters. Previously, the ordering was incorrect and caused errors when the IdP was configured to check the signature in the AuthnRequest.

## 2.10.2

### Fixed

- SAML IdP-initiated login previously failed with the IdP set a RelayState value. This now works.

## 2.10.1

### Changed

- Most `experimentalFeatures` in the site configuration now respond to configuration changes live, without requiring a server restart. As usual, you will be prompted for a restart after saving your configuration changes if one is required.
- Gravatar image avatars are no longer displayed for committers.

## 2.10.0

### Changed

- In the file tree, if a directory that contains only a single directory is expanded, its child directory is now expanded automatically.

### Fixed

- Fixed an issue where `sourcegraph/server` would not start code intelligence containers properly when the `sourcegraph/server` container was shut down non-gracefully.
- Fixed an issue where the file tree would return an error when navigating between repositories.

## 2.9.4

### Changed

- Repo-updater has a new and improved scheduler for periodic repo fetches. If you have problems with it, you can revert to the old behavior by adding `"experimentalFeatures": { "updateScheduler": "disabled" }` to your `config.json`.
- A once-off migration will run changing the layout of cloned repos on disk. This should only affect installations created January 2018 or before. There should be no user visible changes.
- Experimental feature flag "updateScheduler" enables a smarter and less spammy algorithm for automatic repository updates.
- It is no longer possible to disable code intelligence by unsetting the LSP_PROXY environment variable. Instead, code intelligence can be disabled per language on the site admin page (e.g. https://sourcegraph.example.com/site-admin/code-intelligence).
- Bitbucket API requests made by Sourcegraph are now under a self-enforced API rate limit (since Bitbucket Server does not have a concept of rate limiting yet). This will reduce any chance of Sourcegraph slowing down or causing trouble for Bitbucket Server instances connected to it. The limits are: 7,200 total requests/hr, with a bucket size / maximum burst size of 500 requests.
- Global, org, and user settings are now validated against the schema, so invalid settings will be shown in the settings editor with a red squiggly line.
- The `http-header` auth provider now supports being used with other auth providers (still only when `experimentalFeatures.multipleAuthProviders` is `true`).
- Periodic fetches of Gitolite-hosted repositories are now handled internally by repo-updater.

### Added

- The `log.sentry.dsn` field in the site config makes Sourcegraph log application errors to a Sentry instance.
- Two new repository page hotkeys were added: <kbd>r</kbd> to open the repositories menu and <kbd>v</kbd> to open the revision selector.
- Repositories are periodically (~45 days) recloned from the codehost. The codehost can be relied on to give an efficient packing. This is an alternative to running a memory and CPU intensive git gc and git prune.
- The `auth.sessionExpiry` field sets the session expiration age in seconds (defaults to 90 days).

### Fixed

- Fixed a bug in the API console that caused it to display as a blank page in some cases.
- Fixed cases where GitHub rate limit wasn't being respected.
- Fixed a bug where scrolling in references, history, etc. file panels was not possible in Firefox.
- Fixed cases where gitserver directory structure migration could fail/crash.
- Fixed "Generate access token" link on user settings page. Previously, this link would 404.
- Fixed a bug where the search query was not updated in the search bar when searching from the homepage.
- Fixed a possible crash in github-proxy.
- Fixed a bug where file matching for diff search was case sensitive by default.

### Removed

- `SOURCEGRAPH_CONFIG` environment variable has been removed. Site configuration is always read from and written to disk. You can configure the location by providing `SOURCEGRAPH_CONFIG_FILE`. The default path is `/etc/sourcegraph/config.json`.

## 2.9.3

### Changed

- The search results page will merge duplicated lines of context.
- The following deprecated site configuration properties have been removed: `github[].preemptivelyClone`, `gitOriginMap`, `phabricatorURL`, `githubPersonalAccessToken`, `githubEnterpriseURL`, `githubEnterpriseCert`, and `githubEnterpriseAccessToken`.
- The `settings` field in the site config file is deprecated and will not be supported in a future release. Site admins should move those settings (if any) to global settings (in the site admin UI). Global settings are preferred to site config file settings because the former can be applied without needing to restart/redeploy the Sourcegraph server or cluster.

### Fixed

- Fixed a goroutine leak which occurs when search requests are canceled.
- Console output should have fewer spurious line breaks.
- Fixed an issue where it was not possible to override the `StrictHostKeyChecking` SSH option in the SSH configuration.
- Cross-repository code intelligence indexing for non-Go languages is now working again (originally broken in 2.9.2).

## 2.9.1

### Fixed

- Fixed an issue where saving an organization's configuration would hang indefinitely.

## 2.9.0

### Changed

- Hover tooltips were rewritten to fix a couple of issues and are now much more robust, received a new design and show more information.
- The `max:` search flag was renamed to `count:` in 2.8.8, but for backward compatibility `max:` has been added back as a deprecated alias for `count:`.
- Drastically improved the performance / load time of the Code Intelligence site admin page.

### Added

- The site admin code intelligence page now displays an error or reason whenever language servers are unable to be managed from the UI or Sourcegraph API.
- The ability to directly specify the root import path of a repository via `.sourcegraph/config.json` in the repo root, instead of relying on the heuristics of the Go language server to detect it.

### Fixed

- Configuring Bitbucket Server now correctly suppresses the the toast message "Configure repositories and code hosts to add to Sourcegraph."
- A bug where canonical import path comments would not be detected by the Go language server's heuristics under `cmd/` folders.
- Fixed an issue where a repository would only be refreshed on demand by certain user actions (such as a page reload) and would otherwise not be updated when expected.
- If a code host returned a repository-not-found or unauthorized error (to `repo-updater`) for a repository that previously was known to Sourcegraph, then in some cases a misleading "Empty repository" screen was shown. Now the repository is displayed as though it still existed, using cached data; site admins must explicitly delete repositories on Sourcegraph after they have been deleted on the code host.
- Improved handling of GitHub API rate limit exhaustion cases. Cached repository metadata and Git data will be used to provide full functionality during this time, and log messages are more informative. Previously, in some cases, repositories would become inaccessible.
- Fixed an issue where indexed search would sometimes not indicate that there were more results to show for a given file.
- Fixed an issue where the code intelligence admin page would never finish loading language servers.

## 2.9.0-pre0

### Changed

- Search scopes have been consolidated into the "Filters" bar on the search results page.
- Usernames and organization names of up to 255 characters are allowed. Previously the max length was 38.

### Fixed

- The target commit ID of a Git tag object (i.e., not lightweight Git tag refs) is now dereferenced correctly. Previously the tag object's OID was given.
- Fixed an issue where AWS Code Commit would hit the rate limit.
- Fixed an issue where dismissing the search suggestions dropdown did not unfocus previously highlighted suggestions.
- Fixed an issue where search suggestions would appear twice.
- Indexed searches now return partial results if they timeout.
- Git repositories with files whose paths contain `.git` path components are now usable (via indexed and non-indexed search and code intelligence). These corrupt repositories are rare and generally were created by converting some other VCS repository to Git (the Git CLI will forbid creation of such paths).
- Various diff search performance improvements and bug fixes.
- New Phabricator extension versions would used cached stylesheets instead of the upgraded version.
- Fixed an issue where hovers would show an error for Rust and C/C++ files.

### Added

- The `sourcegraph/server` container now emits the most recent log message when redis terminates to make it easier to debug why redis stopped.
- Organization invites (which allow users to invite other users to join organizations) are significantly improved. A new accept-invitation page was added.
- The new help popover allows users to easily file issues in the Sourcegraph public issue tracker and view documentation.
- An issue where Java files would be highlighted incorrectly if they contained JavaDoc blocks with an uneven number of opening/closing `*`s.

### Removed

- The `secretKey` site configuration value is no longer needed. It was only used for generating tokens for inviting a user to an organization. The invitation is now stored in the database associated with the recipient, so a secret token is no longer needed.
- The `experimentalFeatures.searchTimeoutParameter` site configuration value has been removed. It defaulted to `enabled` in 2.8 and it is no longer possible to disable.

### Added

- Syntax highlighting for:
  - TOML files (including Go `Gopkg.lock` and Rust `Cargo.lock` files).
  - Rust files.
  - GraphQL files.
  - Protobuf files.
  - `.editorconfig` files.

## 2.8.9

### Changed

- The "invite user" site admin page was moved to a sub-page of the users page (`/site-admin/users/new`).
- It is now possible for a site admin to create a new user without providing an email address.

### Fixed

- Checks for whether a repo is cloned will no longer exhaust open file pools over time.

### Added

- The Phabricator extension shows code intelligence status and supports enabling / disabling code intelligence for files.

## 2.8.8

### Changed

- Queries for repositories (in the explore, site admin repositories, and repository header dropdown) are matched on case-insensitive substrings, not using fuzzy matching logic.
- HTTP Authorization headers with an unrecognized scheme are ignored; they no longer cause the HTTP request to be rejected with HTTP 401 Unauthorized and an "Invalid Authorization header." error.
- Renamed the `max` search flag to `count`. Searches that specify `count:` will fetch at least that number of results, or the full result set.
- Bumped `lsp-proxy`'s `initialize` timeout to 3 minutes for every language.
- Search results are now sorted by repository and file name.
- More easily accessible "Show more" button at the top of the search results page.
- Results from user satisfaction surveys are now always hosted locally and visible to admins. The `"experimentalFeatures": { "hostSurveysLocally" }` config option has been deprecated.
- If the OpenID Connect authentication provider reports that a user's email address is not verified, the authentication attempt will fail.

### Fixed

- Fixed an issue where the search results page would not update its title.
- The session cookie name is now `sgs` (not `sg-session`) so that Sourcegraph 2.7 and Sourcegraph 2.8 can be run side-by-side temporarily during a rolling update without clearing each other's session cookies.
- Fixed the default hostnames of the C# and R language servers
- Fixed an issue where deleting an organization prevented the creation of organizations with the name of the deleted organization.
- Non-UTF8 encoded files (e.g. ISO-8859-1/Latin1, UTF16, etc) are now displayed as text properly rather than being detected as binary files.
- Improved error message when lsp-proxy's initalize timeout occurs
- Fixed compatibility issues and added [instructions for using Microsoft ADFS 2.1 and 3.0 for SAML authentication](https://docs.sourcegraph.com/admin/auth/saml_with_microsoft_adfs).
- Fixed an issue where external accounts associated with deleted user accounts would still be returned by the GraphQL API. This caused the site admin external accounts page to fail to render in some cases.
- Significantly reduced the number of code host requests for non github.com or gitlab.com repositories.

### Added

- The repository revisions popover now shows the target commit's last-committed/authored date for branches and tags.
- Setting the env var `INSECURE_SAML_LOG_TRACES=1` on the server (or the `sourcegraph-frontend` pod in Kubernetes) causes all SAML requests and responses to be logged, which helps with debugging SAML.
- Site admins can now view user satisfaction surveys grouped by user, in addition to chronological order, and aggregate summary values (including the average score and the net promoter score over the last 30 days) are now displayed.
- The site admin overview page displays the site ID, the primary admin email, and premium feature usage information.
- Added Haskell as an experimental language server on the code intelligence admin page.

## 2.8.0

### Changed

- `gitMaxConcurrentClones` now also limits the concurrency of updates to repos in addition to the initial clone.
- In the GraphQL API, `site.users` has been renamed to `users`, `site.orgs` has been renamed to `organizations`, and `site.repositories` has been renamed to `repositories`.
- An authentication provider must be set in site configuration (see [authentication provider documentation](https://docs.sourcegraph.com/admin/auth)). Previously the server defaulted to builtin auth if none was set.
- If a process dies inside the Sourcegraph container the whole container will shut down. We suggest operators configure a [Docker Restart Policy](https://docs.docker.com/config/containers/start-containers-automatically/#restart-policy-details) or a [Kubernetes Restart Policy](https://kubernetes.io/docs/concepts/workloads/pods/pod-lifecycle/#restart-policy). Previously the container would operate in a degraded mode if a process died.
- Changes to the `auth.public` site config are applied immediately in `sourcegraph/server` (no restart needed).
- The new search timeout behavior is now enabled by default. Set `"experimentalFeatures": {"searchTimeoutParameter": "disabled"}` in site config to disable it.
- Search includes files up to 1MB (previous limit was 512KB for unindexed search and 128KB for indexed search).
- Usernames and email addresses reported by OpenID Connect and SAML auth providers are now trusted, and users will sign into existing Sourcegraph accounts that match on the auth provider's reported username or email.
- The repository sidebar file tree is much, much faster on massive repositories (200,000+ files)
- The SAML authentication provider was significantly improved. Users who were signed in using SAML previously will need to reauthenticate via SAML next time they visit Sourcegraph.
- The SAML `serviceProviderCertificate` and `serviceProviderPrivateKey` site config properties are now optional.

### Fixed

- Fixed an issue where Index Search status page failed to render.
- User data on the site admin Analytics page is now paginated, filterable by a user's recent activity, and searchable.
- The link to the root of a repository in the repository header now preserves the revision you're currently viewing.
- When using the `http-header` auth provider, signin/signup/signout links are now hidden.
- Repository paths beginning with `go/` are no longer reservered by Sourcegraph.
- Interpret `X-Forwarded-Proto` HTTP header when `httpToHttpsRedirect` is set to `load-balanced`.
- Deleting a user account no longer prevents the creation of a new user account with the same username and/or association with authentication provider account (SAML/OpenID/etc.)
- It is now possible for a user to verify an email address that was previously associated with now-deleted user account.
- Diff searches over empty repositories no longer fail (this was not an issue for Sourcegraph cluster deployments).
- Stray `tmp_pack_*` files from interrupted fetches should now go away.
- When multiple `repo:` tokens match the same repo, process @revspec requirements from all of them, not just the first one in the search.

### Removed

- The `ssoUserHeader` site config property (deprecated since January 2018) has been removed. The functionality was moved to the `http-header` authentication provider.
- The experiment flag `showMissingReposEnabled`, which defaulted to enabled, has been removed so it is no longer possible to disable this feature.
- Event-level telemetry has been completely removed from self-hosted Sourcegraph instances. As a result, the `disableTelemetry` site configuration option has been deprecated. The new site-admin Pings page clarifies the only high-level telemetry being sent to Sourcegraph.com.
- The deprecated `adminUsernames` site config property (deprecated since January 2018) has been removed because it is no longer necessary. Site admins can designate other users as site admins in the site admin area, and the first user to sign into a new instance always becomes a site admin (even when using an external authentication provider).

### Added

- The new repository contributors page (linked from the repository homepage) displays the top Git commit authors in a repository, with filtering options.
- Custom language servers in the site config may now specify a `metadata` property containing things like homepage/docs/issues URLs for the language server project, as well as whether or not the language server should be considered experimental (not ready for prime-time). This `metadata` will be displayed in the UI to better communicate the status of a language server project.
- Access tokens now have scopes (which define the set of operations they permit). All access tokens still provide full control of all resources associated with the user account (the `user:all` scope, which is now explicitly displayed).
- The new access token scope `site-admin:sudo` allows the holder to perform any action as any other user. Only site admins may create this token.
- Links to Sourcegraph's changelog have been added to the site admin Updates page and update alert.
- If the site configuration is invalid or uses deprecated properties, a global alert will be shown to all site admins.
- There is now a code intelligence status indicator when viewing files. It contains information about the capabailities of the language server that is providing code intelligence for the file.
- Java code intelligence can now be enabled for repositories that aren't automatically supported using a
  `javaconfig.json` file. For Gradle plugins, this file can be generated using
  the [Javaconfig Gradle plugin](https://docs.sourcegraph.com/extensions/language_servers/java#gradle-execution).
- The new `auth.providers` site config is an array of authentication provider objects. Currently only 1 auth provider is supported. The singular `auth.provider` is deprecated.
- Users authenticated with OpenID Connect are now able to sign out of Sourcegraph (if the provider supports token revocation or the end-session endpoint).
- Users can now specify the number of days, weeks, and months of site activity to query through the GraphQL API.
- Added 14 new experimental language servers on the code intelligence admin page.
- Added `httpStrictTransportSecurity` site configuration option to customize the Strict-Transport-Security HTTP header. It defaults to `max-age=31536000` (one year).
- Added `nameIDFormat` in the `saml` auth provider to set the SAML NameID format. The default changed from transient to persistent.
- (This feature has been removed.) Experimental env var expansion in site config JSON: set `SOURCEGRAPH_EXPAND_CONFIG_VARS=1` to replace `${var}` or `$var` (based on environment variables) in any string value in site config JSON (except for JSON object property names).
- The new (optional) SAML `serviceProviderIssuer` site config property (in an `auth.providers` array entry with `{"type":"saml", ...}`) allows customizing the SAML Service Provider issuer name.
- The site admin area now has an "Auth" section that shows the enabled authentication provider(s) and users' external accounts.

## 2.7.6

### Fixed

- If a user's account is deleted, session cookies for that user are no longer considered valid.

## 2.7.5

### Changed

- When deploying Sourcegraph to Kubernetes, RBAC is now used by default. Most Kubernetes clusters require it. See the Kubernetes installation instructions for more information (including disabling if needed).
- Increased git ssh connection timeout to 30s from 7s.
- The Phabricator integration no longer requires staging areas, but using them is still recommended because it improves performance.

### Fixed

- Fixed an issue where language servers that were not enabled would display the "Restart" button in the Code Intelligence management panel.
- Fixed an issue where the "Update" button in the Code Intelligence management panel would be displayed inconsistently.
- Fixed an issue where toggling a dynamic search scope would not also remove `@rev` (if specified)
- Fixed an issue where where modes that can only be determined by the full filename (not just the file extension) of a path weren't supported (Dockerfiles are the first example of this).
- Fixed an issue where the GraphiQL console failed when variables are specified.
- Indexed search no longer maintains its own git clones. For Kubernetes cluster deployments, this significantly reduces disk size requirements for the indexed-search pod.
- Fixed an issue where language server Docker containers would not be automatically restarted if they crashed (`sourcegraph/server` only).
- Fixed an issue where if the first user on a site authenticated via SSO, the site would remain stuck in uninitialized mode.

### Added

- More detailed progress information is displayed on pages that are waiting for repositories to clone.
- Admins can now see charts with daily, weekly, and monthly unique user counts by visiting the site-admin Analytics page.
- Admins can now host and see results from Sourcegraph user satisfaction surveys locally by setting the `"experimentalFeatures": { "hostSurveysLocally": "enabled"}` site config option. This feature will be enabled for all instances once stable.
- Access tokens are now supported for all authentication providers (including OpenID Connect and SAML, which were previously not supported).
- The new `motd` setting (in global, organization, and user settings) displays specified messages at the top of all pages.
- Site admins may now view all access tokens site-wide (for all users) and revoke tokens from the new access tokens page in the site admin area.

## 2.7.0

### Changed

- Missing repositories no longer appear as search results. Instead, a count of repositories that were not found is displayed above the search results. Hovering over the count will reveal the names of the missing repositories.
- "Show more" on the search results page will now reveal results that have already been fetched (if such results exist) without needing to do a new query.
- The bottom panel (on a file) now shows more tabs, including docstrings, multiple definitions, references (as before), external references grouped by repository, implementations (if supported by the language server), and file history.
- The repository sidebar file tree is much faster on massive repositories (200,000+ files)

### Fixed

- Searches no longer block if the index is unavailable (e.g. after the index pod restarts). Instead, it respects the normal search timeout and reports the situation to the user if the index is not yet available.
- Repository results are no longer returned for filters that are not supported (e.g. if `file:` is part of the search query)
- Fixed an issue where file tree elements may be scrolled out of view on page load.
- Fixed an issue that caused "Could not ensure repository updated" log messages when trying to update a large number of repositories from gitolite.
- When using an HTTP authentication proxy (`"auth.provider": "http-header"`), usernames are now properly normalized (special characters including `.` replaced with `-`). This fixes an issue preventing users from signing in if their username contained these special characters.
- Fixed an issue where the site-admin Updates page would incorrectly report that update checking was turned off when `telemetryDisabled` was set, even as it continued to report new updates.
- `repo:` filters that match multiple repositories and contain a revision specifier now correctly return partial results even if some of the matching repositories don't have a matching revision.
- Removed hardcoded list of supported languages for code intelligence. Any language can work now and support is determined from the server response.
- Fixed an issue where modifying `config.json` on disk would not correctly mark the server as needing a restart.
- Fixed an issue where certain diff searches (with very sparse matches in a repository's history) would incorrectly report no results found.
- Fixed an issue where the `langservers` field in the site-configuration didn't require both the `language` and `address` field to be specified for each entry

### Added

- Users (and site admins) may now create and manage access tokens to authenticate API clients. The site config `auth.disableAccessTokens` (renamed to `auth.accessTokens` in 2.11) disables this new feature. Access tokens are currently only supported when using the `builtin` and `http-header` authentication providers (not OpenID Connect or SAML).
- User and site admin management capabilities for user email addresses are improved.
- The user and organization management UI has been greatly improved. Site admins may now administer all organizations (even those they aren't a member of) and may edit profile info and configuration for all users.
- If SSO is enabled (via OpenID Connect or SAML) and the SSO system provides user avatar images and/or display names, those are now used by Sourcegraph.
- Enable new search timeout behavior by setting `"experimentalFeatures": { "searchTimeoutParameter": "enabled"}` in your site config.
  - Adds a new `timeout:` parameter to customize the timeout for searches. It defaults to 10s and may not be set higher than 1m.
  - The value of the `timeout:` parameter is a string that can be parsed by [time.Duration](https://golang.org/pkg/time/#ParseDuration) (e.g. "100ms", "2s").
  - When `timeout:` is not provided, search optimizes for retuning results as soon as possible and will include slower kinds of results (e.g. symbols) only if they are found quickly.
  - When `timeout:` is provided, all result kinds are given the full timeout to complete.
- A new user settings tokens page was added that allows users to obtain a token that they can use to authenticate to the Sourcegraph API.
- Code intelligence indexes are now built for all repositories in the background, regardless of whether or not they are visited directly by a user.
- Language servers are now automatically enabled when visiting a repository. For example, visiting a Go repository will now automatically download and run the relevant Docker container for Go code intelligence.
  - This change only affects when Sourcegraph is deployed using the `sourcegraph/server` Docker image (not using Kubernetes).
  - You will need to use the new `docker run` command at https://docs.sourcegraph.com/#quickstart in order for this feature to be enabled. Otherwise, you will receive errors in the log about `/var/run/docker.sock` and things will work just as they did before. See https://docs.sourcegraph.com/extensions/language_servers for more information.
- The site admin Analytics page will now display the number of "Code Intelligence" actions each user has made, including hovers, jump to definitions, and find references, on the Sourcegraph webapp or in a code host integration or extension.
- An experimental cross repository jump to definition which consults the OSS index on Sourcegraph.com. This is disabled by default; use `"experimentalFeatures": { "jumpToDefOSSIndex": "enabled" }` in your site configuration to enable it.
- Users can now view Git branches, tags, and commits, and compare Git branches and revisions on Sourcegraph. (The code host icon in the header takes you to the commit on the code host.)
- A new admin panel allows you to view and manage language servers. For Docker deployments, it allows you to enable/disable/update/restart language servers at the click of a button. For cluster deployments, it shows the current status of language servers.
- Users can now tweet their feedback about Sourcegraph when clicking on the feedback smiley located in the navbar and filling out a Twitter feedback form.
- A new button in the repository header toggles on/off the Git history panel for the current file.

## 2.6.8

### Bug fixes

- Searches of `type:repo` now work correctly with "Show more" and the `max` parameter.
- Fixes an issue where the server would crash if the DB was not available upon startup.

## 2.6.7

### Added

- The duration that the frontend waits for the PostgreSQL database to become available is now configurable with the `DB_STARTUP_TIMEOUT` env var (the value is any valid Go duration string).
- Dynamic search filters now suggest exclusions of Go test files, vendored files and node_modules files.

## 2.6.6

### Added

- Authentication to Bitbucket Server using username-password credentials is now supported (in the `bitbucketServer` site config `username`/`password` options), for servers running Bitbucket Server version 2.4 and older (which don't support personal access tokens).

## 2.6.5

### Added

- The externally accessible URL path `/healthz` performs a basic application health check, returning HTTP 200 on success and HTTP 500 on failure.

### Behavior changes

- Read-only forks on GitHub are no longer synced by default. If you want to add a readonly fork, navigate directly to the repository page on Sourcegraph to add it (e.g. https://sourcegraph.mycompany.internal/github.com/owner/repo). This prevents your repositories list from being cluttered with a large number of private forks of a private repository that you have access to. One notable example is https://github.com/EpicGames/UnrealEngine.
- SAML cookies now expire after 90 days. The previous behavior was every 1 hour, which was unintentionally low.

## 2.6.4

### Added

- Improve search timeout error messages
- Performance improvements for searching regular expressions that do not start with a literal.

## 2.6.3

### Bug fixes

- Symbol results are now only returned for searches that contain `type:symbol`

## 2.6.2

### Added

- More detailed logging to help diagnose errors with third-party authentication providers.
- Anchors (such as `#my-section`) in rendered Markdown files are now supported.
- Instrumentation section for admins. For each service we expose pprof, prometheus metrics and traces.

### Bug fixes

- Applies a 1s timeout to symbol search if invoked without specifying `type:` to not block plain text results. No change of behaviour if `type:symbol` is given explicitly.
- Only show line wrap toggle for code-view-rendered files.

## 2.6.1

### Bug fixes

- Fixes a bug where typing in the search query field would modify the expanded state of file search results.
- Fixes a bug where new logins via OpenID Connect would fail with the error `SSO error: ID Token verification failed`.

## 2.6.0

### Added

- Support for [Bitbucket Server](https://www.atlassian.com/software/bitbucket/server) as a codehost. Configure via the `bitbucketServer` site config field.
- Prometheus gauges for git clone queue depth (`src_gitserver_clone_queue`) and git ls-remote queue depth (`src_gitserver_lsremote_queue`).
- Slack notifications for saved searches may now be added for individual users (not just organizations).
- The new search filter `lang:` filters results by programming language (example: `foo lang:go` or `foo -lang:clojure`).
- Dynamic filters: filters generated from your search results to help refine your results.
- Search queries that consist only of `file:` now show files whose path matches the filters (instead of no results).
- Sourcegraph now automatically detects basic `$GOPATH` configurations found in `.envrc` files in the root of repositories.
- You can now configure the effective `$GOPATH`s of a repository by adding a `.sourcegraph/config.json` file to your repository with the contents `{"go": {"GOPATH": ["mygopath"]}}`.
- A new `"blacklistGoGet": ["mydomain.org,myseconddomain.com"]` offers users a quick escape hatch in the event that Sourcegraph is making unwanted `go get` or `git clone` requests to their website due to incorrectly-configured monorepos. Most users will never use this option.
- Search suggestions and results now include symbol results. The new filter `type:symbol` causes only symbol results to be shown.
  Additionally, symbols for a repository can be browsed in the new symbols sidebar.
- You can now expand and collapse all items on a search results page or selectively expand and collapse individual items.

### Configuration changes

- Reduced the `gitMaxConcurrentClones` site config option's default value from 100 to 5, to help prevent too many concurrent clones from causing issues on code hosts.
- Changes to some site configuration options are now automatically detected and no longer require a server restart. After hitting Save in the UI, you will be informed if a server restart is required, per usual.
- Saved search notifications are now only sent to the owner of a saved search (all of an organization's members for an organization-level saved search, or a single user for a user-level saved search). The `notifyUsers` and `notifyOrganizations` properties underneath `search.savedQueries` have been removed.
- Slack webhook URLs are now defined in user/organization JSON settings, not on the organization profile page. Previously defined organization Slack webhook URLs are automatically migrated to the organization's JSON settings.
- The "unlimited" value for `maxReposToSearch` is now `-1` instead of `0`, and `0` now means to use the default.
- `auth.provider` must be set (`builtin`, `openidconnect`, `saml`, `http-header`, etc.) to configure an authentication provider. Previously you could just set the detailed configuration property (`"auth.openIDConnect": {...}`, etc.) and it would implicitly enable that authentication provider.
- The `autoRepoAdd` site configuration property was removed. Site admins can add repositories via site configuration.

### Bug fixes

- Only cross reference index enabled repositories.
- Fixed an issue where search would return results with empty file contents for matches in submodules with indexing enabled. Searching over submodules is not supported yet, so these (empty) results have been removed.
- Fixed an issue where match highlighting would be incorrect on lines that contained multibyte characters.
- Fixed an issue where search suggestions would always link to master (and 404) even if the file only existed on a branch. Now suggestions always link to the revision that is being searched over.
- Fixed an issue where all file and repository links on the search results page (for all search results types) would always link to master branch, even if the results only existed in another branch. Now search results links always link to the revision that is being searched over.
- The first user to sign up for a (not-yet-initialized) server is made the site admin, even if they signed up using SSO. Previously if the first user signed up using SSO, they would not be a site admin and no site admin could be created.
- Fixed an issue where our code intelligence archive cache (in `lsp-proxy`) would not evict items from the disk. This would lead to disks running out of free space.

## 2.5.16, 2.5.17

- Version bump to keep deployment variants in sync.

## 2.5.15

### Bug fixes

- Fixed issue where a Sourcegraph cluster would incorrectly show "An update is available".
- Fixed Phabricator links to repositories
- Searches over a single repository are now less likely to immediately time out the first time they are searched.
- Fixed a bug where `auth.provider == "http-header"` would incorrectly require builtin authentication / block site access when `auth.public == "false"`.

### Phabricator Integration Changes

We now display a "View on Phabricator" link rather than a "View on other code host" link if you are using Phabricator and hosting on GitHub or another code host with a UI. Commit links also will point to Phabricator.

### Improvements to SAML authentication

You may now optionally provide the SAML Identity Provider metadata XML file contents directly, with the `auth.saml` `identityProviderMetadata` site configuration property. (Previously, you needed to specify the URL where that XML file was available; that is still possible and is more common.) The new option is useful for organizations whose SAML metadata is not web-accessible or while testing SAML metadata configuration changes.

## 2.5.13

### Improvements to builtin authentication

When using `auth.provider == "builtin"`, two new important changes mean that a Sourcegraph server will be locked down and only accessible to users who are invited by an admin user (previously, we advised users to place their own auth proxy in front of Sourcegraph servers).

1.  When `auth.provider == "builtin"` Sourcegraph will now by default require an admin to invite users instead of allowing anyone who can visit the site to sign up. Set `auth.allowSignup == true` to retain the old behavior of allowing anyone who can access the site to signup.
2.  When `auth.provider == "builtin"`, Sourcegraph will now respects a new `auth.public` site configuration option (default value: `false`). When `auth.public == false`, Sourcegraph will not allow anyone to access the site unless they have an account and are signed in.

## 2.4.3

### Added

- Code Intelligence support
- Custom links to code hosts with the `links:` config options in `repos.list`

### Changed

- Search by file path enabled by default

## 2.4.2

### Added

- Repository settings mirror/cloning diagnostics page

### Changed

- Repositories added from GitHub are no longer enabled by default. The site admin UI for enabling/disabling repositories is improved.

## 2.4.0

### Added

- Search files by name by including `type:path` in a search query
- Global alerts for configuration-needed and cloning-in-progress
- Better list interfaces for repositories, users, organizations, and threads
- Users can change their own password in settings
- Repository groups can now be specified in settings by site admins, organizations, and users. Then `repogroup:foo` in a search query will search over only those repositories specified for the `foo` repository group.

### Changed

- Log messages are much quieter by default

## 2.3.11

### Added

- Added site admin updates page and update checking
- Added site admin telemetry page

### Changed

- Enhanced site admin panel
- Changed repo- and SSO-related site config property names to be consistent, updated documentation

## 2.3.10

### Added

- Online site configuration editing and reloading

### Changed

- Site admins are now configured in the site admin area instead of in the `adminUsernames` config key or `ADMIN_USERNAMES` env var. Users specified in those deprecated configs will be designated as site admins in the database upon server startup until those configs are removed in a future release.

## 2.3.9

### Fixed

- An issue that prevented creation and deletion of saved queries

## 2.3.8

### Added

- Built-in authentication: you can now sign up without an SSO provider.
- Faster default branch code search via indexing.

### Fixed

- Many performance improvements to search.
- Much log spam has been eliminated.

### Changed

- We optionally read `SOURCEGRAPH_CONFIG` from `$DATA_DIR/config.json`.
- SSH key required to clone repositories from GitHub Enterprise when using a self-signed certificate.

## 0.3 - 13 December 2017

The last version without a CHANGELOG.<|MERGE_RESOLUTION|>--- conflicted
+++ resolved
@@ -19,12 +19,9 @@
 
 ### Fixed
 
-<<<<<<< HEAD
-- Fixed a nil dereference panic in indexed search. (#3596)
-=======
-- Removes corrupted archives in the searcher cache and tries to populate the cache again instead of returning an error.
+- Fixed a nil dereference panic in indexed search. https://github.com/sourcegraph/sourcegraph/issues/3579
+- Removed corrupted archives in the searcher cache and tries to populate the cache again instead of returning an error.
 - The required `bitbucketserver.username` field of a [Bitbucket Server external service configuration](https://docs.sourcegraph.com/admin/external_service/bitbucketserver#configuration), if unset or empty, is automatically migrated to match the user part of the `url` (if defined).
->>>>>>> e1917e58
 
 ## 3.3.1
 
