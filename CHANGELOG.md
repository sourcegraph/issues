--- conflicted
+++ resolved
@@ -19,11 +19,8 @@
 
 - Updating or creating an external service will no longer block until the service is synced.
 - The GraphQL fields `Repository.createdAt` and `Repository.updatedAt` are deprecated and will be removed in 3.8. Now `createdAt` is always the current time and updatedAt is always null.
-<<<<<<< HEAD
 - In the [GitHub external service config](https://docs.sourcegraph.com/admin/external_service/github#configuration) and [Bitbucket Server external service config](https://docs.sourcegraph.com/admin/external_service/bitbucket_server#permissions) `repositoryQuery` is now only required if `repos` is not set.
-=======
 - Usernames can now contain the `.` character (#4690).
->>>>>>> edfd4bc0
 
 ### Fixed
 
