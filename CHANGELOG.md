<!--
###################################### READ ME ###########################################
### This changelog should always be read on `main` branch. Its contents on version   ###
### branches do not necessarily reflect the changes that have gone into that branch.   ###
##########################################################################################
-->

# Changelog

All notable changes to Sourcegraph are documented in this file.

<!-- START CHANGELOG -->

## Unreleased

### Added

- The new GraphQL API query field `namespaceByName(name: String!)` makes it easier to look up the user or organization with the given name. Previously callers needed to try looking up the user and organization separately.
- Changesets created by campaigns will now include a link back to the campaign in their body text. [#14033](https://github.com/sourcegraph/sourcegraph/issues/14033)
- Users can now preview commits that are going to be created in their repositories in the campaign preview UI. [#14181](https://github.com/sourcegraph/sourcegraph/pull/14181)
- If emails are configured, the user will be sent an email when important account information is changed. This currently encompasses changing/resetting the password, adding/removing emails, and adding/removing access tokens. [#14320](https://github.com/sourcegraph/sourcegraph/pull/14320)
- A subset of changesets can now be published by setting the `published` flag in campaign specs [to an array](https://docs.sourcegraph.com/@main/user/campaigns/campaign_spec_yaml_reference#publishing-only-specific-changesets), which allows only specific changesets within a campaign to be published based on the repository name. [#13476](https://github.com/sourcegraph/sourcegraph/pull/13476)
- Homepage panels are now enabled by default on Sourcegraph Server. [#14287](https://github.com/sourcegraph/sourcegraph/issues/14287)
- The most recent ping data is now available to site admins via the Site-admin > Pings page. [#13956](https://github.com/sourcegraph/sourcegraph/issues/13956)

### Changed

- Interactive search mode is now disabled by default because the new plain text search input is smarter. To reenable it, add `{ "experimentalFeatures": { "splitSearchModes": true } }` in user settings.
- The extension registry has been redesigned to make it easier to find non-default Sourcegraph extensions.
- Tokens and similar sensitive information included in the userinfo portion of remote repository URLs will no longer be visible on the Mirroring settings page. [#14153](https://github.com/sourcegraph/sourcegraph/pull/14153)
- The sign in and sign up forms have been redesigned with better input validation.
- Kubernetes admins mounting [configuration files](https://docs.sourcegraph.com/admin/config/advanced_config_file#kubernetes-configmap) are encouraged to change how the ConfigMap is mounted. See the new documentation. Previously our documentation suggested using subPath. However, this lead to Kubernetes not automatically updating the files on configuration change. [#14297](https://github.com/sourcegraph/sourcegraph/pull/14297)

### Fixed

- Git clone URLs now validate their format correctly. [#14313](https://github.com/sourcegraph/sourcegraph/pull/14313)
- Usernames set in Slack `observability.alerts` now apply correctly. [#14079](https://github.com/sourcegraph/sourcegraph/pull/14079)
- Path segments in breadcrumbs get truncated correctly again on small screen sizes instead of inflating the header bar. [#14097](https://github.com/sourcegraph/sourcegraph/pull/14097)
- GitLab pipelines are now parsed correctly and show their current status in campaign changesets. [#14129](https://github.com/sourcegraph/sourcegraph/pull/14129)
- Fixed an issue where specifying any repogroups would effectively search all repositories for all repogroups. [#14190](https://github.com/sourcegraph/sourcegraph/pull/14190)
- Changesets that were previously closed after being detached from a campaign are now reopened when being reattached. [#14099](https://github.com/sourcegraph/sourcegraph/pull/14099)
- Previously large files that match the site configuration [search.largeFiles](https://docs.sourcegraph.com/admin/config/site_config#search-largeFiles) would not be indexed if they contained a large number of unique trigrams. We now index those files as well. Note: files matching the glob still need to be valid utf-8. [#12443](https://github.com/sourcegraph/sourcegraph/issues/12443)
- Git tags without a `creatordate` value will no longer break tag search within a repository. [#5453](https://github.com/sourcegraph/sourcegraph/issues/5453)

### Removed

- Syntax highlighting for GraphQL, INI, TOML, and Perforce files has been removed [due to incompatible/absent licenses](https://github.com/sourcegraph/sourcegraph/issues/13933). We plan to [add it back in the future](https://github.com/sourcegraph/sourcegraph/issues?q=is%3Aissue+is%3Aopen+add+syntax+highlighting+for+develop+a+).
- Search scope pages (`/search/scope/:id`) were removed.
- User-defined search scopes are no longer shown below the search bar on the homepage. Use the [`quicklinks`](https://docs.sourcegraph.com/user/quick_links) setting instead to display links there.
- The explore page (`/explore`) was removed.
- The sign out page was removed.
- The unused GraphQL types `DiffSearchResult` and `DeploymentConfiguration` were removed.
<<<<<<< HEAD
- Total counts of users by product area have been removed from pings.
=======
- The deprecated GraphQL mutation `updateAllMirrorRepositories`.
- The deprecated GraphQL field `Site.noRepositoriesEnabled`.
- Aggregate daily, weekly, and monthly latencies (in ms) of code intelligence events (e.g., hover tooltips) have been removed from pings.
>>>>>>> abd13977

## 3.20.1

### Fixed

- gomod: rollback go-diff to v0.5.3 (v0.6.0 causes panic in certain cases) [#13973](https://github.com/sourcegraph/sourcegraph/pull/13973).
- Fixed an issue causing the scoped query in the search field to be erased when viewing files. [#13954](https://github.com/sourcegraph/sourcegraph/pull/13954).

## 3.20.0

### Added

- Site admins can now force a specific user to re-authenticate on their next request or visit. [#13647](https://github.com/sourcegraph/sourcegraph/pull/13647)
- Sourcegraph now watches its [configuration files](https://docs.sourcegraph.com/admin/config/advanced_config_file) (when using external files) and automatically applies the changes to Sourcegraph's configuration when they change. For example, this allows Sourcegraph to detect when a Kubernetes ConfigMap changes. [#13646](https://github.com/sourcegraph/sourcegraph/pull/13646)
- To define repository groups (`search.repositoryGroups` in global, org, or user settings), you can now specify regular expressions in addition to single repository names. [#13730](https://github.com/sourcegraph/sourcegraph/pull/13730)
- The new site configuration property `search.limits` configures the maximum search timeout and the maximum number of repositories to search for various types of searches. [#13448](https://github.com/sourcegraph/sourcegraph/pull/13448)
- Files and directories can now be excluded from search by adding the file `.sourcegraph/ignore` to the root directory of a repository. Each line in the _ignore_ file is interpreted as a globbing pattern. [#13690](https://github.com/sourcegraph/sourcegraph/pull/13690)
- Structural search syntax now allows regular expressions in patterns. Also, `...` can now be used in place of `:[_]`. See the [documentation](https://docs.sourcegraph.com/@main/user/search/structural) for example syntax. [#13809](https://github.com/sourcegraph/sourcegraph/pull/13809)
- The total size of all Git repositories and the lines of code for indexed branches will be sent back in pings. [#13764](https://github.com/sourcegraph/sourcegraph/pull/13764)
- Experimental: A new homepage UI for Sourcegraph Server shows the user their recent searches, repositories, files, and saved searches. It can be enabled with `experimentalFeatures.showEnterpriseHomePanels`. [#13407](https://github.com/sourcegraph/sourcegraph/issues/13407)

### Changed

- Campaigns are enabled by default for all users. Site admins may view and create campaigns; everyone else may only view campaigns. The new site configuration property `campaigns.enabled` can be used to disable campaigns for all users. The properties `campaigns.readAccess`, `automation.readAccess.enabled`, and `"experimentalFeatures": { "automation": "enabled" }}` are deprecated and no longer have any effect.
- Diff and commit searches are limited to 10,000 repositories (if `before:` or `after:` filters are used), or 50 repositories (if no time filters are used). You can configure this limit in the site configuration property `search.limits`. [#13386](https://github.com/sourcegraph/sourcegraph/pull/13386)
- The site configuration `maxReposToSearch` has been deprecated in favor of the property `maxRepos` on `search.limits`. [#13439](https://github.com/sourcegraph/sourcegraph/pull/13439)
- Search queries are now processed by a new parser that will always be enabled going forward. There should be no material difference in behavior. In case of adverse effects, the previous parser can be reenabled by setting `"search.migrateParser": false` in settings. [#13435](https://github.com/sourcegraph/sourcegraph/pull/13435)
- It is now possible to search for file content that excludes a term using the `NOT` operator. [#12412](https://github.com/sourcegraph/sourcegraph/pull/12412)
- `NOT` is available as an alternative syntax of `-` on supported keywords `repo`, `file`, `content`, `lang`, and `repohasfile`. [#12412](https://github.com/sourcegraph/sourcegraph/pull/12412)
- Negated content search is now also supported for unindexed repositories. Previously it was only supported for indexed repositories [#13359](https://github.com/sourcegraph/sourcegraph/pull/13359).
- The experimental feature flag `andOrQuery` is deprecated. [#13435](https://github.com/sourcegraph/sourcegraph/pull/13435)
- After a user's password changes, they will be signed out on all devices and must sign in again. [#13647](https://github.com/sourcegraph/sourcegraph/pull/13647)
- `rev:` is available as alternative syntax of `@` for searching revisions instead of the default branch [#13133](https://github.com/sourcegraph/sourcegraph/pull/13133)
- Campaign URLs have changed to use the campaign name instead of an opaque ID. The old URLs no longer work. [#13368](https://github.com/sourcegraph/sourcegraph/pull/13368)
- A new `external_service_repos` join table was added. The migration required to make this change may take a few minutes.

### Fixed

- User satisfaction/NPS surveys will now correctly provide a range from 0–10, rather than 0–9. [#13163](https://github.com/sourcegraph/sourcegraph/pull/13163)
- Fixed a bug where we returned repositories with invalid revisions in the search results. Now, if a user specifies an invalid revision, we show an alert. [#13271](https://github.com/sourcegraph/sourcegraph/pull/13271)
- Previously it wasn't possible to search for certain patterns containing `:` because they would not be considered valid filters. We made these checks less strict. [#10920](https://github.com/sourcegraph/sourcegraph/pull/10920)
- When a user signs out of their account, all of their sessions will be invalidated, not just the session where they signed out. [#13647](https://github.com/sourcegraph/sourcegraph/pull/13647)
- URL information will no longer be leaked by the HTTP referer header. This prevents the user's password reset code from being leaked. [#13804](https://github.com/sourcegraph/sourcegraph/pull/13804)
- GitLab OAuth2 user authentication now respects `tls.external` site setting. [#13814](https://github.com/sourcegraph/sourcegraph/pull/13814)

### Removed

- The smartSearchField feature is now always enabled. The `experimentalFeatures.smartSearchField` settings option has been removed.

## 3.19.2

### Fixed

- search: always limit commit and diff to less than 10,000 repos [a97f81b0f7](https://github.com/sourcegraph/sourcegraph/commit/a97f81b0f79535253bd7eae6c30d5c91d48da5ca)
- search: configurable limits on commit/diff search [1c22d8ce1](https://github.com/sourcegraph/sourcegraph/commit/1c22d8ce13c149b3fa3a7a26f8cb96adc89fc556)
- search: add site configuration for maxTimeout [d8d61b43c0f](https://github.com/sourcegraph/sourcegraph/commit/d8d61b43c0f0d229d46236f2f128ca0f93455172)

## 3.19.1

### Fixed

- migrations: revert migration causing deadlocks in some deployments [#13194](https://github.com/sourcegraph/sourcegraph/pull/13194)

## 3.19.0

### Added

- Emails can be now be sent to SMTP servers with self-signed certificates, using `email.smtp.disableTLS`. [#12243](https://github.com/sourcegraph/sourcegraph/pull/12243)
- Saved search emails now include a link to the user's saved searches page. [#11651](https://github.com/sourcegraph/sourcegraph/pull/11651)
- Campaigns can now be synced using GitLab webhooks. [#12139](https://github.com/sourcegraph/sourcegraph/pull/12139)
- Configured `observability.alerts` can now be tested using a GraphQL endpoint, `triggerObservabilityTestAlert`. [#12532](https://github.com/sourcegraph/sourcegraph/pull/12532)
- The Sourcegraph CLI can now serve local repositories for Sourcegraph to clone. This was previously in a command called `src-expose`. See [serving local repositories](https://docs.sourcegraph.com/admin/external_service/src_serve_git) in our documentation to find out more. [#12363](https://github.com/sourcegraph/sourcegraph/issues/12363)
- The count of retained, churned, resurrected, new and deleted users will be sent back in pings. [#12136](https://github.com/sourcegraph/sourcegraph/pull/12136)
- Saved search usage will be sent back in pings. [#12956](https://github.com/sourcegraph/sourcegraph/pull/12956)
- Any request with `?trace=1` as a URL query parameter will enable Jaeger tracing (if Jaeger is enabled). [#12291](https://github.com/sourcegraph/sourcegraph/pull/12291)
- Password reset emails will now be automatically sent to users created by a site admin if email sending is configured and password reset is enabled. Previously, site admins needed to manually send the user this password reset link. [#12803](https://github.com/sourcegraph/sourcegraph/pull/12803)
- Syntax highlighting for `and` and `or` search operators. [#12694](https://github.com/sourcegraph/sourcegraph/pull/12694)
- It is now possible to search for file content that excludes a term using the `NOT` operator. Negating pattern syntax requires setting `"search.migrateParser": true` in settings and is currently only supported for literal and regexp queries on indexed repositories. [#12412](https://github.com/sourcegraph/sourcegraph/pull/12412)
- `NOT` is available as an alternative syntax of `-` on supported keywords `repo`, `file`, `content`, `lang`, and `repohasfile`. `NOT` requires setting `"search.migrateParser": true` option in settings. [#12520](https://github.com/sourcegraph/sourcegraph/pull/12520)

### Changed

- Repository permissions are now always checked and updated asynchronously ([background permissions syncing](https://docs.sourcegraph.com/admin/repo/permissions#background-permissions-syncing)) instead of blocking each operation. The site config option `permissions.backgroundSync` (which enabled this behavior in previous versions) is now a no-op and is deprecated.
- [Background permissions syncing](https://docs.sourcegraph.com/admin/repo/permissions#background-permissions-syncing) (`permissions.backgroundSync`) has become the only option for mirroring repository permissions from code hosts. All relevant site configurations are deprecated.

### Fixed

- Fixed site admins are getting errors when visiting user settings page in OSS version. [#12313](https://github.com/sourcegraph/sourcegraph/pull/12313)
- `github-proxy` now respects the environment variables `HTTP_PROXY`, `HTTPS_PROXY` and `NO_PROXY` (or the lowercase versions thereof). Other services already respect these variables, but this was missed. If you need a proxy to access github.com set the environment variable for the github-proxy container. [#12377](https://github.com/sourcegraph/sourcegraph/issues/12377)
- `sourcegraph-frontend` now respects the `tls.external` experimental setting as well as the proxy environment variables. In proxy environments this allows Sourcegraph to fetch extensions. [#12633](https://github.com/sourcegraph/sourcegraph/issues/12633)
- Fixed a bug that would sometimes cause trailing parentheses to be removed from search queries upon page load. [#12960](https://github.com/sourcegraph/sourcegraph/issues/12690)
- Indexed search will no longer stall if a specific index job stalls. Additionally at scale many corner cases causing indexing to stall have been fixed. [#12502](https://github.com/sourcegraph/sourcegraph/pull/12502)
- Indexed search will quickly recover from rebalancing / roll outs. When a indexed search shard goes down, its repositories are re-indexed by other shards. This takes a while and during a rollout leads to effectively re-indexing all repositories. We now avoid indexing the redistributed repositories once a shard comes back online. [#12474](https://github.com/sourcegraph/sourcegraph/pull/12474)
- Indexed search has many improvements to observability. More detailed Jaeger traces, detailed logging during startup and more prometheus metrics.
- The site admin repository needs-index page is significantly faster. Previously on large instances it would usually timeout. Now it should load within a second. [#12513](https://github.com/sourcegraph/sourcegraph/pull/12513)
- User password reset page now respects the value of site config `auth.minPasswordLength`. [#12971](https://github.com/sourcegraph/sourcegraph/pull/12971)
- Fixed an issue where duplicate search results would show for queries with `or`-expressions. [#12531](https://github.com/sourcegraph/sourcegraph/pull/12531)
- Faster indexed search queries over a large number of repositories. Searching 100k+ repositories is now ~400ms faster and uses much less memory. [#12546](https://github.com/sourcegraph/sourcegraph/pull/12546)

### Removed

- Deprecated site settings `lightstepAccessToken` and `lightstepProject` have been removed. We now only support sending traces to Jaeger. Configure Jaeger with `observability.tracing` site setting.
- Removed `CloneInProgress` option from GraphQL Repositories API. [#12560](https://github.com/sourcegraph/sourcegraph/pull/12560)

## 3.18.0

### Added

- To search across multiple revisions of the same repository, list multiple branch names (or other revspecs) separated by `:` in your query, as in `repo:myrepo@branch1:branch2:branch2`. To search all branches, use `repo:myrepo@*refs/heads/`. Previously this was only supported for diff and commit searches and only available via the experimental site setting `searchMultipleRevisionsPerRepository`.
- The "Add repositories" page (/site-admin/external-services/new) now displays a dismissable notification explaining how and why we access code host data. [#11789](https://github.com/sourcegraph/sourcegraph/pull/11789).
- New `observability.alerts` features:
  - Notifications now provide more details about relevant alerts.
  - Support for email and OpsGenie notifications has been added. Note that to receive email alerts, `email.address` and `email.smtp` must be configured.
  - Some notifiers now have new options:
    - PagerDuty notifiers: `severity` and `apiUrl`
    - Webhook notifiers: `bearerToken`
  - A new `disableSendResolved` option disables notifications for when alerts resolve themselves.
- Recently firing critical alerts can now be displayed to admins via site alerts, use the flag `{ "alerts.hideObservabilitySiteAlerts": false }` to enable these alerts in user configuration.
- Specific alerts can now be silenced using `observability.silenceAlerts`. [#12087](https://github.com/sourcegraph/sourcegraph/pull/12087)
- Revisions listed in `experimentalFeatures.versionContext` will be indexed for faster searching. This is the first support towards indexing non-default branches. [#6728](https://github.com/sourcegraph/sourcegraph/issues/6728)
- Revisions listed in `experimentalFeatures.versionContext` or `experimentalFeatures.search.index.branches` will be indexed for faster searching. This is the first support towards indexing non-default branches. [#6728](https://github.com/sourcegraph/sourcegraph/issues/6728)
- Campaigns are now supported on GitLab.
- Campaigns now support GitLab and allow users to create, update and track merge requests on GitLab instances.
- Added a new section on the search homepage on Sourcegraph.com. It is currently feature flagged behind `experimentalFeatures.showRepogroupHomepage` in settings.
- Added new repository group pages.

### Changed

- Some monitoring alerts now have more useful descriptions. [#11542](https://github.com/sourcegraph/sourcegraph/pull/11542)
- Searching `fork:true` or `archived:true` has the same behaviour as searching `fork:yes` or `archived:yes` respectively. Previously it incorrectly had the same behaviour as `fork:only` and `archived:only` respectively. [#11740](https://github.com/sourcegraph/sourcegraph/pull/11740)
- Configuration for `observability.alerts` has changed and notifications are now provided by Prometheus Alertmanager. [#11832](https://github.com/sourcegraph/sourcegraph/pull/11832)
  - Removed: `observability.alerts.id`.
  - Removed: Slack notifiers no longer accept `mentionUsers`, `mentionGroups`, `mentionChannel`, and `token` options.

### Fixed

- The single-container `sourcegraph/server` image now correctly reports its version.
- An issue where repositories would not clone and index in some edge cases where the clones were deleted or not successful on gitserver. [#11602](https://github.com/sourcegraph/sourcegraph/pull/11602)
- An issue where repositories previously deleted on gitserver would not immediately reclone on system startup. [#11684](https://github.com/sourcegraph/sourcegraph/issues/11684)
- An issue where the sourcegraph/server Jaeger config was invalid. [#11661](https://github.com/sourcegraph/sourcegraph/pull/11661)
- An issue where valid search queries were improperly hinted as being invalid in the search field. [#11688](https://github.com/sourcegraph/sourcegraph/pull/11688)
- Reduce frontend memory spikes by limiting the number of goroutines launched by our GraphQL resolvers. [#11736](https://github.com/sourcegraph/sourcegraph/pull/11736)
- Fixed a bug affecting Sourcegraph icon display in our Phabricator native integration [#11825](https://github.com/sourcegraph/sourcegraph/pull/11825).
- Improve performance of site-admin repositories status page. [#11932](https://github.com/sourcegraph/sourcegraph/pull/11932)
- An issue where search autocomplete for files didn't add the right path. [#12241](https://github.com/sourcegraph/sourcegraph/pull/12241)

### Removed

- Backwards compatibility for "critical configuration" (a type of configuration that was deprecated in December 2019) was removed. All critical configuration now belongs in site configuration.
- Experimental feature setting `{ "experimentalFeatures": { "searchMultipleRevisionsPerRepository": true } }` will be removed in 3.19. It is now always on. Please remove references to it.
- Removed "Cloning" tab in site-admin Repository Status page. [#12043](https://github.com/sourcegraph/sourcegraph/pull/12043)
- The `blacklist` configuration option for Gitolite that was deprecated in 3.17 has been removed in 3.19. Use `exclude.pattern` instead. [#12345](https://github.com/sourcegraph/sourcegraph/pull/12345)

## 3.17.3

### Fixed

- git: Command retrying made a copy that was never used [#11807](https://github.com/sourcegraph/sourcegraph/pull/11807)
- frontend: Allow opt out of EnsureRevision when making a comparison query [#11811](https://github.com/sourcegraph/sourcegraph/pull/11811)
- Fix Phabricator icon class [#11825](https://github.com/sourcegraph/sourcegraph/pull/11825)

## 3.17.2

### Fixed

- An issue where repositories previously deleted on gitserver would not immediately reclone on system startup. [#11684](https://github.com/sourcegraph/sourcegraph/issues/11684)

## 3.17.1

### Added

- Improved search indexing metrics

### Changed

- Some monitoring alerts now have more useful descriptions. [#11542](https://github.com/sourcegraph/sourcegraph/pull/11542)

### Fixed

- The single-container `sourcegraph/server` image now correctly reports its version.
- An issue where repositories would not clone and index in some edge cases where the clones were deleted or not successful on gitserver. [#11602](https://github.com/sourcegraph/sourcegraph/pull/11602)
- An issue where the sourcegraph/server Jaeger config was invalid. [#11661](https://github.com/sourcegraph/sourcegraph/pull/11661)

## 3.17.0

### Added

- The search results page now shows a small UI notification if either repository forks or archives are excluded, when `fork` or `archived` options are not explicitly set. [#10624](https://github.com/sourcegraph/sourcegraph/pull/10624)
- Prometheus metric `src_gitserver_repos_removed_disk_pressure` which is incremented everytime we remove a repository due to disk pressure. [#10900](https://github.com/sourcegraph/sourcegraph/pull/10900)
- `gitolite.exclude` setting in [Gitolite external service config](https://docs.sourcegraph.com/admin/external_service/gitolite#configuration) now supports a regular expression via the `pattern` field. This is consistent with how we exclude in other external services. Additionally this is a replacement for the deprecated `blacklist` configuration. [#11403](https://github.com/sourcegraph/sourcegraph/pull/11403)
- Notifications about Sourcegraph being out of date will now be shown to site admins and users (depending on how out-of-date it is).
- Alerts are now configured using `observability.alerts` in the site configuration, instead of via the Grafana web UI. This does not yet support all Grafana notification channel types, and is not yet supported on `sourcegraph/server` ([#11473](https://github.com/sourcegraph/sourcegraph/issues/11473)). For more details, please refer to the [Sourcegraph alerting guide](https://docs.sourcegraph.com/admin/observability/alerting).
- Experimental basic support for detecting if your Sourcegraph instance is over or under-provisioned has been added through a set of dashboards and warning-level alerts based on container utilization.
- Query [operators](https://docs.sourcegraph.com/user/search/queries#operators) `and` and `or` are now enabled by default in all search modes for searching file content. [#11521](https://github.com/sourcegraph/sourcegraph/pull/11521)

### Changed

- Repository search within a version context will link to the revision in the version context. [#10860](https://github.com/sourcegraph/sourcegraph/pull/10860)
- Background permissions syncing becomes the default method to sync permissions from code hosts. Please [read our documentation for things to keep in mind before upgrading](https://docs.sourcegraph.com/admin/repo/permissions#background-permissions-syncing). [#10972](https://github.com/sourcegraph/sourcegraph/pull/10972)
- The styling of the hover overlay was overhauled to never have badges or the close button overlap content while also always indicating whether the overlay is currently pinned. The styling on code hosts was also improved. [#10956](https://github.com/sourcegraph/sourcegraph/pull/10956)
- Previously, it was required to quote most patterns in structural search. This is no longer a restriction and single and double quotes in structural search patterns are interpreted literally. Note: you may still use `content:"structural-pattern"` if the pattern without quotes conflicts with other syntax. [#11481](https://github.com/sourcegraph/sourcegraph/pull/11481)

### Fixed

- Dynamic repo search filters on branches which contain special characters are correctly escaped now. [#10810](https://github.com/sourcegraph/sourcegraph/pull/10810)
- Forks and archived repositories at a specific commit are searched without the need to specify "fork:yes" or "archived:yes" in the query. [#10864](https://github.com/sourcegraph/sourcegraph/pull/10864)
- The git history for binary files is now correctly shown. [#11034](https://github.com/sourcegraph/sourcegraph/pull/11034)
- Links to AWS Code Commit repositories have been fixed after the URL schema has been changed. [#11019](https://github.com/sourcegraph/sourcegraph/pull/11019)
- A link to view all repositories will now always appear on the Explore page. [#11113](https://github.com/sourcegraph/sourcegraph/pull/11113)
- The Site-admin > Pings page no longer incorrectly indicates that pings are disabled when they aren't. [#11229](https://github.com/sourcegraph/sourcegraph/pull/11229)
- Match counts are now accurately reported for indexed search. [#11242](https://github.com/sourcegraph/sourcegraph/pull/11242)
- When background permissions syncing is enabled, it is now possible to only enforce permissions for repositories from selected code hosts (instead of enforcing permissions for repositories from all code hosts). [#11336](https://github.com/sourcegraph/sourcegraph/pull/11336)
- When more than 200+ repository revisions in a search are unindexed (very rare), the remaining repositories are reported as missing instead of Sourcegraph issuing e.g. several thousand unindexed search requests which causes system slowness and ultimately times out - ensuring searches are still fast even if there are indexing issues on a deployment of Sourcegraph. This does not apply if `index:no` is present in the query.

### Removed

- Automatic syncing of Campaign webhooks for Bitbucket Server. [#10962](https://github.com/sourcegraph/sourcegraph/pull/10962)
- The `blacklist` configuration option for Gitolite is DEPRECATED and will be removed in 3.19. Use `exclude.pattern` instead.

## 3.16.2

### Fixed

- Search: fix indexed search match count [#7fc96](https://github.com/sourcegraph/sourcegraph/commit/7fc96d319f49f55da46a7649ccf261aa7e8327c3)
- Sort detected languages properly [#e7750](https://github.com/sourcegraph/sourcegraph/commit/e77507d060a40355e7b86fb093d21a7149ea03ac)

## 3.16.1

### Fixed

- Fix repo not found error for patches [#11021](https://github.com/sourcegraph/sourcegraph/pull/11021).
- Show expired license screen [#10951](https://github.com/sourcegraph/sourcegraph/pull/10951).
- Sourcegraph is now built with Go 1.14.3, fixing issues running Sourcegraph onUbuntu 19 and 20. [#10447](https://github.com/sourcegraph/sourcegraph/issues/10447)

## 3.16.0

### Added

- Autocompletion for `repogroup` filters in search queries. [#10141](https://github.com/sourcegraph/sourcegraph/pull/10286)
- If the experimental feature flag `codeInsights` is enabled, extensions can contribute content to directory pages through the experimental `ViewProvider` API. [#10236](https://github.com/sourcegraph/sourcegraph/pull/10236)
  - Directory pages are then represented as an experimental `DirectoryViewer` in the `visibleViewComponents` of the extension API. **Note: This may break extensions that were assuming `visibleViewComponents` were always `CodeEditor`s and did not check the `type` property.** Extensions checking the `type` property will continue to work. [#10236](https://github.com/sourcegraph/sourcegraph/pull/10236)
- [Major syntax highlighting improvements](https://github.com/sourcegraph/syntect_server/pull/29), including:
  - 228 commits / 1 year of improvements to the syntax highlighter library Sourcegraph uses ([syntect](https://github.com/trishume/syntect)).
  - 432 commits / 1 year of improvements to the base syntax definitions for ~36 languages Sourcegraph uses ([sublimehq/Packages](https://github.com/sublimehq/Packages)).
  - 30 new file extensions/names now detected.
  - Likely fixes other major instability and language support issues. #9557
  - Added [Smarty](#2885), [Ethereum / Solidity / Vyper)](#2440), [Cuda](#5907), [COBOL](#10154), [vb.NET](#4901), and [ASP.NET](#4262) syntax highlighting.
  - Fixed OCaml syntax highlighting #3545
  - Bazel/Starlark support improved (.star, BUILD, and many more extensions now properly highlighted). #8123
- New permissions page in both user and repository settings when background permissions syncing is enabled (`"permissions.backgroundSync": {"enabled": true}`). [#10473](https://github.com/sourcegraph/sourcegraph/pull/10473) [#10655](https://github.com/sourcegraph/sourcegraph/pull/10655)
- A new dropdown for choosing version contexts appears on the left of the query input when version contexts are specified in `experimentalFeatures.versionContext` in site configuration. Version contexts allow you to scope your search to specific sets of repos at revisions.
- Campaign changeset usage counts including changesets created, added and merged will be sent back in pings. [#10591](https://github.com/sourcegraph/sourcegraph/pull/10591)
- Diff views now feature syntax highlighting and can be properly copy-pasted. [#10437](https://github.com/sourcegraph/sourcegraph/pull/10437)
- Admins can now download an anonymized usage statistics ZIP archive in the **Site admin > Usage stats**. Opting to share this archive with the Sourcegraph team helps us make the product even better. [#10475](https://github.com/sourcegraph/sourcegraph/pull/10475)
- Extension API: There is now a field `versionContext` and subscribable `versionContextChanges` in `Workspace` to allow extensions to respect the instance's version context.
- The smart search field, providing syntax highlighting, hover tooltips, and validation on filters in search queries, is now activated by default. It can be disabled by setting `{ "experimentalFeatures": { "smartSearchField": false } }` in global settings.

### Changed

- The `userID` and `orgID` fields in the SavedSearch type in the GraphQL API have been replaced with a `namespace` field. To get the ID of the user or org that owns the saved search, use `namespace.id`. [#5327](https://github.com/sourcegraph/sourcegraph/pull/5327)
- Tree pages now redirect to blob pages if the path is not a tree and vice versa. [#10193](https://github.com/sourcegraph/sourcegraph/pull/10193)
- Files and directories that are not found now return a 404 status code. [#10193](https://github.com/sourcegraph/sourcegraph/pull/10193)
- The site admin flag `disableNonCriticalTelemetry` now allows Sourcegraph admins to disable most anonymous telemetry. Visit https://docs.sourcegraph.com/admin/pings to learn more. [#10402](https://github.com/sourcegraph/sourcegraph/pull/10402)

### Fixed

- In the OSS version of Sourcegraph, authorization providers are properly initialized and GraphQL APIs are no longer blocked. [#3487](https://github.com/sourcegraph/sourcegraph/issues/3487)
- Previously, GitLab repository paths containing certain characters could not be excluded (slashes and periods in parts of the paths). These characters are now allowed, so the repository paths can be excluded. [#10096](https://github.com/sourcegraph/sourcegraph/issues/10096)
- Symbols for indexed commits in languages Haskell, JSONNet, Kotlin, Scala, Swift, Thrift, and TypeScript will show up again. Previously our symbol indexer would not know how to extract symbols for those languages even though our unindexed symbol service did. [#10357](https://github.com/sourcegraph/sourcegraph/issues/10357)
- When periodically re-cloning a repository it will still be available. [#10663](https://github.com/sourcegraph/sourcegraph/pull/10663)

### Removed

- The deprecated feature discussions has been removed. [#9649](https://github.com/sourcegraph/sourcegraph/issues/9649)

## 3.15.2

### Fixed

- Fix repo not found error for patches [#11021](https://github.com/sourcegraph/sourcegraph/pull/11021).
- Show expired license screen [#10951](https://github.com/sourcegraph/sourcegraph/pull/10951).

## 3.15.1

### Fixed

- A potential security vulnerability with in the authentication workflow has been fixed. [#10167](https://github.com/sourcegraph/sourcegraph/pull/10167)
- An issue where `sourcegraph/postgres-11.4:3.15.0` was incorrectly an older version of the image incompatible with non-root Kubernetes deployments. `sourcegraph/postgres-11.4:3.15.1` now matches the same image version found in Sourcegraph 3.14.3 (`20-04-07_56b20163`).
- An issue that caused the search result type tabs to be overlapped in Safari. [#10191](https://github.com/sourcegraph/sourcegraph/pull/10191)

## 3.15.0

### Added

- Users and site administrators can now view a log of their actions/events in the user settings. [#9141](https://github.com/sourcegraph/sourcegraph/pull/9141)
- With the new `visibility:` filter search results can now be filtered based on a repository's visibility (possible filter values: `any`, `public` or `private`). [#8344](https://github.com/sourcegraph/sourcegraph/issues/8344)
- [`sourcegraph/git-extras`](https://sourcegraph.com/extensions/sourcegraph/git-extras) is now enabled by default on new instances [#3501](https://github.com/sourcegraph/sourcegraph/issues/3501)
- The Sourcegraph Docker image will now copy `/etc/sourcegraph/gitconfig` to `$HOME/.gitconfig`. This is a convenience similiar to what we provide for [repositories that need HTTP(S) or SSH authentication](https://docs.sourcegraph.com/admin/repo/auth). [#658](https://github.com/sourcegraph/sourcegraph/issues/658)
- Permissions background syncing is now supported for GitHub via site configuration `"permissions.backgroundSync": {"enabled": true}`. [#8890](https://github.com/sourcegraph/sourcegraph/issues/8890)
- Search: Adding `stable:true` to a query ensures a deterministic search result order. This is an experimental parameter. It applies only to file contents, and is limited to at max 5,000 results (consider using [the paginated search API](https://docs.sourcegraph.com/api/graphql/search#sourcegraph-3-9-experimental-paginated-search) if you need more than that.). [#9681](https://github.com/sourcegraph/sourcegraph/pull/9681).
- After completing the Sourcegraph user feedback survey, a button may appear for tweeting this feedback at [@srcgraph](https://twitter.com/srcgraph). [#9728](https://github.com/sourcegraph/sourcegraph/pull/9728)
- `git fetch` and `git clone` now inherit the parent process environment variables. This allows site admins to set `HTTPS_PROXY` or [git http configurations](https://git-scm.com/docs/git-config/2.26.0#Documentation/git-config.txt-httpproxy) via environment variables. For cluster environments site admins should set this on the gitserver container. [#250](https://github.com/sourcegraph/sourcegraph/issues/250)
- Experimental: Search for file contents using `and`- and `or`-expressions in queries. Enabled via the global settings value `{"experimentalFeatures": {"andOrQuery": "enabled"}}`. [#8567](https://github.com/sourcegraph/sourcegraph/issues/8567)
- Always include forks or archived repositories in searches via the global/org/user settings with `"search.includeForks": true` or `"search.includeArchived": true` respectively. [#9927](https://github.com/sourcegraph/sourcegraph/issues/9927)
- observability (debugging): It is now possible to log all Search and GraphQL requests slower than N milliseconds, using the new site configuration options `observability.logSlowGraphQLRequests` and `observability.logSlowSearches`.
- observability (monitoring): **More metrics monitored and alerted on, more legible dashboards**
  - Dashboard panels now show an orange/red background color when the defined warning/critical alert threshold has been met, making it even easier to see on a dashboard what is in a bad state.
  - Symbols: failing `symbols` -> `frontend-internal` requests are now monitored. [#9732](https://github.com/sourcegraph/sourcegraph/issues/9732)
  - Frontend dasbhoard: Search error types are now broken into distinct panels for improved visibility/legibility.
    - **IMPORTANT**: If you have previously configured alerting on any of these panels or on "hard search errors", you will need to reconfigure it after upgrading.
  - Frontend dasbhoard: Search error and latency are now broken down by type: Browser requests, search-based code intel requests, and API requests.
- observability (debugging): **Distributed tracing is a powerful tool for investigating performance issues.** The following changes have been made with the goal of making it easier to use distributed tracing with Sourcegraph:

  - The site configuration field `"observability.tracing": { "sampling": "..." }` allows a site admin to control which requests generate tracing data.
    - `"all"` will trace all requests.
    - `"selective"` (recommended) will trace all requests initiated from an end-user URL with `?trace=1`. Non-end-user-initiated requests can set a HTTP header `X-Sourcegraph-Should-Trace: true`. This is the recommended setting, as `"all"` can generate large amounts of tracing data that may cause network and memory resource contention in the Sourcegraph instance.
    - `"none"` (default) turns off tracing.
  - Jaeger is now the officially supported distributed tracer. The following is the recommended site configuration to connect Sourcegraph to a Jaeger agent (which must be deployed on the same host and listening on the default ports):

    ```
    "observability.tracing": {
      "sampling": "selective"
    }
    ```

  - Jaeger is now included in the Sourcegraph deployment configuration by default if you are using Kubernetes, Docker Compose, or the pure Docker cluster deployment model. (It is not yet included in the single Docker container distribution.) It will be included as part of upgrading to 3.15 in these deployment models, unless disabled.
  - The site configuration field, `useJaeger`, is deprecated in favor of `observability.tracing`.
  - Support for configuring Lightstep as a distributed tracer is deprecated and will be removed in a subsequent release. Instances that use Lightstep with Sourcegraph are encouraged to migrate to Jaeger (directions for running Jaeger alongside Sourcegraph are included in the installation instructions).

### Changed

- Multiple backwards-incompatible changes in the parts of the GraphQL API related to Campaigns [#9106](https://github.com/sourcegraph/sourcegraph/issues/9106):
  - `CampaignPlan.status` has been removed, since we don't need it anymore after moving execution of campaigns to src CLI in [#8008](https://github.com/sourcegraph/sourcegraph/pull/8008).
  - `CampaignPlan` has been renamed to `PatchSet`.
  - `ChangesetPlan`/`ChangesetPlanConnection` has been renamed to `Patch`/`PatchConnection`.
  - `CampaignPlanPatch` has been renamed to `PatchInput`.
  - `Campaign.plan` has been renamed to `Campaign.patchSet`.
  - `Campaign.changesetPlans` has been renamed to `campaign.changesetPlan`.
  - `createCampaignPlanFromPatches` mutation has been renamed to `createPatchSetFromPatches`.
- Removed the scoped search field on tree pages. When browsing code, the global search query will now get scoped to the current tree or file. [#9225](https://github.com/sourcegraph/sourcegraph/pull/9225)
- Instances without a license key that exceed the published user limit will now display a notice to all users.

### Fixed

- `.*` in the filter pattern were ignored and led to missing search results. [#9152](https://github.com/sourcegraph/sourcegraph/pull/9152)
- The Phabricator integration no longer makes duplicate requests to Phabricator's API on diff views. [#8849](https://github.com/sourcegraph/sourcegraph/issues/8849)
- Changesets on repositories that aren't available on the instance anymore are now hidden instead of failing. [#9656](https://github.com/sourcegraph/sourcegraph/pull/9656)
- observability (monitoring):
  - **Dashboard and alerting bug fixes**
    - Syntect Server dashboard: "Worker timeouts" can no longer appear to go negative. [#9523](https://github.com/sourcegraph/sourcegraph/issues/9523)
    - Symbols dashboard: "Store fetch queue size" can no longer appear to go negative. [#9731](https://github.com/sourcegraph/sourcegraph/issues/9731)
    - Syntect Server dashboard: "Worker timeouts" no longer incorrectly shows multiple values. [#9524](https://github.com/sourcegraph/sourcegraph/issues/9524)
    - Searcher dashboard: "Search errors on unindexed repositories" no longer includes cancelled search requests (which are expected).
    - Fixed an issue where NaN could leak into the `alert_count` metric. [#9832](https://github.com/sourcegraph/sourcegraph/issues/9832)
    - Gitserver: "resolve_revision_duration_slow" alert is no longer flaky / non-deterministic. [#9751](https://github.com/sourcegraph/sourcegraph/issues/9751)
    - Git Server dashboard: there is now a panel to show concurrent command executions to match the defined alerts. [#9354](https://github.com/sourcegraph/sourcegraph/issues/9354)
    - Git Server dashboard: adjusted the critical disk space alert to 15% so it can now fire. [#9351](https://github.com/sourcegraph/sourcegraph/issues/9351)
  - **Dashboard visiblity and legibility improvements**
    - all: "frontend internal errors" are now broken down just by route, which makes reading the graph easier. [#9668](https://github.com/sourcegraph/sourcegraph/issues/9668)
    - Frontend dashboard: panels no longer show misleading duplicate labels. [#9660](https://github.com/sourcegraph/sourcegraph/issues/9660)
    - Syntect Server dashboard: panels are no longer compacted, for improved visibility. [#9525](https://github.com/sourcegraph/sourcegraph/issues/9525)
    - Frontend dashboard: panels are no longer compacted, for improved visibility. [#9356](https://github.com/sourcegraph/sourcegraph/issues/9356)
    - Searcher dashboard: "Search errors on unindexed repositories" is now broken down by code instead of instance for improved readability. [#9670](https://github.com/sourcegraph/sourcegraph/issues/9670)
    - Symbols dashboard: metrics are now aggregated instead of per-instance, for improved visibility. [#9730](https://github.com/sourcegraph/sourcegraph/issues/9730)
    - Firing alerts are now correctly sorted at the top of dashboards by default. [#9766](https://github.com/sourcegraph/sourcegraph/issues/9766)
    - Panels at the bottom of the home dashboard no longer appear clipped / cut off. [#9768](https://github.com/sourcegraph/sourcegraph/issues/9768)
    - Git Server dashboard: disk usage now shown in percentages to match the alerts that can fire. [#9352](https://github.com/sourcegraph/sourcegraph/issues/9352)
    - Git Server dashboard: the 'echo command duration test' panel now properly displays units in seconds. [#7628](https://github.com/sourcegraph/sourcegraph/issues/7628)
    - Dashboard panels showing firing alerts no longer over-count firing alerts due to the number of service replicas. [#9353](https://github.com/sourcegraph/sourcegraph/issues/9353)

### Removed

- The experimental feature discussions is marked as deprecated. GraphQL and configuration fields related to it will be removed in 3.16. [#9649](https://github.com/sourcegraph/sourcegraph/issues/9649)

## 3.14.4

### Fixed

- A potential security vulnerability with in the authentication workflow has been fixed. [#10167](https://github.com/sourcegraph/sourcegraph/pull/10167)

## 3.14.3

### Fixed

- phabricator: Duplicate requests to phabricator API from sourcegraph extensions. [#8849](https://github.com/sourcegraph/sourcegraph/issues/8849)

## 3.14.2

### Fixed

- campaigns: Ignore changesets where repo does not exist anymore. [#9656](https://github.com/sourcegraph/sourcegraph/pull/9656)

## 3.14.1

### Added

- monitoring: new Permissions dashboard to show stats of repository permissions.

### Changed

- Site-Admin/Instrumentation in the Kubernetes cluster deployment now includes indexed-search.

## 3.14.0

### Added

- Site-Admin/Instrumentation is now available in the Kubernetes cluster deployment [8805](https://github.com/sourcegraph/sourcegraph/pull/8805).
- Extensions can now specify a `baseUri` in the `DocumentFilter` when registering providers.
- Admins can now exclude GitHub forks and/or archived repositories from the set of repositories being mirrored in Sourcegraph with the `"exclude": [{"forks": true}]` or `"exclude": [{"archived": true}]` GitHub external service configuration. [#8974](https://github.com/sourcegraph/sourcegraph/pull/8974)
- Campaign changesets can be filtered by State, Review State and Check State. [#8848](https://github.com/sourcegraph/sourcegraph/pull/8848)
- Counts of users of and searches conducted with interactive and plain text search modes will be sent back in pings, aggregated daily, weekly, and monthly.
- Aggregated counts of daily, weekly, and monthly active users of search will be sent back in pings.
- Counts of number of searches conducted using each filter will be sent back in pings, aggregated daily, weekly, and monthly.
- Counts of number of users conducting searches containing each filter will be sent back in pings, aggregated daily, weekly, and monthly.
- Added more entries (Bash, Erlang, Julia, OCaml, Scala) to the list of suggested languages for the `lang:` filter.
- Permissions background sync is now supported for GitLab and Bitbucket Server via site configuration `"permissions.backgroundSync": {"enabled": true}`.
- Indexed search exports more prometheus metrics and debug logs to aid debugging performance issues. [#9111](https://github.com/sourcegraph/sourcegraph/issues/9111)
- monitoring: the Frontend dashboard now shows in excellent detail how search is behaving overall and at a glance.
- monitoring: added alerts for when hard search errors (both timeouts and general errors) are high.
- monitoring: added alerts for when partial search timeouts are high.
- monitoring: added alerts for when search 90th and 99th percentile request duration is high.
- monitoring: added alerts for when users are being shown an abnormally large amount of search alert user suggestions and no results.
- monitoring: added alerts for when the internal indexed and unindexed search services are returning bad responses.
- monitoring: added alerts for when gitserver may be under heavy load due to many concurrent command executions or under-provisioning.

### Changed

- The "automation" feature was renamed to "campaigns".
  - `campaigns.readAccess.enabled` replaces the deprecated site configuration property `automation.readAccess.enabled`.
  - The experimental feature flag was not renamed (because it will go away soon) and remains `{"experimentalFeatures": {"automation": "enabled"}}`.
- The [Kubernetes deployment](https://github.com/sourcegraph/deploy-sourcegraph) for **existing** installations requires a
  [migration step](https://github.com/sourcegraph/deploy-sourcegraph/blob/master/docs/migrate.md) when upgrading
  past commit [821032e2ee45f21f701](https://github.com/sourcegraph/deploy-sourcegraph/commit/821032e2ee45f21f701caac624e4f090c59fd259) or when upgrading to 3.14.
  New installations starting with the mentioned commit or with 3.14 do not need this migration step.
- Aggregated search latencies (in ms) of search queries are now included in [pings](https://docs.sourcegraph.com/admin/pings).
- The [Kubernetes deployment](https://github.com/sourcegraph/deploy-sourcegraph) frontend role has added services as a resource to watch/listen/get.
  This change does not affect the newly-introduced, restricted Kubernetes config files.
- Archived repositories are excluded from search by default. Adding `archived:yes` includes archived repositories.
- Forked repositories are excluded from search by default. Adding `fork:yes` includes forked repositories.
- CSRF and session cookies now set `SameSite=None` when Sourcegraph is running behind HTTPS and `SameSite=Lax` when Sourcegraph is running behind HTTP in order to comply with a [recent IETF proposal](https://web.dev/samesite-cookies-explained/#samesitenone-must-be-secure). As a side effect, the Sourcegraph browser extension and GitLab/Bitbucket native integrations can only connect to private instances that have HTTPS configured. If your private instance is only running behind HTTP, please configure your instance to use HTTPS in order to continue using these.
- The Bitbucket Server rate limit that Sourcegraph self-imposes has been raised from 120 req/min to 480 req/min to account for Sourcegraph instances that make use of Sourcegraphs' Bitbucket Server repository permissions and campaigns at the same time (which require a larger number of API requests against Bitbucket Server). The new number is based on Sourcegraph consuming roughly 8% the average API request rate of a large customers' Bitbucket Server instance. [#9048](https://github.com/sourcegraph/sourcegraph/pull/9048/files)
- If a single, unambiguous commit SHA is used in a search query (e.g., `repo@c98f56`) and a search index exists at this commit (i.e., it is the `HEAD` commit), then the query is searched using the index. Prior to this change, unindexed search was performed for any query containing an `@commit` specifier.

### Fixed

- Zoekt's watchdog ensures the service is down upto 3 times before exiting. The watchdog would misfire on startup on resource constrained systems, with the retries this should make a false positive far less likely. [#7867](https://github.com/sourcegraph/sourcegraph/issues/7867)
- A regression in repo-updater was fixed that lead to every repository's git clone being updated every time the list of repositories was synced from the code host. [#8501](https://github.com/sourcegraph/sourcegraph/issues/8501)
- The default timeout of indexed search has been increased. Previously indexed search would always return within 3s. This lead to broken behaviour on new instances which had yet to tune resource allocations. [#8720](https://github.com/sourcegraph/sourcegraph/pull/8720)
- Bitbucket Server older than 5.13 failed to sync since Sourcegraph 3.12. This was due to us querying for the `archived` label, but Bitbucket Server 5.13 does not support labels. [#8883](https://github.com/sourcegraph/sourcegraph/issues/8883)
- monitoring: firing alerts are now ordered at the top of the list in dashboards by default for better visibility.
- monitoring: fixed an issue where some alerts would fail to report in for the "Total alerts defined" panel in the overview dashboard.

### Removed

- The v3.11 migration to merge critical and site configuration has been removed. If you are still making use of the deprecated `CRITICAL_CONFIG_FILE`, your instance may not start up. See the [migration notes for Sourcegraph 3.11](https://docs.sourcegraph.com/admin/migration/3_11) for more information.

## 3.13.2

### Fixed

- The default timeout of indexed search has been increased. Previously indexed search would always return within 3s. This lead to broken behaviour on new instances which had yet to tune resource allocations. [#8720](https://github.com/sourcegraph/sourcegraph/pull/8720)
- Bitbucket Server older than 5.13 failed to sync since Sourcegraph 3.12. This was due to us querying for the `archived` label, but Bitbucket Server 5.13 does not support labels. [#8883](https://github.com/sourcegraph/sourcegraph/issues/8883)
- A regression in repo-updater was fixed that lead to every repository's git clone being updated every time the list of repositories was synced from the code host. [#8501](https://github.com/sourcegraph/sourcegraph/issues/8501)

## 3.13.1

### Fixed

- To reduce the chance of users running into "502 Bad Gateway" errors an internal timeout has been increased from 60 seconds to 10 minutes so that long running requests are cut short by the proxy in front of `sourcegraph-frontend` and correctly reported as "504 Gateway Timeout". [#8606](https://github.com/sourcegraph/sourcegraph/pull/8606)
- Sourcegraph instances that are not connected to the internet will no longer display errors when users submit NPS survey responses (the responses will continue to be stored locally). Rather, an error will be printed to the frontend logs. [#8598](https://github.com/sourcegraph/sourcegraph/issues/8598)
- Showing `head>` in the search results if the first line of the file is shown [#8619](https://github.com/sourcegraph/sourcegraph/issues/8619)

## 3.13.0

### Added

- Experimental: Added new field `experimentalFeatures.customGitFetch` that allows defining custom git fetch commands for code hosts and repositories with special settings. [#8435](https://github.com/sourcegraph/sourcegraph/pull/8435)
- Experimental: the search query input now provides syntax highlighting, hover tooltips, and diagnostics on filters in search queries. Requires the global settings value `{ "experimentalFeatures": { "smartSearchField": true } }`.
- Added a setting `search.hideSuggestions`, which when set to `true`, will hide search suggestions in the search bar. [#8059](https://github.com/sourcegraph/sourcegraph/pull/8059)
- Experimental: A tool, [src-expose](https://docs.sourcegraph.com/admin/external_service/other#experimental-src-expose), can be used to import code from any code host.
- Experimental: Added new field `certificates` as in `{ "experimentalFeatures" { "tls.external": { "certificates": ["<CERT>"] } } }`. This allows you to add certificates to trust when communicating with a code host (via API or git+http). We expect this to be useful for adding internal certificate authorities/self-signed certificates. [#71](https://github.com/sourcegraph/sourcegraph/issues/71)
- Added a setting `auth.minPasswordLength`, which when set, causes a minimum password length to be enforced when users sign up or change passwords. [#7521](https://github.com/sourcegraph/sourcegraph/issues/7521)
- GitHub labels associated with code change campaigns are now displayed. [#8115](https://github.com/sourcegraph/sourcegraph/pull/8115)
- GitHub labels associated with campaigns are now displayed. [#8115](https://github.com/sourcegraph/sourcegraph/pull/8115)
- When creating a campaign, users can now specify the branch name that will be used on code host. This is also a breaking change for users of the GraphQL API since the `branch` attribute is now required in `CreateCampaignInput` when a `plan` is also specified. [#7646](https://github.com/sourcegraph/sourcegraph/issues/7646)
- Added an optional `content:` parameter for specifying a search pattern. This parameter overrides any other search patterns in a query. Useful for unambiguously specifying what to search for when search strings clash with other query syntax. [#6490](https://github.com/sourcegraph/sourcegraph/issues/6490)
- Interactive search mode, which helps users construct queries using UI elements, is now made available to users by default. A dropdown to the left of the search bar allows users to toggle between interactive and plain text modes. The option to use interactive search mode can be disabled by adding `{ "experimentalFeatures": { "splitSearchModes": false } }` in global settings. [#8461](https://github.com/sourcegraph/sourcegraph/pull/8461)
- Our [upgrade policy](https://docs.sourcegraph.com/#upgrading-sourcegraph) is now enforced by the `sourcegraph-frontend` on startup to prevent admins from mistakenly jumping too many versions. [#8157](https://github.com/sourcegraph/sourcegraph/pull/8157) [#7702](https://github.com/sourcegraph/sourcegraph/issues/7702)
- Repositories with bad object packs or bad objects are automatically repaired. We now detect suspect output of git commands to mark a repository for repair. [#6676](https://github.com/sourcegraph/sourcegraph/issues/6676)
- Hover tooltips for Scala and Perl files now have syntax highlighting. [#8456](https://github.com/sourcegraph/sourcegraph/pull/8456) [#8307](https://github.com/sourcegraph/sourcegraph/issues/8307)

### Changed

- `experimentalFeatures.splitSearchModes` was removed as a site configuration option. It should be set in global/org/user settings.
- Sourcegraph now waits for `90s` instead of `5s` for Redis to be available before quitting. This duration is configurable with the new `SRC_REDIS_WAIT_FOR` environment variable.
- Code intelligence usage statistics will be sent back via pings by default. Aggregated event counts can be disabled via the site admin flag `disableNonCriticalTelemetry`.
- The Sourcegraph Docker image optimized its use of Redis to make start-up significantly faster in certain scenarios (e.g when container restarts were frequent). ([#3300](https://github.com/sourcegraph/sourcegraph/issues/3300), [#2904](https://github.com/sourcegraph/sourcegraph/issues/2904))
- Upgrading Sourcegraph is officially supported for one minor version increment (e.g., 3.12 -> 3.13). Previously, upgrades from 2 minor versions previous were supported. Please reach out to support@sourcegraph.com if you would like assistance upgrading from a much older version of Sourcegraph.
- The GraphQL mutation `previewCampaignPlan` has been renamed to `createCampaignPlan`. This mutation is part of campaigns, which is still in beta and behind a feature flag and thus subject to possible breaking changes while we still work on it.
- The GraphQL mutation `previewCampaignPlan` has been renamed to `createCampaignPlan`. This mutation is part of the campaigns feature, which is still in beta and behind a feature flag and thus subject to possible breaking changes while we still work on it.
- The GraphQL field `CampaignPlan.changesets` has been deprecated and will be removed in 3.15. A new field called `CampaignPlan.changesetPlans` has been introduced to make the naming more consistent with the `Campaign.changesetPlans` field. Please use that instead. [#7966](https://github.com/sourcegraph/sourcegraph/pull/7966)
- Long lines (>2000 bytes) are no longer highlighted, in order to prevent performance issues in browser rendering. [#6489](https://github.com/sourcegraph/sourcegraph/issues/6489)
- No longer requires `read:org` permissions for GitHub OAuth if `allowOrgs` is not enabled in the site configuration. [#8163](https://github.com/sourcegraph/sourcegraph/issues/8163)
- [Documentation](https://github.com/sourcegraph/deploy-sourcegraph/blob/master/configure/jaeger/README.md) in github.com/sourcegraph/deploy-sourcegraph for deploying Jaeger in Kubernetes clusters running Sourcegraph has been updated to use the [Jaeger Operator](https://www.jaegertracing.io/docs/1.16/operator/), the recommended standard way of deploying Jaeger in a Kubernetes cluster. We recommend existing customers that use Jaeger adopt this new method of deployment. Please reach out to support@sourcegraph.com if you'd like assistance updating.

### Fixed

- The syntax highlighter (syntect-server) no longer fails when run in environments without IPv6 support. [#8463](https://github.com/sourcegraph/sourcegraph/pull/8463)
- After adding/removing a gitserver replica the admin interface will correctly report that repositories that need to move replicas as cloning. [#7970](https://github.com/sourcegraph/sourcegraph/issues/7970)
- Show download button for images. [#7924](https://github.com/sourcegraph/sourcegraph/issues/7924)
- gitserver backoffs trying to re-clone repositories if they fail to clone. In the case of large monorepos that failed this lead to gitserver constantly cloning them and using many resources. [#7804](https://github.com/sourcegraph/sourcegraph/issues/7804)
- It is now possible to escape spaces using `\` in the search queries when using regexp. [#7604](https://github.com/sourcegraph/sourcegraph/issues/7604)
- Clicking filter chips containing whitespace is now correctly quoted in the web UI. [#6498](https://github.com/sourcegraph/sourcegraph/issues/6498)
- **Monitoring:** Fixed an issue with the **Frontend** -> **Search responses by status** panel which caused search response types to not be aggregated as expected. [#7627](https://github.com/sourcegraph/sourcegraph/issues/7627)
- **Monitoring:** Fixed an issue with the **Replacer**, **Repo Updater**, and **Searcher** dashboards would incorrectly report on a metric from the unrelated query-runner service. [#7531](https://github.com/sourcegraph/sourcegraph/issues/7531)
- Deterministic ordering of results from indexed search. Previously when refreshing a page with many results some results may come and go.
- Spread out periodic git reclones. Previously we would reclone all git repositories every 45 days. We now add in a jitter of 12 days to spread out the load for larger installations. [#8259](https://github.com/sourcegraph/sourcegraph/issues/8259)
- Fixed an issue with missing commit information in graphql search results. [#8343](https://github.com/sourcegraph/sourcegraph/pull/8343)

### Removed

- All repository fields related to `enabled` and `disabled` have been removed from the GraphQL API. These fields have been deprecated since 3.4. [#3971](https://github.com/sourcegraph/sourcegraph/pull/3971)
- The deprecated extension API `Hover.__backcompatContents` was removed.

## 3.12.10

This release backports the fixes released in `3.13.2` for customers still on `3.12`.

### Fixed

- The default timeout of indexed search has been increased. Previously indexed search would always return within 3s. This lead to broken behaviour on new instances which had yet to tune resource allocations. [#8720](https://github.com/sourcegraph/sourcegraph/pull/8720)
- Bitbucket Server older than 5.13 failed to sync since Sourcegraph 3.12. This was due to us querying for the `archived` label, but Bitbucket Server 5.13 does not support labels. [#8883](https://github.com/sourcegraph/sourcegraph/issues/8883)
- A regression in repo-updater was fixed that lead to every repository's git clone being updated every time the list of repositories was synced from the code host. [#8501](https://github.com/sourcegraph/sourcegraph/issues/8501)

## 3.12.9

This is `3.12.8` release with internal infrastructure fixes to publish the docker images.

## 3.12.8

### Fixed

- Extension API showInputBox and other Window methods now work on search results pages [#8519](https://github.com/sourcegraph/sourcegraph/issues/8519)
- Extension error notification styling is clearer [#8521](https://github.com/sourcegraph/sourcegraph/issues/8521)

## 3.12.7

### Fixed

- Campaigns now gracefully handle GitHub review dismissals when rendering the burndown chart.

## 3.12.6

### Changed

- When GitLab permissions are turned on using GitLab OAuth authentication, GitLab project visibility is fetched in batches, which is generally more efficient than fetching them individually. The `minBatchingThreshold` and `maxBatchRequests` fields of the `authorization.identityProvider` object in the GitLab repositories configuration control when such batch fetching is used. [#8171](https://github.com/sourcegraph/sourcegraph/pull/8171)

## 3.12.5

### Fixed

- Fixed an internal race condition in our Docker build process. The previous patch version 3.12.4 contained an lsif-server version that was newer than expected. The affected artifacts have since been removed from the Docker registry.

## 3.12.4

### Added

- New optional `apiURL` configuration option for Bitbucket Cloud code host connection [#8082](https://github.com/sourcegraph/sourcegraph/pull/8082)

## 3.12.3

### Fixed

- Fixed an issue in `sourcegraph/*` Docker images where data folders were either not created or had incorrect permissions - preventing the use of Docker volumes. [#7991](https://github.com/sourcegraph/sourcegraph/pull/7991)

## 3.12.2

### Added

- Experimental: The site configuration field `campaigns.readAccess.enabled` allows site-admins to give read-only access for code change campaigns to non-site-admins. This is a setting for the experimental feature campaigns and will only have an effect when campaigns are enabled under `experimentalFeatures`. [#8013](https://github.com/sourcegraph/sourcegraph/issues/8013)

### Fixed

- A regression in 3.12.0 which caused [find-leaked-credentials campaigns](https://docs.sourcegraph.com/user/campaigns#finding-leaked-credentials) to not return any results for private repositories. [#7914](https://github.com/sourcegraph/sourcegraph/issues/7914)
- Experimental: The site configuration field `campaigns.readAccess.enabled` allows site-admins to give read-only access for campaigns to non-site-admins. This is a setting for the experimental campaigns feature and will only have an effect when campaigns is enabled under `experimentalFeatures`. [#8013](https://github.com/sourcegraph/sourcegraph/issues/8013)

### Fixed

- A regression in 3.12.0 which caused find-leaked-credentials campaigns to not return any results for private repositories. [#7914](https://github.com/sourcegraph/sourcegraph/issues/7914)
- A regression in 3.12.0 which removed the horizontal bar between search result matches.
- Manual campaigns were wrongly displayed as being in draft mode. [#8009](https://github.com/sourcegraph/sourcegraph/issues/8009)
- Manual campaigns could be published and create the wrong changesets on code hosts, even though the campaign was never in draft mode (see line above). [#8012](https://github.com/sourcegraph/sourcegraph/pull/8012)
- A regression in 3.12.0 which caused manual campaigns to not properly update the UI after adding a changeset. [#8023](https://github.com/sourcegraph/sourcegraph/pull/8023)
- Minor improvements to manual campaign form fields. [#8033](https://github.com/sourcegraph/sourcegraph/pull/8033)

## 3.12.1

### Fixed

- The ephemeral `/site-config.json` escape-hatch config file has moved to `$HOME/site-config.json`, to support non-root container environments. [#7873](https://github.com/sourcegraph/sourcegraph/issues/7873)
- Fixed an issue where repository permissions would sometimes not be cached, due to improper Redis nil value handling. [#7912](https://github.com/sourcegraph/sourcegraph/issues/7912)

## 3.12.0

### Added

- Bitbucket Server repositories with the label `archived` can be excluded from search with `archived:no` [syntax](https://docs.sourcegraph.com/user/search/queries). [#5494](https://github.com/sourcegraph/sourcegraph/issues/5494)
- Add button to download file in code view. [#5478](https://github.com/sourcegraph/sourcegraph/issues/5478)
- The new `allowOrgs` site config setting in GitHub `auth.providers` enables admins to restrict GitHub logins to members of specific GitHub organizations. [#4195](https://github.com/sourcegraph/sourcegraph/issues/4195)
- Support case field in repository search. [#7671](https://github.com/sourcegraph/sourcegraph/issues/7671)
- Skip LFS content when cloning git repositories. [#7322](https://github.com/sourcegraph/sourcegraph/issues/7322)
- Hover tooltips and _Find Reference_ results now display a badge to indicate when a result is search-based. These indicators can be disabled by adding `{ "experimentalFeatures": { "showBadgeAttachments": false } }` in global settings.
- Campaigns can now be created as drafts, which can be shared and updated without creating changesets (pull requests) on code hosts. When ready, a draft can then be published, either completely or changeset by changeset, to create changesets on the code host. [#7659](https://github.com/sourcegraph/sourcegraph/pull/7659)
- Experimental: feature flag `BitbucketServerFastPerm` can be enabled to speed up fetching ACL data from Bitbucket Server instances. This requires [Bitbucket Server Sourcegraph plugin](https://github.com/sourcegraph/bitbucket-server-plugin) to be installed.
- Experimental: A site configuration field `{ "experimentalFeatures" { "tls.external": { "insecureSkipVerify": true } } }` which allows you to configure SSL/TLS settings for Sourcegraph contacting your code hosts. Currently just supports turning off TLS/SSL verification. [#71](https://github.com/sourcegraph/sourcegraph/issues/71)
- Experimental: To search across multiple revisions of the same repository, list multiple branch names (or other revspecs) separated by `:` in your query, as in `repo:myrepo@branch1:branch2:branch2`. To search all branches, use `repo:myrepo@*refs/heads/`. Requires the site configuration value `{ "experimentalFeatures": { "searchMultipleRevisionsPerRepository": true } }`. Previously this was only supported for diff and commit searches.
- Experimental: interactive search mode, which helps users construct queries using UI elements. Requires the site configuration value `{ "experimentalFeatures": { "splitSearchModes": true } }`. The existing plain text search format is still available via the dropdown menu on the left of the search bar.
- A case sensitivity toggle now appears in the search bar.
- Add explicit repository permissions support with site configuration field `{ "permissions.userMapping" { "enabled": true, "bindID": "email" } }`.

### Changed

- The "Files" tab in the search results page has been renamed to "Filenames" for clarity.
- The search query builder now lives on its own page at `/search/query-builder`. The home search page has a link to it.
- User passwords when using builtin auth are limited to 256 characters. Existing passwords longer than 256 characters will continue to work.
- GraphQL API: Campaign.changesetCreationStatus has been renamed to Campaign.status to be aligned with CampaignPlan. [#7654](https://github.com/sourcegraph/sourcegraph/pull/7654)
- When using GitHub as an authentication provider, `read:org` scope is now required. This is used to support the new `allowOrgs` site config setting in the GitHub `auth.providers` configuration, which enables site admins to restrict GitHub logins to members of a specific GitHub organization. This for example allows having a Sourcegraph instance with GitHub sign in configured be exposed to the public internet without allowing everyone with a GitHub account access to your Sourcegraph instance.

### Fixed

- The experimental search pagination API no longer times out when large repositories are encountered. [#6384](https://github.com/sourcegraph/sourcegraph/issues/6384)
- We resolve relative symbolic links from the directory of the symlink, rather than the root of the repository. [#6034](https://github.com/sourcegraph/sourcegraph/issues/6034)
- Show errors on repository settings page when repo-updater is down. [#3593](https://github.com/sourcegraph/sourcegraph/issues/3593)
- Remove benign warning that verifying config took more than 10s when updating or saving an external service. [#7176](https://github.com/sourcegraph/sourcegraph/issues/7176)
- repohasfile search filter works again (regressed in 3.10). [#7380](https://github.com/sourcegraph/sourcegraph/issues/7380)
- Structural search can now run on very large repositories containing any number of files. [#7133](https://github.com/sourcegraph/sourcegraph/issues/7133)

### Removed

- The deprecated GraphQL mutation `setAllRepositoriesEnabled` has been removed. [#7478](https://github.com/sourcegraph/sourcegraph/pull/7478)
- The deprecated GraphQL mutation `deleteRepository` has been removed. [#7483](https://github.com/sourcegraph/sourcegraph/pull/7483)

## 3.11.4

### Fixed

- The `/.auth/saml/metadata` endpoint has been fixed. Previously it panicked if no encryption key was set.
- The version updating logic has been fixed for `sourcegraph/server`. Users running `sourcegraph/server:3.11.1` will need to manually modify their `docker run` command to use `sourcegraph/server:3.11.4` or higher. [#7442](https://github.com/sourcegraph/sourcegraph/issues/7442)

## 3.11.1

### Fixed

- The syncing process for newly created campaign changesets has been fixed again after they have erroneously been marked as deleted in the database. [#7522](https://github.com/sourcegraph/sourcegraph/pull/7522)
- The syncing process for newly created changesets (in campaigns) has been fixed again after they have erroneously been marked as deleted in the database. [#7522](https://github.com/sourcegraph/sourcegraph/pull/7522)

## 3.11.0

**Important:** If you use `SITE_CONFIG_FILE` or `CRITICAL_CONFIG_FILE`, please be sure to follow the steps in: [migration notes for Sourcegraph v3.11+](doc/admin/migration/3_11.md) after upgrading.

### Added

- Language statistics by commit are available via the API. [#6737](https://github.com/sourcegraph/sourcegraph/pull/6737)
- Added a new page that shows [language statistics for the results of a search query](https://docs.sourcegraph.com/user/search#statistics).
- Global settings can be configured from a local file using the environment variable `GLOBAL_SETTINGS_FILE`.
- High-level health metrics and dashboards have been added to Sourcegraph's monitoring (found under the **Site admin** -> **Monitoring** area). [#7216](https://github.com/sourcegraph/sourcegraph/pull/7216)
- Logging for GraphQL API requests not issued by Sourcegraph is now much more verbose, allowing for easier debugging of problematic queries and where they originate from. [#5706](https://github.com/sourcegraph/sourcegraph/issues/5706)
- A new campaign type finds and removes leaked NPM credentials. [#6893](https://github.com/sourcegraph/sourcegraph/pull/6893)
- Campaigns can now be retried to create failed changesets due to ephemeral errors (e.g. network problems when creating a pull request on GitHub). [#6718](https://github.com/sourcegraph/sourcegraph/issues/6718)
- The initial release of [structural code search](https://docs.sourcegraph.com/user/search/structural).

### Changed

- `repohascommitafter:` search filter uses a more efficient git command to determine inclusion. [#6739](https://github.com/sourcegraph/sourcegraph/pull/6739)
- `NODE_NAME` can be specified instead of `HOSTNAME` for zoekt-indexserver. `HOSTNAME` was a confusing configuration to use in [Pure-Docker Sourcegraph deployments](https://github.com/sourcegraph/deploy-sourcegraph-docker). [#6846](https://github.com/sourcegraph/sourcegraph/issues/6846)
- The feedback toast now requests feedback every 60 days of usage (was previously only once on the 3rd day of use). [#7165](https://github.com/sourcegraph/sourcegraph/pull/7165)
- The lsif-server container now only has a dependency on Postgres, whereas before it also relied on Redis. [#6880](https://github.com/sourcegraph/sourcegraph/pull/6880)
- Renamed the GraphQL API `LanguageStatistics` fields to `name`, `totalBytes`, and `totalLines` (previously the field names started with an uppercase letter, which was inconsistent).
- Detecting a file's language uses a more accurate but slower algorithm. To revert to the old (faster and less accurate) algorithm, set the `USE_ENHANCED_LANGUAGE_DETECTION` env var to the string `false` (on the `sourcegraph/server` container, or if using the cluster deployment, on the `sourcegraph-frontend` pod).
- Diff and commit searches that make use of `before:` and `after:` filters to narrow their search area are now no longer subject to the 50-repository limit. This allows for creating saved searches on more than 50 repositories as before. [#7215](https://github.com/sourcegraph/sourcegraph/issues/7215)

### Fixed

- Changes to external service configurations are reflected much faster. [#6058](https://github.com/sourcegraph/sourcegraph/issues/6058)
- Deleting an external service will not show warnings for the non-existent service. [#5617](https://github.com/sourcegraph/sourcegraph/issues/5617)
- Suggested search filter chips are quoted if necessary. [#6498](https://github.com/sourcegraph/sourcegraph/issues/6498)
- Remove potential panic in gitserver if heavily loaded. [#6710](https://github.com/sourcegraph/sourcegraph/issues/6710)
- Multiple fixes to make the preview and creation of campaigns more robust and a smoother user experience. [#6682](https://github.com/sourcegraph/sourcegraph/pull/6682) [#6625](https://github.com/sourcegraph/sourcegraph/issues/6625) [#6658](https://github.com/sourcegraph/sourcegraph/issues/6658) [#7088](https://github.com/sourcegraph/sourcegraph/issues/7088) [#6766](https://github.com/sourcegraph/sourcegraph/issues/6766) [#6717](https://github.com/sourcegraph/sourcegraph/issues/6717) [#6659](https://github.com/sourcegraph/sourcegraph/issues/6659)
- Repositories referenced in campaigns that are removed in an external service configuration change won't lead to problems with the syncing process anymore. [#7015](https://github.com/sourcegraph/sourcegraph/pull/7015)
- The Searcher dashboard (and the `src_graphql_search_response` Prometheus metric) now properly account for search alerts instead of them being incorrectly added to the `timeout` category. [#7214](https://github.com/sourcegraph/sourcegraph/issues/7214)
- In the experimental search pagination API, the `cloning`, `missing`, and other repository fields now return a well-defined set of results. [#6000](https://github.com/sourcegraph/sourcegraph/issues/6000)

### Removed

- The management console has been removed. All critical configuration previously stored in the management console will be automatically migrated to your site configuration. For more information about this change, or if you use `SITE_CONFIG_FILE` / `CRITICAL_CONFIG_FILE`, please see the [migration notes for Sourcegraph v3.11+](doc/admin/migration/3_11.md).

## 3.10.4

### Fixed

- An issue where diff/commit searches that would run over more than 50 repositories would incorrectly display a timeout error instead of the correct error suggesting users scope their query to less repositories. [#7090](https://github.com/sourcegraph/sourcegraph/issues/7090)

## 3.10.3

### Fixed

- A critical regression in 3.10.2 which caused diff, commit, and repository searches to timeout. [#7090](https://github.com/sourcegraph/sourcegraph/issues/7090)
- A critical regression in 3.10.2 which caused "No results" to appear frequently on pages with search results. [#7095](https://github.com/sourcegraph/sourcegraph/pull/7095)
- An issue where the built-in Grafana Searcher dashboard would show duplicate success/error metrics. [#7078](https://github.com/sourcegraph/sourcegraph/pull/7078)

## 3.10.2

### Added

- Site admins can now use the built-in Grafana Searcher dashboard to observe how many search requests are successful, or resulting in errors or timeouts. [#6756](https://github.com/sourcegraph/sourcegraph/issues/6756)

### Fixed

- When searches timeout, a consistent UI with clear actions like a button to increase the timeout is now returned. [#6754](https://github.com/sourcegraph/sourcegraph/issues/6754)
- To reduce the chance of search timeouts in some cases, the default indexed search timeout has been raised from 1.5s to 3s. [#6754](https://github.com/sourcegraph/sourcegraph/issues/6754)
- We now correctly inform users of the limitations of diff/commit search. If a diff/commit search would run over more than 50 repositories, users will be shown an error suggesting they scope their search to less repositories using the `repo:` filter. Global diff/commit search support is being tracked in [#6826](https://github.com/sourcegraph/sourcegraph/issues/6826). [#5519](https://github.com/sourcegraph/sourcegraph/issues/5519)

## 3.10.1

### Added

- Syntax highlighting for Starlark (Bazel) files. [#6827](https://github.com/sourcegraph/sourcegraph/issues/6827)

### Fixed

- The experimental search pagination API no longer times out when large repositories are encountered. [#6384](https://github.com/sourcegraph/sourcegraph/issues/6384) [#6383](https://github.com/sourcegraph/sourcegraph/issues/6383)
- In single-container deployments, the builtin `postgres_exporter` now correctly respects externally configured databases. This previously caused PostgreSQL metrics to not show up in Grafana when an external DB was in use. [#6735](https://github.com/sourcegraph/sourcegraph/issues/6735)

## 3.10.0

### Added

- Indexed Search supports horizontally scaling. Instances with large number of repositories can update the `replica` field of the `indexed-search` StatefulSet. See [configure indexed-search replica count](https://github.com/sourcegraph/deploy-sourcegraph/blob/master/docs/configure.md#configure-indexed-search-replica-count). [#5725](https://github.com/sourcegraph/sourcegraph/issues/5725)
- Bitbucket Cloud external service supports `exclude` config option. [#6035](https://github.com/sourcegraph/sourcegraph/issues/6035)
- `sourcegraph/server` Docker deployments now support the environment variable `IGNORE_PROCESS_DEATH`. If set to true the container will keep running, even if a subprocess has died. This is useful when manually fixing problems in the container which the container refuses to start. For example a bad database migration.
- Search input now offers filter type suggestions [#6105](https://github.com/sourcegraph/sourcegraph/pull/6105).
- The keyboard shortcut <kbd>Ctrl</kbd>+<kbd>Space</kbd> in the search input shows a list of available filter types.
- Sourcegraph Kubernetes cluster site admins can configure PostgreSQL by specifying `postgresql.conf` via ConfigMap. [sourcegraph/deploy-sourcegraph#447](https://github.com/sourcegraph/deploy-sourcegraph/pull/447)

### Changed

- **Required Kubernetes Migration:** The [Kubernetes deployment](https://github.com/sourcegraph/deploy-sourcegraph) manifest for indexed-search services has changed from a Normal Service to a Headless Service. This is to enable Sourcegraph to individually resolve indexed-search pods. Services are immutable, so please follow the [migration guide](https://github.com/sourcegraph/deploy-sourcegraph/blob/master/docs/migrate.md#310).
- Fields of type `String` in our GraphQL API that contain [JSONC](https://komkom.github.io/) now have the custom scalar type `JSONCString`. [#6209](https://github.com/sourcegraph/sourcegraph/pull/6209)
- `ZOEKT_HOST` environment variable has been deprecated. Please use `INDEXED_SEARCH_SERVERS` instead. `ZOEKT_HOST` will be removed in 3.12.
- Directory names on the repository tree page are now shown in bold to improve readability.
- Added support for Bitbucket Server pull request activity to the [campaign](https://about.sourcegraph.com/product/code-change-management/) burndown chart. When used, this feature leads to more requests being sent to Bitbucket Server, since Sourcegraph needs to keep track of how a pull request's state changes over time. With [the instance scoped webhooks](https://docs.google.com/document/d/1I3Aq1WSUh42BP8KvKr6AlmuCfo8tXYtJu40WzdNT6go/edit) in our [Bitbucket Server plugin](https://github.com/sourcegraph/bitbucket-server-plugin/pull/10) as well as up-coming [heuristical syncing changes](#6389), this additional load will be significantly reduced in the future.
- Added support for Bitbucket Server pull request activity to the campaign burndown chart. When used, this feature leads to more requests being sent to Bitbucket Server, since Sourcegraph needs to keep track of how a pull request's state changes over time. With [the instance scoped webhooks](https://docs.google.com/document/d/1I3Aq1WSUh42BP8KvKr6AlmuCfo8tXYtJu40WzdNT6go/edit) in our [Bitbucket Server plugin](https://github.com/sourcegraph/bitbucket-server-plugin/pull/10) as well as up-coming [heuristical syncing changes](#6389), this additional load will be significantly reduced in the future.

### Fixed

- Support hyphens in Bitbucket Cloud team names. [#6154](https://github.com/sourcegraph/sourcegraph/issues/6154)
- Server will run `redis-check-aof --fix` on startup to fix corrupted AOF files. [#651](https://github.com/sourcegraph/sourcegraph/issues/651)
- Authorization provider configuration errors in external services will be shown as site alerts. [#6061](https://github.com/sourcegraph/sourcegraph/issues/6061)

### Removed

## 3.9.4

### Changed

- The experimental search pagination API's `PageInfo` object now returns a `String` instead of an `ID` for its `endCursor`, and likewise for the `after` search field. Experimental paginated search API users may need to update their usages to replace `ID` cursor types with `String` ones.

### Fixed

- The experimental search pagination API no longer omits a single repository worth of results at the end of the result set. [#6286](https://github.com/sourcegraph/sourcegraph/issues/6286)
- The experimental search pagination API no longer produces search cursors that can get "stuck". [#6287](https://github.com/sourcegraph/sourcegraph/issues/6287)
- In literal search mode, searching for quoted strings now works as expected. [#6255](https://github.com/sourcegraph/sourcegraph/issues/6255)
- In literal search mode, quoted field values now work as expected. [#6271](https://github.com/sourcegraph/sourcegraph/pull/6271)
- `type:path` search queries now correctly work in indexed search again. [#6220](https://github.com/sourcegraph/sourcegraph/issues/6220)

## 3.9.3

### Changed

- Sourcegraph is now built using Go 1.13.3 [#6200](https://github.com/sourcegraph/sourcegraph/pull/6200).

## 3.9.2

### Fixed

- URI-decode the username, password, and pathname when constructing Postgres connection paramers in lsif-server [#6174](https://github.com/sourcegraph/sourcegraph/pull/6174). Fixes a crashing lsif-server process for users with passwords containing special characters.

## 3.9.1

### Changed

- Reverted [#6094](https://github.com/sourcegraph/sourcegraph/pull/6094) because it introduced a minor security hole involving only Grafana.
  [#6075](https://github.com/sourcegraph/sourcegraph/issues/6075) will be fixed with a different approach.

## 3.9.0

### Added

- Our external service syncing model will stream in new repositories to Sourcegraph. Previously we could only add a repository to our database and clone it once we had synced all information from all external services (to detect deletions and renames). Now adding a repository to an external service configuration should be reflected much sooner, even on large instances. [#5145](https://github.com/sourcegraph/sourcegraph/issues/5145)
- There is now an easy way for site admins to view and export settings and configuration when reporting a bug. The page for doing so is at /site-admin/report-bug, linked to from the site admin side panel under "Report a bug".
- An experimental search pagination API to enable better programmatic consumption of search results is now available to try. For more details and known limitations see [the documentation](https://docs.sourcegraph.com/api/graphql/search).
- Search queries can now be interpreted literally.
  - There is now a dot-star icon in the search input bar to toggle the pattern type of a query between regexp and literal.
  - There is a new `search.defaultPatternType` setting to configure the default pattern type, regexp or literal, for searches.
  - There is a new `patternType:` search token which overrides the `search.defaultPatternType` setting, and the active state of the dot-star icon in determining the pattern type of the query.
  - Old URLs without a patternType URL parameter will be redirected to the same URL with
    patternType=regexp appended to preserve intended behavior.
- Added support for GitHub organization webhooks to enable faster updates of metadata used by [campaigns](https://about.sourcegraph.com/product/code-change-management/), such as pull requests or issue comments. See the [GitHub webhook documentation](https://docs.sourcegraph.com/admin/external_service/github#webhooks) for instructions on how to enable webhooks.
- Added support for GitHub organization webhooks to enable faster updates of changeset metadata used by campaigns. See the [GitHub webhook documentation](https://docs.sourcegraph.com/admin/external_service/github#webhooks) for instructions on how to enable webhooks.
- Added burndown chart to visualize progress of campaigns.
- Added ability to edit campaign titles and descriptions.

### Changed

- **Recommended Kubernetes Migration:** The [Kubernetes deployment](https://github.com/sourcegraph/deploy-sourcegraph) manifest for indexed-search pods has changed from a Deployment to a StatefulSet. This is to enable future work on horizontally scaling indexed search. To retain your existing indexes there is a [migration guide](https://github.com/sourcegraph/deploy-sourcegraph/blob/master/docs/migrate.md#39).
- Allow single trailing hyphen in usernames and org names [#5680](https://github.com/sourcegraph/sourcegraph/pull/5680)
- Indexed search won't spam the logs on startup if the frontend API is not yet available. [zoekt#30](https://github.com/sourcegraph/zoekt/pull/30), [#5866](https://github.com/sourcegraph/sourcegraph/pull/5866)
- Search query fields are now case insensitive. For example `repoHasFile:` will now be recognized, not just `repohasfile:`. [#5168](https://github.com/sourcegraph/sourcegraph/issues/5168)
- Search queries are now interpreted literally by default, rather than as regular expressions. [#5899](https://github.com/sourcegraph/sourcegraph/pull/5899)
- The `search` GraphQL API field now takes a two new optional parameters: `version` and `patternType`. `version` determines the search syntax version to use, and `patternType` determines the pattern type to use for the query. `version` defaults to "V1", which is regular expression searches by default, if not explicitly passed in. `patternType` overrides the pattern type determined by version.
- Saved searches have been updated to support the new patternType filter. All existing saved searches have been updated to append `patternType:regexp` to the end of queries to ensure deterministic results regardless of the patternType configurations on an instance. All new saved searches are required to have a `patternType:` field in the query.
- Allow text selection in search result headers (to allow for e.g. copying filenames)

### Fixed

- Web app: Fix paths with special characters (#6050)
- Fixed an issue that rendered the search filter `repohascommitafter` unusable in the presence of an empty repository. [#5149](https://github.com/sourcegraph/sourcegraph/issues/5149)
- An issue where `externalURL` not being configured in the management console could go unnoticed. [#3899](https://github.com/sourcegraph/sourcegraph/issues/3899)
- Listing branches and refs now falls back to a fast path if there are a large number of branches. Previously we would time out. [#4581](https://github.com/sourcegraph/sourcegraph/issues/4581)
- Sourcegraph will now ignore the ambiguous ref HEAD if a repository contains it. [#5291](https://github.com/sourcegraph/sourcegraph/issues/5291)

### Removed

## 3.8.2

### Fixed

- Sourcegraph cluster deployments now run a more stable syntax highlighting server which can self-recover from rarer failure cases such as getting stuck at high CPU usage when highlighting some specific files. [#5406](https://github.com/sourcegraph/sourcegraph/issues/5406) This will be ported to single-container deployments [at a later date](https://github.com/sourcegraph/sourcegraph/issues/5841).

## 3.8.1

### Added

- Add `nameTransformations` setting to GitLab external service to help transform repository name that shows up in the Sourcegraph UI.

## 3.8.0

### Added

- A toggle button for browser extension to quickly enable/disable the core functionality without actually enable/disable the entire extension in the browser extension manager.
- Tabs to easily toggle between the different search result types on the search results page.

### Changed

- A `hardTTL` setting was added to the [Bitbucket Server `authorization` config](https://docs.sourcegraph.com/admin/external_service/bitbucketserver#configuration). This setting specifies a duration after which a user's cached permissions must be updated before any user action is authorized. This contrasts with the already existing `ttl` setting which defines a duration after which a user's cached permissions will get updated in the background, but the previously cached (and now stale) permissions are used to authorize any user action occuring before the update concludes. If your previous `ttl` value is larger than the default of the new `hardTTL` setting (i.e. **3 days**), you must change the `ttl` to be smaller or, `hardTTL` to be larger.

### Fixed

### Removed

- The `statusIndicator` feature flag has been removed from the site configuration's `experimentalFeatures` section. The status indicator has been enabled by default since 3.6.0 and you can now safely remove the feature flag from your configuration.
- Public usage is now only available on Sourcegraph.com. Because many core features rely on persisted user settings, anonymous usage leads to a degraded experience for most users. As a result, for self-hosted private instances it is preferable for all users to have accounts. But on sourcegraph.com, users will continue to have to opt-in to accounts, despite the degraded UX.

## 3.7.2

### Added

- A [migration guide for Sourcegraph v3.7+](doc/admin/migration/3_7.md).

### Fixed

- Fixed an issue where some repositories with very long symbol names would fail to index after v3.7.
- We now retain one prior search index version after an upgrade, meaning upgrading AND downgrading from v3.6.2 <-> v3.7.2 is now 100% seamless and involves no downtime or negated search performance while repositories reindex. Please refer to the [v3.7+ migration guide](doc/admin/migration/3_7.md) for details.

## 3.7.1

### Fixed

- When re-indexing repositories, we now continue to serve from the old index in the meantime. Thus, you can upgrade to 3.7.1 without downtime.
- Indexed symbol search is now faster, as we've fixed a performance issue that occurred when many repositories without any symbols existed.
- Indexed symbol search now uses less disk space when upgrading directly to v3.7.1 as we properly remove old indexes.

## 3.7.0

### Added

- Indexed search now supports symbol queries. This feature will require re-indexing all repositories. This will increase the disk and memory usage of indexed search by roughly 10%. You can disable the feature with the configuration `search.index.symbols.enabled`. [#3534](https://github.com/sourcegraph/sourcegraph/issues/3534)
- Multi-line search now works for non-indexed search. [#4518](https://github.com/sourcegraph/sourcegraph/issues/4518)
- When using `SITE_CONFIG_FILE` and `EXTSVC_CONFIG_FILE`, you [may now also specify e.g. `SITE_CONFIG_ALLOW_EDITS=true`](https://docs.sourcegraph.com/admin/config/advanced_config_file) to allow edits to be made to the config in the application which will be overwritten on the next process restart. [#4912](https://github.com/sourcegraph/sourcegraph/issues/4912)

### Changed

- In the [GitHub external service config](https://docs.sourcegraph.com/admin/external_service/github#configuration) it's now possible to specify `orgs` without specifying `repositoryQuery` or `repos` too.
- Out-of-the-box TypeScript code intelligence is much better with an updated ctags version with a built-in TypeScript parser.
- Sourcegraph uses Git protocol version 2 for increased efficiency and performance when fetching data from compatible code hosts.
- Searches with `repohasfile:` are faster at finding repository matches. [#4833](https://github.com/sourcegraph/sourcegraph/issues/4833).
- Zoekt now runs with GOGC=50 by default, helping to reduce the memory consumption of Sourcegraph. [#3792](https://github.com/sourcegraph/sourcegraph/issues/3792)
- Upgraded the version of Go in use, which improves security for publicly accessible Sourcegraph instances.

### Fixed

- Disk cleanup in gitserver is now done in terms of percentages to fix [#5059](https://github.com/sourcegraph/sourcegraph/issues/5059).
- Search results now correctly show highlighting of matches with runes like 'İ' that lowercase to runes with a different number of bytes in UTF-8 [#4791](https://github.com/sourcegraph/sourcegraph/issues/4791).
- Fixed an issue where search would sometimes crash with a panic due to a nil pointer. [#5246](https://github.com/sourcegraph/sourcegraph/issues/5246)

### Removed

## 3.6.2

### Fixed

- Fixed Phabricator external services so they won't stop the syncing process for repositories when Phabricator doesn't return clone URLs. [#5101](https://github.com/sourcegraph/sourcegraph/pull/5101)

## 3.6.1

### Added

- New site config option `branding.brandName` configures the brand name to display in the Sourcegraph \<title\> element.
- `repositoryPathPattern` option added to the "Other" external service type for repository name customization.

## 3.6.0

### Added

- The `github.exclude` setting in [GitHub external service config](https://docs.sourcegraph.com/admin/external_service/github#configuration) additionally allows you to specify regular expressions with `{"pattern": "regex"}`.
- A new [`quicklinks` setting](https://docs.sourcegraph.com/user/quick_links) allows adding links to be displayed on the homepage and search page for all users (or users in an organization).
- Compatibility with the [Sourcegraph for Bitbucket Server](https://github.com/sourcegraph/bitbucket-server-plugin) plugin.
- Support for [Bitbucket Cloud](https://bitbucket.org) as an external service.

### Changed

- Updating or creating an external service will no longer block until the service is synced.
- The GraphQL fields `Repository.createdAt` and `Repository.updatedAt` are deprecated and will be removed in 3.8. Now `createdAt` is always the current time and updatedAt is always null.
- In the [GitHub external service config](https://docs.sourcegraph.com/admin/external_service/github#configuration) and [Bitbucket Server external service config](https://docs.sourcegraph.com/admin/external_service/bitbucket_server#permissions) `repositoryQuery` is now only required if `repos` is not set.
- Log messages from query-runner when saved searches fail now include the raw query as part of the message.
- The status indicator in the navigation bar is now enabled by default
- Usernames and org names can now contain the `.` character. [#4674](https://github.com/sourcegraph/sourcegraph/issues/4674)

### Fixed

- Commit searches now correctly highlight unicode characters, for example 加. [#4512](https://github.com/sourcegraph/sourcegraph/issues/4512)
- Symbol searches now show the number of symbol matches rather than the number of file matches found. [#4578](https://github.com/sourcegraph/sourcegraph/issues/4578)
- Symbol searches with truncated results now show a `+` on the results page to signal that some results have been omitted. [#4579](https://github.com/sourcegraph/sourcegraph/issues/4579)

## 3.5.4

### Fixed

- Fixed Phabricator external services so they won't stop the syncing process for repositories when Phabricator doesn't return clone URLs. [#5101](https://github.com/sourcegraph/sourcegraph/pull/5101)

## 3.5.2

### Changed

- Usernames and org names can now contain the `.` character. [#4674](https://github.com/sourcegraph/sourcegraph/issues/4674)

### Added

- Syntax highlighting requests that fail are now logged and traced. A new Prometheus metric `src_syntax_highlighting_requests` allows monitoring and alerting. [#4877](https://github.com/sourcegraph/sourcegraph/issues/4877).
- Sourcegraph's SAML authentication now supports RSA PKCS#1 v1.5. [#4869](https://github.com/sourcegraph/sourcegraph/pull/4869)

### Fixed

- Increased nginx proxy buffer size to fix issue where login failed when SAML AuthnRequest was too large. [#4849](https://github.com/sourcegraph/sourcegraph/pull/4849)
- A regression in 3.3.8 where `"corsOrigin": "*"` was improperly forbidden. [#4424](https://github.com/sourcegraph/sourcegraph/issues/4424)

## 3.5.1

### Added

- A new [`quicklinks` setting](https://docs.sourcegraph.com/user/quick_links) allows adding links to be displayed on the homepage and search page for all users (or users in an organization).
- Site admins can prevent the icon in the top-left corner of the screen from spinning on hovers by setting `"branding": { "disableSymbolSpin": true }` in their site configuration.

### Fixed

- Fix `repository.language` GraphQL field (previously returned empty for most repositories).

## 3.5.0

### Added

- Indexed search now supports matching consecutive literal newlines, with queries like e.g. `foo\nbar.*` to search over multiple lines. [#4138](https://github.com/sourcegraph/sourcegraph/issues/4138)
- The `orgs` setting in [GitHub external service config](https://docs.sourcegraph.com/admin/external_service/github) allows admins to select all repositories from the specified organizations to be synced.
- A new experimental search filter `repohascommitafter:"30 days ago"` allows users to exclude stale repositories that don't contain commits (to the branch being searched over) past a specified date from their search query.
- The `authorization` setting in the [Bitbucket Server external service config](https://docs.sourcegraph.com/admin/external_service/bitbucket_server#permissions) enables Sourcegraph to enforce the repository permissions defined in Bitbucket Server.
- A new, experimental status indicator in the navigation bar allows admins to quickly see whether the configured repositories are up to date or how many are currently being updated in the background. You can enable the status indicator with the following site configuration: `"experimentalFeatures": { "statusIndicator": "enabled" }`.
- A new search filter `repohasfile` allows users to filter results to just repositories containing a matching file. For example `ubuntu file:Dockerfile repohasfile:\.py$` would find Dockerfiles mentioning Ubuntu in repositories that contain Python files. [#4501](https://github.com/sourcegraph/sourcegraph/pull/4501)

### Changed

- The saved searches UI has changed. There is now a Saved searches page in the user and organizations settings area. A saved search appears in the settings area of the user or organization it is associated with.

### Removed

### Fixed

- Fixed repository search patterns which contain `.*`. Previously our optimizer would ignore `.*`, which in some cases would lead to our repository search excluding some repositories from the results.
- Fixed an issue where the Phabricator native integration would be broken on recent Phabricator versions. This fix depends on v1.2 of the [Phabricator extension](https://github.com/sourcegraph/phabricator-extension).
- Fixed an issue where the "Empty repository" banner would be shown on a repository page when starting to clone a repository.
- Prevent data inconsistency on cached archives due to restarts. [#4366](https://github.com/sourcegraph/sourcegraph/pull/4366)
- On the /extensions page, the UI is now less ambiguous when an extension has not been activated. [#4446](https://github.com/sourcegraph/sourcegraph/issues/4446)

## 3.4.5

### Fixed

- Fixed an issue where syntax highlighting taking too long would result in errors or wait long amounts of time without properly falling back to plaintext rendering after a few seconds. [#4267](https://github.com/sourcegraph/sourcegraph/issues/4267) [#4268](https://github.com/sourcegraph/sourcegraph/issues/4268) (this fix was intended to be in 3.4.3, but was in fact left out by accident)
- Fixed an issue with `sourcegraph/server` Docker deployments where syntax highlighting could produce `server closed idle connection` errors. [#4269](https://github.com/sourcegraph/sourcegraph/issues/4269) (this fix was intended to be in 3.4.3, but was in fact left out by accident)
- Fix `repository.language` GraphQL field (previously returned empty for most repositories).

## 3.4.4

### Fixed

- Fixed an out of bounds error in the GraphQL repository query. [#4426](https://github.com/sourcegraph/sourcegraph/issues/4426)

## 3.4.3

### Fixed

- Improved performance of the /site-admin/repositories page significantly (prevents timeouts). [#4063](https://github.com/sourcegraph/sourcegraph/issues/4063)
- Fixed an issue where Gitolite repositories would be inaccessible to non-admin users after upgrading to 3.3.0+ from an older version. [#4263](https://github.com/sourcegraph/sourcegraph/issues/4263)
- Repository names are now treated as case-sensitive, fixing an issue where users saw `pq: duplicate key value violates unique constraint \"repo_name_unique\"` [#4283](https://github.com/sourcegraph/sourcegraph/issues/4283)
- Repositories containing submodules not on Sourcegraph will now load without error [#2947](https://github.com/sourcegraph/sourcegraph/issues/2947)
- HTTP metrics in Prometheus/Grafana now distinguish between different types of GraphQL requests.

## 3.4.2

### Fixed

- Fixed incorrect wording in site-admin onboarding. [#4127](https://github.com/sourcegraph/sourcegraph/issues/4127)

## 3.4.1

### Added

- You may now specify `DISABLE_CONFIG_UPDATES=true` on the management console to prevent updates to the critical configuration. This is useful when loading critical config via a file using `CRITICAL_CONFIG_FILE` on the frontend.

### Changed

- When `EXTSVC_CONFIG_FILE` or `SITE_CONFIG_FILE` are specified, updates to external services and the site config are now prevented.
- Site admins will now see a warning if creating or updating an external service was successful but the process could not complete entirely due to an ephemeral error (such as GitHub API search queries running into timeouts and returning incomplete results).

### Removed

### Fixed

- Fixed an issue where `EXTSVC_CONFIG_FILE` being specified would incorrectly cause a panic.
- Fixed an issue where user/org/global settings from old Sourcegraph versions (2.x) could incorrectly be null, leading to various errors.
- Fixed an issue where an ephemeral infrastructure error (`tar/archive: invalid tar header`) would fail a search.

## 3.4.0

### Added

- When `repositoryPathPattern` is configured, paths from the full long name will redirect to the configured name. Extensions will function with the configured name. `repositoryPathPattern` allows administrators to configure "nice names". For example `sourcegraph.example.com/github.com/foo/bar` can configured to be `sourcegraph.example.com/gh/foo/bar` with `"repositoryPathPattern": "gh/{nameWithOwner}"`. (#462)
- Admins can now turn off site alerts for patch version release updates using the `alerts.showPatchUpdates` setting. Alerts will still be shown for major and minor version updates.
- The new `gitolite.exclude` setting in [Gitolite external service config](https://docs.sourcegraph.com/admin/external_service/gitolite#configuration) allows you to exclude specific repositories by their Gitolite name so that they won't be mirrored. Upon upgrading, previously "disabled" repositories will be automatically migrated to this exclusion list.
- The new `aws_codecommit.exclude` setting in [AWS CodeCommit external service config](https://docs.sourcegraph.com/admin/external_service/aws_codecommit#configuration) allows you to exclude specific repositories by their AWS name or ID so that they won't be synced. Upon upgrading, previously "disabled" repositories will be automatically migrated to this exclusion list.
- Added a new, _required_ `aws_codecommit.gitCredentials` setting to the [AWS CodeCommit external service config](https://docs.sourcegraph.com/admin/external_service/aws_codecommit#configuration). These Git credentials are required to create long-lived authenticated clone URLs for AWS CodeCommit repositories. For more information about Git credentials, see the AWS CodeCommit documentation: https://docs.aws.amazon.com/IAM/latest/UserGuide/id_credentials_ssh-keys.html#git-credentials-code-commit. For detailed instructions on how to create the credentials in IAM, see this page: https://docs.aws.amazon.com/codecommit/latest/userguide/setting-up-gc.html
- Added support for specifying a URL formatted `gitolite.host` setting in [Gitolite external service config](https://docs.sourcegraph.com/admin/external_service/gitolite#configuration) (e.g. `ssh://git@gitolite.example.org:2222/`), in addition to the already supported SCP like format (e.g `git@gitolite.example.org`)
- Added support for overriding critical, site, and external service configurations via files. Specify `CRITICAL_CONFIG_FILE=critical.json`, `SITE_CONFIG_FILE=site.json`, and/or `EXTSVC_CONFIG_FILE=extsvc.json` on the `frontend` container to do this.

### Changed

- Kinds of external services in use are now included in [server pings](https://docs.sourcegraph.com/admin/pings).
- Bitbucket Server: An actual Bitbucket icon is now used for the jump-to-bitbucket action on repository pages instead of the previously generic icon.
- Default config for GitHub, GitHub Enterprise, GitLab, Bitbucket Server, and AWS Code Commit external services has been revised to make it easier for first time admins.

### Removed

- Fields related to Repository enablement have been deprecated. Mutations are now NOOPs, and for repositories returned the value is always true for Enabled. The enabled field and mutations will be removed in 3.6. Mutations: `setRepositoryEnabled`, `setAllRepositoriesEnabled`, `updateAllMirrorRepositories`, `deleteRepository`. Query parameters: `repositories.enabled`, `repositories.disabled`. Field: `Repository.enabled`.
- Global saved searches are now deprecated. Any existing global saved searches have been assigned to the Sourcegraph instance's first site admin's user account.
- The `search.savedQueries` configuration option is now deprecated. Existing entries remain in user and org settings for backward compatibility, but are unused as saved searches are now stored in the database.

### Fixed

- Fixed a bug where submitting a saved query without selecting the location would fail for non-site admins (#3628).
- Fixed settings editors only having a few pixels height.
- Fixed a bug where browser extension and code review integration usage stats were not being captured on the site-admin Usage Stats page.
- Fixed an issue where in some rare cases PostgreSQL starting up slowly could incorrectly trigger a panic in the `frontend` service.
- Fixed an issue where the management console password would incorrectly reset to a new secure one after a user account was created.
- Fixed a bug where gitserver would leak file descriptors when performing common operations.
- Substantially improved the performance of updating Bitbucket Server external service configurations on instances with thousands of repositories, going from e.g. several minutes to about a minute for ~20k repositories (#4037).
- Fully resolved the search performance regression in v3.2.0, restoring performance of search back to the same levels it was before changes made in v3.2.0.
- Fix a bug where using a repo search filter with the prefix `github.com` only searched for repos whose name starts with `github.com`, even though no `^` was specified in the search filter. (#4103)
- Fixed an issue where files that fail syntax highlighting would incorrectly render an error instead of gracefully falling back to their plaintext form.

## 3.3.9

### Added

- Syntax highlighting requests that fail are now logged and traced. A new Prometheus metric `src_syntax_highlighting_requests` allows monitoring and alerting. [#4877](https://github.com/sourcegraph/sourcegraph/issues/4877).

## 3.3.8

### Fixed

- Fully resolved the search performance regression in v3.2.0, restoring performance of search back to the same levels it was before changes made in v3.2.0.
- Fixed an issue where files that fail syntax highlighting would incorrectly render an error instead of gracefully falling back to their plaintext form.
- Fixed an issue introduced in v3.3 where Sourcegraph would under specific circumstances incorrectly have to re-clone and re-index repositories from Bitbucket Server and AWS CodeCommit.

## 3.3.7

### Added

- The `bitbucketserver.exclude` setting in [Bitbucket Server external service config](https://docs.sourcegraph.com/admin/external_service/bitbucketserver#configuration) additionally allows you to exclude repositories matched by a regular expression (so that they won't be synced).

### Changed

### Removed

### Fixed

- Fixed a major indexed search performance regression that occurred in v3.2.0. (#3685)
- Fixed an issue where Sourcegraph would fail to update repositories on some instances (`pq: duplicate key value violates unique constraint "repo_external_service_unique_idx"`) (#3680)
- Fixed an issue where Sourcegraph would not exclude unavailable Bitbucket Server repositories. (#3772)

## 3.3.6

## Changed

- All 24 language extensions are enabled by default.

## 3.3.5

## Changed

- Indexed search is now enabled by default for new Docker deployments. (#3540)

### Removed

- Removed smart-casing behavior from search.

### Fixed

- Removes corrupted archives in the searcher cache and tries to populate the cache again instead of returning an error.
- Fixed a bug where search scopes would not get merged, and only the lowest-level list of search scopes would appear.
- Fixed an issue where repo-updater was slower in performing its work which could sometimes cause other performance issues. https://github.com/sourcegraph/sourcegraph/pull/3633

## 3.3.4

### Fixed

- Fixed bundling of the Phabricator integration assets in the Sourcegraph docker image.

## 3.3.3

### Fixed

- Fixed bug that prevented "Find references" action from being completed in the activation checklist.

## 3.3.2

### Fixed

- Fixed an issue where the default `bitbucketserver.repositoryQuery` would not be created on migration from older Sourcegraph versions. https://github.com/sourcegraph/sourcegraph/issues/3591
- Fixed an issue where Sourcegraph would add deleted repositories to the external service configuration. https://github.com/sourcegraph/sourcegraph/issues/3588
- Fixed an issue where a repo-updater migration would hit code host rate limits. https://github.com/sourcegraph/sourcegraph/issues/3582
- The required `bitbucketserver.username` field of a [Bitbucket Server external service configuration](https://docs.sourcegraph.com/admin/external_service/bitbucketserver#configuration), if unset or empty, is automatically migrated to match the user part of the `url` (if defined). https://github.com/sourcegraph/sourcegraph/issues/3592
- Fixed a panic that would occur in indexed search / the frontend when a search error ocurred. https://github.com/sourcegraph/sourcegraph/issues/3579
- Fixed an issue where the repo-updater service could become deadlocked while performing a migration. https://github.com/sourcegraph/sourcegraph/issues/3590

## 3.3.1

### Fixed

- Fixed a bug that prevented external service configurations specifying client certificates from working (#3523)

## 3.3.0

### Added

- In search queries, treat `foo(` as `foo\(` and `bar[` as `bar\[` rather than failing with an error message.
- Enterprise admins can now customize the appearance of the homepage and search icon.
- A new settings property `notices` allows showing custom informational messages on the homepage and at the top of each page. The `motd` property is deprecated and its value is automatically migrated to the new `notices` property.
- The new `gitlab.exclude` setting in [GitLab external service config](https://docs.sourcegraph.com/admin/external_service/gitlab#configuration) allows you to exclude specific repositories matched by `gitlab.projectQuery` and `gitlab.projects` (so that they won't be synced). Upon upgrading, previously "disabled" repositories will be automatically migrated to this exclusion list.
- The new `gitlab.projects` setting in [GitLab external service config](https://docs.sourcegraph.com/admin/external_service/gitlab#configuration) allows you to select specific repositories to be synced.
- The new `bitbucketserver.exclude` setting in [Bitbucket Server external service config](https://docs.sourcegraph.com/admin/external_service/bitbucketserver#configuration) allows you to exclude specific repositories matched by `bitbucketserver.repositoryQuery` and `bitbucketserver.repos` (so that they won't be synced). Upon upgrading, previously "disabled" repositories will be automatically migrated to this exclusion list.
- The new `bitbucketserver.repos` setting in [Bitbucket Server external service config](https://docs.sourcegraph.com/admin/external_service/bitbucketserver#configuration) allows you to select specific repositories to be synced.
- The new required `bitbucketserver.repositoryQuery` setting in [Bitbucket Server external service configuration](https://docs.sourcegraph.com/admin/external_service/bitbucketserver#configuration) allows you to use Bitbucket API repository search queries to select repos to be synced. Existing configurations will be migrate to have it set to `["?visibility=public", "?visibility=private"]` which is equivalent to the previous implicit behaviour that this setting supersedes.
- "Quick configure" buttons for common actions have been added to the config editor for all external services.
- "Quick configure" buttons for common actions have been added to the management console.
- Site-admins now receive an alert every day for the seven days before their license key expires.
- The user menu (in global nav) now lists the user's organizations.
- All users on an instance now see a non-dismissable alert when when there's no license key in use and the limit of free user accounts is exceeded.
- All users will see a dismissible warning about limited search performance and accuracy on when using the sourcegraph/server Docker image with more than 100 repositories enabled.

### Changed

- Indexed searches that time out more consistently report a timeout instead of erroneously saying "No results."
- The symbols sidebar now only shows symbols defined in the current file or directory.
- The dynamic filters on search results pages will now display `lang:` instead of `file:` filters for language/file-extension filter suggestions.
- The default `github.repositoryQuery` of a [GitHub external service configuration](https://docs.sourcegraph.com/admin/external_service/github#configuration) has been changed to `["none"]`. Existing configurations that had this field unset will be migrated to have the previous default explicitly set (`["affiliated", "public"]`).
- The default `gitlab.projectQuery` of a [GitLab external service configuration](https://docs.sourcegraph.com/admin/external_service/gitlab#configuration) has been changed to `["none"]`. Existing configurations that had this field unset will be migrated to have the previous default explicitly set (`["?membership=true"]`).
- The default value of `maxReposToSearch` is now unlimited (was 500).
- The default `github.repositoryQuery` of a [GitHub external service configuration](https://docs.sourcegraph.com/admin/external_service/github#configuration) has been changed to `["none"]` and is now a required field. Existing configurations that had this field unset will be migrated to have the previous default explicitly set (`["affiliated", "public"]`).
- The default `gitlab.projectQuery` of a [GitLab external service configuration](https://docs.sourcegraph.com/admin/external_service/gitlab#configuration) has been changed to `["none"]` and is now a required field. Existing configurations that had this field unset will be migrated to have the previous default explicitly set (`["?membership=true"]`).
- The `bitbucketserver.username` field of a [Bitbucket Server external service configuration](https://docs.sourcegraph.com/admin/external_service/bitbucketserver#configuration) is now **required**. This field is necessary to authenticate with the Bitbucket Server API with either `password` or `token`.
- The settings and account pages for users and organizations are now combined into a single tab.

### Removed

- Removed the option to show saved searches on the Sourcegraph homepage.

### Fixed

- Fixed an issue where the site-admin repositories page `Cloning`, `Not Cloned`, `Needs Index` tabs were very slow on instances with thousands of repositories.
- Fixed an issue where failing to syntax highlight a single file would take down the entire syntax highlighting service.

## 3.2.6

### Fixed

- Fully resolved the search performance regression in v3.2.0, restoring performance of search back to the same levels it was before changes made in v3.2.0.

## 3.2.5

### Fixed

- Fixed a major indexed search performance regression that occurred in v3.2.0. (#3685)

## 3.2.4

### Fixed

- Fixed bundling of the Phabricator integration assets in the Sourcegraph docker image.

## 3.2.3

### Fixed

- Fixed https://github.com/sourcegraph/sourcegraph/issues/3336.
- Clearer error message when a repository sync fails due to the inability to clone a repository.
- Rewrite '@' character in Gitolite repository names to '-', which permits them to be viewable in the UI.

## 3.2.2

### Changed

- When using an external Zoekt instance (specified via the `ZOEKT_HOST` environment variable), sourcegraph/server no longer spins up a redundant internal Zoekt instance.

## 3.2.1

### Fixed

- Jaeger tracing, once enabled, can now be configured via standard [environment variables](https://github.com/jaegertracing/jaeger-client-go/blob/v2.14.0/README.md#environment-variables).
- Fixed an issue where some search and zoekt errors would not be logged.

## 3.2.0

### Added

- Sourcegraph can now automatically use the system's theme.
  To enable, open the user menu in the top right and make sure the theme dropdown is set to "System".
  This is currently supported on macOS Mojave with Safari Technology Preview 68 and later.
- The `github.exclude` setting was added to the [GitHub external service config](https://docs.sourcegraph.com/admin/external_service/github#configuration) to allow excluding repositories yielded by `github.repos` or `github.repositoryQuery` from being synced.

### Changed

- Symbols search is much faster now. After the initial indexing, you can expect code intelligence to be nearly instant no matter the size of your repository.
- Massively reduced the number of code host API requests Sourcegraph performs, which caused rate limiting issues such as slow search result loading to appear.
- The [`corsOrigin`](https://docs.sourcegraph.com/admin/config/site_config) site config property is no longer needed for integration with GitHub, GitLab, etc., via the [Sourcegraph browser extension](https://docs.sourcegraph.com/integration/browser_extension). Only the [Phabricator extension](https://github.com/sourcegraph/phabricator-extension) requires it.

### Fixed

- Fixed a bug where adding a search scope that adds a `repogroup` filter would cause invalid queries if `repogroup:sample` was already part of the query.
- An issue where errors during displaying search results would not be displayed.

### Removed

- The `"updateScheduler2"` experiment is now the default and it's no longer possible to configure.

## 3.1.2

### Added

- The `search.contextLines` setting was added to allow configuration of the number of lines of context to be displayed around search results.

### Changed

- Massively reduced the number of code host API requests Sourcegraph performs, which caused rate limiting issues such as slow search result loading to appear.
- Improved logging in various situations where Sourcegraph would potentially hit code host API rate limits.

### Fixed

- Fixed an issue where search results loading slowly would display a `Cannot read property "lastChild" of undefined` error.

## 3.1.1

### Added

- Query builder toggle (open/closed) state is now retained.

### Fixed

- Fixed an issue where single-term values entered into the "Exact match" field in the query builder were not getting wrapped in quotes.

## 3.1.0

### Added

- Added Docker-specific help text when running the Sourcegraph docker image in an environment with an sufficient open file descriptor limit.
- Added syntax highlighting for Kotlin and Dart.
- Added a management console environment variable to disable HTTPS, see [the docs](doc/admin/management_console.md#can-i-disable-https-on-the-management-console) for more information.
- Added `auth.disableUsernameChanges` to critical configuration to prevent users from changing their usernames.
- Site admins can query a user by email address or username from the GraphQL API.
- Added a search query builder to the main search page. Click "Use search query builder" to open the query builder, which is a form with separate inputs for commonly used search keywords.

### Changed

- File match search results now show full repository name if there are results from mirrors on different code hosts (e.g. github.com/sourcegraph/sourcegraph and gitlab.com/sourcegraph/sourcegraph)
- Search queries now use "smart case" by default. Searches are case insensitive unless you use uppercase letters. To explicitly set the case, you can still use the `case` field (e.g. `case:yes`, `case:no`). To explicitly set smart case, use `case:auto`.

### Fixed

- Fixed an issue where the management console would improperly regenerate the TLS cert/key unless `CUSTOM_TLS=true` was set. See the documentation for [how to use your own TLS certificate with the management console](doc/admin/management_console.md#how-can-i-use-my-own-tls-certificates-with-the-management-console).

## 3.0.1

### Added

- Symbol search now supports Elixir, Haskell, Kotlin, Scala, and Swift

### Changed

- Significantly optimized how file search suggestions are provided when using indexed search (cluster deployments).
- Both the `sourcegraph/server` image and the [Kubernetes deployment](https://github.com/sourcegraph/deploy-sourcegraph) manifests ship with Postgres `11.1`. For maximum compatibility, however, the minimum supported version remains `9.6`. The upgrade procedure is mostly automated for existing deployments. Please refer to [this page](https://docs.sourcegraph.com/admin/postgres) for detailed instructions.

### Removed

- The deprecated `auth.disableAccessTokens` site config property was removed. Use `auth.accessTokens` instead.
- The `disableBrowserExtension` site config property was removed. [Configure nginx](https://docs.sourcegraph.com/admin/nginx) instead to block clients (if needed).

## 3.0.0

See the changelog entries for 3.0.0 beta releases and our [3.0](doc/admin/migration/3_0.md) upgrade guide if you are upgrading from 2.x.

## 3.0.0-beta.4

### Added

- Basic code intelligence for the top 10 programming languages works out of the box without any configuration. [TypeScript/JavaScript](https://sourcegraph.com/extensions/sourcegraph/typescript), [Python](https://sourcegraph.com/extensions/sourcegraph/python), [Java](https://sourcegraph.com/extensions/sourcegraph/java), [Go](https://sourcegraph.com/extensions/sourcegraph/go), [C/C++](https://sourcegraph.com/extensions/sourcegraph/cpp), [Ruby](https://sourcegraph.com/extensions/sourcegraph/ruby), [PHP](https://sourcegraph.com/extensions/sourcegraph/php), [C#](https://sourcegraph.com/extensions/sourcegraph/csharp), [Shell](https://sourcegraph.com/extensions/sourcegraph/shell), and [Scala](https://sourcegraph.com/extensions/sourcegraph/scala) are enabled by default, and you can find more in the [extension registry](https://sourcegraph.com/extensions?query=category%3A"Programming+languages").

## 3.0.0-beta.3

- Fixed an issue where the site admin is redirected to the start page instead of being redirected to the repositories overview page after deleting a repo.

## 3.0.0-beta

### Added

- Repositories can now be queried by a git clone URL through the GraphQL API.
- A new Explore area is linked from the top navigation bar (when the `localStorage.explore=true;location.reload()` feature flag is enabled).
- Authentication via GitHub is now supported. To enable, add an item to the `auth.providers` list with `type: "github"`. By default, GitHub identities must be linked to an existing Sourcegraph user account. To enable new account creation via GitHub, use the `allowSignup` option in the `GitHubConnection` config.
- Authentication via GitLab is now supported. To enable, add an item to the `auth.providers` list with `type: "gitlab"`.
- GitHub repository permissions are supported if authentication via GitHub is enabled. See the
  documentation for the `authorization` field of the `GitHubConnection` configuration.
- The repository settings mirroring page now shows when a repo is next scheduled for an update (requires experiment `"updateScheduler2": "enabled"`).
- Configured repositories are periodically scheduled for updates using a new algorithm. You can disable the new algorithm with the following site configuration: `"experimentalFeatures": { "updateScheduler2": "disabled" }`. If you do so, please file a public issue to describe why you needed to disable it.
- When using HTTP header authentication, [`stripUsernameHeaderPrefix`](https://docs.sourcegraph.com/admin/auth/#username-header-prefixes) field lets an admin specify a prefix to strip from the HTTP auth header when converting the header value to a username.
- Sourcegraph extensions whose package.json contains `"wip": true` are considered [work-in-progress extensions](https://docs.sourcegraph.com/extensions/authoring/publishing#wip-extensions) and are indicated as such to avoid users accidentally using them.
- Information about user survey submissions and a chart showing weekly active users is now displayed on the site admin Overview page.
- A new GraphQL API field `UserEmail.isPrimary` was added that indicates whether an email is the user's primary email.
- The filters bar in the search results page can now display filters from extensions.
- Extensions' `activate` functions now receive a `sourcegraph.ExtensionContext` parameter (i.e., `export function activate(ctx: sourcegraph.ExtensionContext): void { ... }`) to support deactivation and running multiple extensions in the same process.
- Users can now request an Enterprise trial license from the site init page.
- When searching, a filter button `case:yes` will now appear when relevant. This helps discovery and makes it easier to use our case-sensitive search syntax.
- Extensions can now report progress in the UI through the `withProgress()` extension API.
- When calling `editor.setDecorations()`, extensions must now provide an instance of `TextDocumentDecorationType` as first argument. This helps gracefully displaying decorations from several extensions.

### Changed

- The Postgres database backing Sourcegraph has been upgraded from 9.4 to 11.1. Existing Sourcegraph users must conduct an [upgrade procedure](https://docs.sourcegraph.com/admin/postgres_upgrade)
- Code host configuration has moved out of the site config JSON into the "External services" area of the site admin web UI. Sourcegraph instances will automatically perform a one time migration of existing data in the site config JSON. After the migration these keys can be safely deleted from the site config JSON: `awsCodeCommit`, `bitbucketServer`, `github`, `gitlab`, `gitolite`, and `phabricator`.
- Site and user usage statistics are now visible to all users. Previously only site admins (and users, for their own usage statistics) could view this information. The information consists of aggregate counts of actions such as searches, page views, etc.
- The Git blame information shown at the end of a line is now provided by the [Git extras extension](https://sourcegraph.com/extensions/sourcegraph/git-extras). You must add that extension to continue using this feature.
- The `appURL` site configuration option was renamed to `externalURL`.
- The repository and directory pages now show all entries together instead of showing files and (sub)directories separately.
- Extensions no longer can specify titles (in the `title` property in the `package.json` extension manifest). Their extension ID (such as `alice/myextension`) is used.

### Fixed

- Fixed an issue where the site admin License page showed a count of current users, rather than the max number of users over the life of the license.
- Fixed number formatting issues on site admin Overview and Survey Response pages.
- Fixed resolving of git clone URLs with `git+` prefix through the GraphQL API
- Fixed an issue where the graphql Repositories endpoint would order by a field which was not indexed. Times on Sourcegraph.com went from 10s to 200ms.
- Fixed an issue where whitespace was not handled properly in environment variable lists (`SYMBOLS_URL`, `SEARCHER_URL`).
- Fixed an issue where clicking inside the repository popover or clicking "Show more" would dismiss the popover.

### Removed

- The `siteID` site configuration option was removed because it is no longer needed. If you previously specified this in site configuration, a new, random site ID will be generated upon server startup. You can safely remove the existing `siteID` value from your site configuration after upgrading.
- The **Info** panel was removed. The information it presented can be viewed in the hover.
- The top-level `repos.list` site configuration was removed in favour of each code-host's equivalent options,
  now configured via the new _External Services UI_ available at `/site-admin/external-services`. Equivalent options in code hosts configuration:
  - GitHub via [`github.repos`](https://docs.sourcegraph.com/admin/site_config/all#repos-array)
  - Gitlab via [`gitlab.projectQuery`](https://docs.sourcegraph.com/admin/site_config/all#projectquery-array)
  - Phabricator via [`phabricator.repos`](https://docs.sourcegraph.com/admin/site_config/all#phabricator-array)
  - [Other external services](https://docs.sourcegraph.com/admin/repo/add_from_other_external_services)
- Removed the `httpStrictTransportSecurity` site configuration option. Use [nginx configuration](https://docs.sourcegraph.com/admin/nginx) for this instead.
- Removed the `tls.letsencrypt` site configuration option. Use [nginx configuration](https://docs.sourcegraph.com/admin/nginx) for this instead.
- Removed the `tls.cert` and `tls.key` site configuration options. Use [nginx configuration](https://docs.sourcegraph.com/admin/nginx) for this instead.
- Removed the `httpToHttpsRedirect` and `experimentalFeatures.canonicalURLRedireect` site configuration options. Use [nginx configuration](https://docs.sourcegraph.com/admin/nginx) for these instead.
- Sourcegraph no longer requires access to `/var/run/docker.sock`.

## 2.13.6

### Added

- The `/-/editor` endpoint now accepts a `hostname_patterns` URL parameter, which specifies a JSON
  object mapping from hostname to repository name pattern. This serves as a hint to Sourcegraph when
  resolving git clone URLs to repository names. The name pattern is the same style as is used in
  code host configurations. The default value is `{hostname}/{path}`.

## 2.13.5

### Fixed

- Fixed another issue where Sourcegraph would try to fetch more than the allowed number of repositories from AWS CodeCommit.

## 2.13.4

### Changed

- The default for `experimentalFeatures.canonicalURLRedirect` in site config was changed back to `disabled` (to avoid [#807](https://github.com/sourcegraph/sourcegraph/issues/807)).

## 2.13.3

### Fixed

- Fixed an issue that would cause the frontend health check endpoint `/healthz` to not respond. This only impacts Kubernetes deployments.
- Fixed a CORS policy issue that caused requests to be rejected when they come from origins not in our [manifest.json](https://sourcegraph.com/github.com/sourcegraph/sourcegraph/-/blob/browser/src/extension/manifest.spec.json#L72) (i.e. requested via optional permissions by the user).
- Fixed an issue that prevented `repositoryQuery` from working correctly on GitHub enterprise instances.

## 2.13.2

### Fixed

- Fixed an issue where Sourcegraph would try to fetch more than the allowed number of repositories from AWS CodeCommit.

## 2.13.1

### Changed

- The timeout when running `git ls-remote` to determine if a remote url is cloneable has been increased from 5s to 30s.
- Git commands now use [version 2 of the Git wire protocol](https://opensource.googleblog.com/2018/05/introducing-git-protocol-version-2.html), which should speed up certain operations (e.g. `git ls-remote`, `git fetch`) when communicating with a v2 enabled server.

## 2.13.0

### Added

- A new site config option `search.index.enabled` allows toggling on indexed search.
- Search now uses [Sourcegraph extensions](https://docs.sourcegraph.com/extensions) that register `queryTransformer`s.
- GitLab repository permissions are now supported. To enable this, you will need to set the `authz`
  field in the `GitLabConnection` configuration object and ensure that the access token set in the
  `token` field has both `sudo` and `api` scope.

### Changed

- When the `DEPLOY_TYPE` environment variable is incorrectly specified, Sourcegraph now shuts down and logs an error message.
- The `experimentalFeatures.canonicalURLRedirect` site config property now defaults to `enabled`. Set it to `disabled` to disable redirection to the `appURL` from other hosts.
- Updating `maxReposToSearch` site config no longer requires a server restart to take effect.
- The update check page no longer shows an error if you are using an insiders build. Insiders builds will now notify site administrators that updates are available 40 days after the release date of the installed build.
- The `github.repositoryQuery` site config property now accepts arbitrary GitHub repository searches.

### Fixed

- The user account sidebar "Password" link (to the change-password form) is now shown correctly.
- Fixed an issue where GitHub rate limits were underutilized if the remaining
  rate limit dropped below 150.
- Fixed an issue where GraphQL field `elapsedMilliseconds` returned invalid value on empty searches
- Editor extensions now properly search the selection as a literal string, instead of incorrectly using regexp.
- Fixed a bug where editing and deleting global saved searches was not possible.
- In index search, if the search regex produces multiline matches, search results are still processed per line and highlighted correctly.
- Go-To-GitHub and Go-To-GitLab buttons now link to the right branch, line and commit range.
- Go-to-GitHub button links to default branch when no rev is given.
- The close button in the panel header stays located on the top.
- The Phabricator icon is now displayed correctly.
- The view mode button in the BlobPage now shows the correct view mode to switch to.

### Removed

- The experimental feature flag to disable the new repo update scheduler has been removed.
- The `experimentalFeatures.configVars` feature flag was removed.
- The `experimentalFeatures.multipleAuthProviders` feature flag was removed because the feature is now always enabled.
- The following deprecated auth provider configuration properties were removed: `auth.provider`, `auth.saml`, `auth.openIDConnect`, `auth.userIdentityHTTPHeader`, and `auth.allowSignup`. Use `auth.providers` for all auth provider configuration. (If you were still using the deprecated properties and had no `auth.providers` set, all access to your instance will be rejected until you manually set `auth.providers`.)
- The deprecated site configuration properties `search.scopes` and `settings` were removed. Define search scopes and settings in global settings in the site admin area instead of in site configuration.
- The `pendingContents` property has been removed from our GraphQL schema.
- The **Explore** page was replaced with a **Repositories** search link in the top navigation bar.

## 2.12.3

### Fixed

- Fixed an error that prevented users without emails from submitting satisfaction surveys.

## 2.12.2

### Fixed

- Fixed an issue where private GitHub Enterprise repositories were not fetched.

## 2.12.1

### Fixed

- We use GitHub's REST API to query affliated repositories. This API has wider support on older GitHub enterprise versions.
- Fixed an issue that prevented users without email addresses from signing in (https://github.com/sourcegraph/sourcegraph/issues/426).

## 2.12.0

### Changed

- Reduced the size of in-memory data structured used for storing search results. This should reduce the backend memory usage of large result sets.
- Code intelligence is now provided by [Sourcegraph extensions](https://docs.sourcegraph.com/extensions). The extension for each language in the site configuration `langservers` property is automatically enabled.
- Support for multiple authentication providers is now enabled by default. To disable it, set the `experimentalFeatures.multipleAuthProviders` site config option to `"disabled"`. This only applies to Sourcegraph Enterprise.
- When using the `http-header` auth provider, valid auth cookies (from other auth providers that are currently configured or were previously configured) are now respected and will be used for authentication. These auth cookies also take precedence over the `http-header` auth. Previously, the `http-header` auth took precedence.
- Bitbucket Server username configuration is now used to clone repositories if the Bitbucket Server API does not set a username.
- Code discussions: On Sourcegraph.com / when `discussions.abuseProtection` is enabled in the site config, rate limits to thread creation, comment creation, and @mentions are now applied.

### Added

- Search syntax for filtering archived repositories. `archived:no` will exclude archived repositories from search results, `archived:only` will search over archived repositories only. This applies for GitHub and GitLab repositories.
- A Bitbucket Server option to exclude personal repositories in the event that you decide to give an admin-level Bitbucket access token to Sourcegraph and do not want to create a bot account. See https://docs.sourcegraph.com/integration/bitbucket_server#excluding-personal-repositories for more information.
- Site admins can now see when users of their Sourcegraph instance last used it via a code host integration (e.g. Sourcegraph browser extensions). Visit the site admin Analytics page (e.g. https://sourcegraph.example.com/site-admin/analytics) to view this information.
- A new site config option `extensions.allowRemoteExtensions` lets you explicitly specify the remote extensions (from, e.g., Sourcegraph.com) that are allowed.
- Pings now include a total count of user accounts.

### Fixed

- Files with the gitattribute `export-ignore` are no longer excluded for language analysis and search.
- "Discard changes?" confirmation popup doesn't pop up every single time you try to navigate to a new page after editting something in the site settings page anymore.
- Fixed an issue where Git repository URLs would sometimes be logged, potentially containing e.g. basic auth tokens.
- Fixed date formatting on the site admin Analytics page.
- File names of binary and large files are included in search results.

### Removed

- The deprecated environment variables `SRC_SESSION_STORE_REDIS` and `REDIS_MASTER_ENDPOINT` are no longer used to configure alternative redis endpoints. For more information, see "[Using external databases with Sourcegraph](https://docs.sourcegraph.com/admin/external_database)".

## 2.11.1

### Added

- A new site config option `git.cloneURLToRepositoryName` specifies manual mapping from Git clone URLs to Sourcegraph repository names. This is useful, for example, for Git submodules that have local clone URLs.

### Fixed

- Slack notifications for saved searches have been fixed.

## 2.11.0

### Changed

### Added

- Support for ACME "tls-alpn-01" challenges to obtain LetsEncrypt certificates. Previously Sourcegraph only supported ACME "http-01" challenges which required port 80 to be accessible.
- gitserver periodically removes stale lock files that git can leave behind.
- Commits with empty trees no longer return 404.
- Clients (browser/editor extensions) can now query configuration details from the `ClientConfiguration` GraphQL API.
- The config field `auth.accessTokens.allow` allows or restricts use of access tokens. It can be set to one of three values: "all-users-create" (the default), "none" (all access tokens are disabled), and "site-admin-create" (access tokens are enabled, but only site admins can create new access tokens). The field `auth.disableAccessTokens` is now deprecated in favor of this new field.
- A webhook endpoint now exists to trigger repository updates. For example, `curl -XPOST -H 'Authorization: token $ACCESS_TOKEN' $SOURCEGRAPH_ORIGIN/.api/repos/$REPO_URI/-/refresh`.
- Git submodules entries in the file tree now link to the submodule repository.

### Fixed

- An issue / edge case where the Code Intelligence management admin page would incorrectly show language servers as `Running` when they had been removed from Docker.
- Log level is respected in lsp-proxy logs.
- Fixed an error where text searches could be routed to a faulty search worker.
- Gitolite integration should correctly detect names which Gitolite would consider to be patterns, and not treat them as repositories.
- repo-updater backs off fetches on a repo that's failing to fetch.
- Attempts to add a repo with an empty string for the name are checked for and ignored.
- Fixed an issue where non-site-admin authenticated users could modify global settings (not site configuration), other organizations' settings, and other users' settings.
- Search results are rendered more eagerly, resulting in fewer blank file previews
- An issue where automatic code intelligence would fail to connect to the underlying `lsp` network, leading to `dial tcp: lookup lang on 0.0.0.0:53: no such host` errors.
- More useful error messages from lsp-proxy when a language server can't get a requested revision of a repository.
- Creation of a new user with the same name as an existing organization (and vice versa) is prevented.

### Removed

## 2.10.5

### Fixed

- Slack notifications for saved searches have been fixed.

## 2.10.4

### Fixed

- Fixed an issue that caused the frontend to return a HTTP 500 and log an error message like:
  ```
  lvl=eror msg="ui HTTP handler error response" method=GET status_code=500 error="Post http://127.0.0.1:3182/repo-lookup: context canceled"
  ```

## 2.10.3

### Fixed

- The SAML AuthnRequest signature when using HTTP redirect binding is now computed using a URL query string with correct ordering of parameters. Previously, the ordering was incorrect and caused errors when the IdP was configured to check the signature in the AuthnRequest.

## 2.10.2

### Fixed

- SAML IdP-initiated login previously failed with the IdP set a RelayState value. This now works.

## 2.10.1

### Changed

- Most `experimentalFeatures` in the site configuration now respond to configuration changes live, without requiring a server restart. As usual, you will be prompted for a restart after saving your configuration changes if one is required.
- Gravatar image avatars are no longer displayed for committers.

## 2.10.0

### Changed

- In the file tree, if a directory that contains only a single directory is expanded, its child directory is now expanded automatically.

### Fixed

- Fixed an issue where `sourcegraph/server` would not start code intelligence containers properly when the `sourcegraph/server` container was shut down non-gracefully.
- Fixed an issue where the file tree would return an error when navigating between repositories.

## 2.9.4

### Changed

- Repo-updater has a new and improved scheduler for periodic repo fetches. If you have problems with it, you can revert to the old behavior by adding `"experimentalFeatures": { "updateScheduler": "disabled" }` to your `config.json`.
- A once-off migration will run changing the layout of cloned repos on disk. This should only affect installations created January 2018 or before. There should be no user visible changes.
- Experimental feature flag "updateScheduler" enables a smarter and less spammy algorithm for automatic repository updates.
- It is no longer possible to disable code intelligence by unsetting the LSP_PROXY environment variable. Instead, code intelligence can be disabled per language on the site admin page (e.g. https://sourcegraph.example.com/site-admin/code-intelligence).
- Bitbucket API requests made by Sourcegraph are now under a self-enforced API rate limit (since Bitbucket Server does not have a concept of rate limiting yet). This will reduce any chance of Sourcegraph slowing down or causing trouble for Bitbucket Server instances connected to it. The limits are: 7,200 total requests/hr, with a bucket size / maximum burst size of 500 requests.
- Global, org, and user settings are now validated against the schema, so invalid settings will be shown in the settings editor with a red squiggly line.
- The `http-header` auth provider now supports being used with other auth providers (still only when `experimentalFeatures.multipleAuthProviders` is `true`).
- Periodic fetches of Gitolite-hosted repositories are now handled internally by repo-updater.

### Added

- The `log.sentry.dsn` field in the site config makes Sourcegraph log application errors to a Sentry instance.
- Two new repository page hotkeys were added: <kbd>r</kbd> to open the repositories menu and <kbd>v</kbd> to open the revision selector.
- Repositories are periodically (~45 days) recloned from the codehost. The codehost can be relied on to give an efficient packing. This is an alternative to running a memory and CPU intensive git gc and git prune.
- The `auth.sessionExpiry` field sets the session expiration age in seconds (defaults to 90 days).

### Fixed

- Fixed a bug in the API console that caused it to display as a blank page in some cases.
- Fixed cases where GitHub rate limit wasn't being respected.
- Fixed a bug where scrolling in references, history, etc. file panels was not possible in Firefox.
- Fixed cases where gitserver directory structure migration could fail/crash.
- Fixed "Generate access token" link on user settings page. Previously, this link would 404.
- Fixed a bug where the search query was not updated in the search bar when searching from the homepage.
- Fixed a possible crash in github-proxy.
- Fixed a bug where file matching for diff search was case sensitive by default.

### Removed

- `SOURCEGRAPH_CONFIG` environment variable has been removed. Site configuration is always read from and written to disk. You can configure the location by providing `SOURCEGRAPH_CONFIG_FILE`. The default path is `/etc/sourcegraph/config.json`.

## 2.9.3

### Changed

- The search results page will merge duplicated lines of context.
- The following deprecated site configuration properties have been removed: `github[].preemptivelyClone`, `gitOriginMap`, `phabricatorURL`, `githubPersonalAccessToken`, `githubEnterpriseURL`, `githubEnterpriseCert`, and `githubEnterpriseAccessToken`.
- The `settings` field in the site config file is deprecated and will not be supported in a future release. Site admins should move those settings (if any) to global settings (in the site admin UI). Global settings are preferred to site config file settings because the former can be applied without needing to restart/redeploy the Sourcegraph server or cluster.

### Fixed

- Fixed a goroutine leak which occurs when search requests are canceled.
- Console output should have fewer spurious line breaks.
- Fixed an issue where it was not possible to override the `StrictHostKeyChecking` SSH option in the SSH configuration.
- Cross-repository code intelligence indexing for non-Go languages is now working again (originally broken in 2.9.2).

## 2.9.1

### Fixed

- Fixed an issue where saving an organization's configuration would hang indefinitely.

## 2.9.0

### Changed

- Hover tooltips were rewritten to fix a couple of issues and are now much more robust, received a new design and show more information.
- The `max:` search flag was renamed to `count:` in 2.8.8, but for backward compatibility `max:` has been added back as a deprecated alias for `count:`.
- Drastically improved the performance / load time of the Code Intelligence site admin page.

### Added

- The site admin code intelligence page now displays an error or reason whenever language servers are unable to be managed from the UI or Sourcegraph API.
- The ability to directly specify the root import path of a repository via `.sourcegraph/config.json` in the repo root, instead of relying on the heuristics of the Go language server to detect it.

### Fixed

- Configuring Bitbucket Server now correctly suppresses the the toast message "Configure repositories and code hosts to add to Sourcegraph."
- A bug where canonical import path comments would not be detected by the Go language server's heuristics under `cmd/` folders.
- Fixed an issue where a repository would only be refreshed on demand by certain user actions (such as a page reload) and would otherwise not be updated when expected.
- If a code host returned a repository-not-found or unauthorized error (to `repo-updater`) for a repository that previously was known to Sourcegraph, then in some cases a misleading "Empty repository" screen was shown. Now the repository is displayed as though it still existed, using cached data; site admins must explicitly delete repositories on Sourcegraph after they have been deleted on the code host.
- Improved handling of GitHub API rate limit exhaustion cases. Cached repository metadata and Git data will be used to provide full functionality during this time, and log messages are more informative. Previously, in some cases, repositories would become inaccessible.
- Fixed an issue where indexed search would sometimes not indicate that there were more results to show for a given file.
- Fixed an issue where the code intelligence admin page would never finish loading language servers.

## 2.9.0-pre0

### Changed

- Search scopes have been consolidated into the "Filters" bar on the search results page.
- Usernames and organization names of up to 255 characters are allowed. Previously the max length was 38.

### Fixed

- The target commit ID of a Git tag object (i.e., not lightweight Git tag refs) is now dereferenced correctly. Previously the tag object's OID was given.
- Fixed an issue where AWS Code Commit would hit the rate limit.
- Fixed an issue where dismissing the search suggestions dropdown did not unfocus previously highlighted suggestions.
- Fixed an issue where search suggestions would appear twice.
- Indexed searches now return partial results if they timeout.
- Git repositories with files whose paths contain `.git` path components are now usable (via indexed and non-indexed search and code intelligence). These corrupt repositories are rare and generally were created by converting some other VCS repository to Git (the Git CLI will forbid creation of such paths).
- Various diff search performance improvements and bug fixes.
- New Phabricator extension versions would used cached stylesheets instead of the upgraded version.
- Fixed an issue where hovers would show an error for Rust and C/C++ files.

### Added

- The `sourcegraph/server` container now emits the most recent log message when redis terminates to make it easier to debug why redis stopped.
- Organization invites (which allow users to invite other users to join organizations) are significantly improved. A new accept-invitation page was added.
- The new help popover allows users to easily file issues in the Sourcegraph public issue tracker and view documentation.
- An issue where Java files would be highlighted incorrectly if they contained JavaDoc blocks with an uneven number of opening/closing `*`s.

### Removed

- The `secretKey` site configuration value is no longer needed. It was only used for generating tokens for inviting a user to an organization. The invitation is now stored in the database associated with the recipient, so a secret token is no longer needed.
- The `experimentalFeatures.searchTimeoutParameter` site configuration value has been removed. It defaulted to `enabled` in 2.8 and it is no longer possible to disable.

### Added

- Syntax highlighting for:
  - TOML files (including Go `Gopkg.lock` and Rust `Cargo.lock` files).
  - Rust files.
  - GraphQL files.
  - Protobuf files.
  - `.editorconfig` files.

## 2.8.9

### Changed

- The "invite user" site admin page was moved to a sub-page of the users page (`/site-admin/users/new`).
- It is now possible for a site admin to create a new user without providing an email address.

### Fixed

- Checks for whether a repo is cloned will no longer exhaust open file pools over time.

### Added

- The Phabricator extension shows code intelligence status and supports enabling / disabling code intelligence for files.

## 2.8.8

### Changed

- Queries for repositories (in the explore, site admin repositories, and repository header dropdown) are matched on case-insensitive substrings, not using fuzzy matching logic.
- HTTP Authorization headers with an unrecognized scheme are ignored; they no longer cause the HTTP request to be rejected with HTTP 401 Unauthorized and an "Invalid Authorization header." error.
- Renamed the `max` search flag to `count`. Searches that specify `count:` will fetch at least that number of results, or the full result set.
- Bumped `lsp-proxy`'s `initialize` timeout to 3 minutes for every language.
- Search results are now sorted by repository and file name.
- More easily accessible "Show more" button at the top of the search results page.
- Results from user satisfaction surveys are now always hosted locally and visible to admins. The `"experimentalFeatures": { "hostSurveysLocally" }` config option has been deprecated.
- If the OpenID Connect authentication provider reports that a user's email address is not verified, the authentication attempt will fail.

### Fixed

- Fixed an issue where the search results page would not update its title.
- The session cookie name is now `sgs` (not `sg-session`) so that Sourcegraph 2.7 and Sourcegraph 2.8 can be run side-by-side temporarily during a rolling update without clearing each other's session cookies.
- Fixed the default hostnames of the C# and R language servers
- Fixed an issue where deleting an organization prevented the creation of organizations with the name of the deleted organization.
- Non-UTF8 encoded files (e.g. ISO-8859-1/Latin1, UTF16, etc) are now displayed as text properly rather than being detected as binary files.
- Improved error message when lsp-proxy's initalize timeout occurs
- Fixed compatibility issues and added [instructions for using Microsoft ADFS 2.1 and 3.0 for SAML authentication](https://docs.sourcegraph.com/admin/auth/saml_with_microsoft_adfs).
- Fixed an issue where external accounts associated with deleted user accounts would still be returned by the GraphQL API. This caused the site admin external accounts page to fail to render in some cases.
- Significantly reduced the number of code host requests for non github.com or gitlab.com repositories.

### Added

- The repository revisions popover now shows the target commit's last-committed/authored date for branches and tags.
- Setting the env var `INSECURE_SAML_LOG_TRACES=1` on the server (or the `sourcegraph-frontend` pod in Kubernetes) causes all SAML requests and responses to be logged, which helps with debugging SAML.
- Site admins can now view user satisfaction surveys grouped by user, in addition to chronological order, and aggregate summary values (including the average score and the net promoter score over the last 30 days) are now displayed.
- The site admin overview page displays the site ID, the primary admin email, and premium feature usage information.
- Added Haskell as an experimental language server on the code intelligence admin page.

## 2.8.0

### Changed

- `gitMaxConcurrentClones` now also limits the concurrency of updates to repos in addition to the initial clone.
- In the GraphQL API, `site.users` has been renamed to `users`, `site.orgs` has been renamed to `organizations`, and `site.repositories` has been renamed to `repositories`.
- An authentication provider must be set in site configuration (see [authentication provider documentation](https://docs.sourcegraph.com/admin/auth)). Previously the server defaulted to builtin auth if none was set.
- If a process dies inside the Sourcegraph container the whole container will shut down. We suggest operators configure a [Docker Restart Policy](https://docs.docker.com/config/containers/start-containers-automatically/#restart-policy-details) or a [Kubernetes Restart Policy](https://kubernetes.io/docs/concepts/workloads/pods/pod-lifecycle/#restart-policy). Previously the container would operate in a degraded mode if a process died.
- Changes to the `auth.public` site config are applied immediately in `sourcegraph/server` (no restart needed).
- The new search timeout behavior is now enabled by default. Set `"experimentalFeatures": {"searchTimeoutParameter": "disabled"}` in site config to disable it.
- Search includes files up to 1MB (previous limit was 512KB for unindexed search and 128KB for indexed search).
- Usernames and email addresses reported by OpenID Connect and SAML auth providers are now trusted, and users will sign into existing Sourcegraph accounts that match on the auth provider's reported username or email.
- The repository sidebar file tree is much, much faster on massive repositories (200,000+ files)
- The SAML authentication provider was significantly improved. Users who were signed in using SAML previously will need to reauthenticate via SAML next time they visit Sourcegraph.
- The SAML `serviceProviderCertificate` and `serviceProviderPrivateKey` site config properties are now optional.

### Fixed

- Fixed an issue where Index Search status page failed to render.
- User data on the site admin Analytics page is now paginated, filterable by a user's recent activity, and searchable.
- The link to the root of a repository in the repository header now preserves the revision you're currently viewing.
- When using the `http-header` auth provider, signin/signup/signout links are now hidden.
- Repository paths beginning with `go/` are no longer reservered by Sourcegraph.
- Interpret `X-Forwarded-Proto` HTTP header when `httpToHttpsRedirect` is set to `load-balanced`.
- Deleting a user account no longer prevents the creation of a new user account with the same username and/or association with authentication provider account (SAML/OpenID/etc.)
- It is now possible for a user to verify an email address that was previously associated with now-deleted user account.
- Diff searches over empty repositories no longer fail (this was not an issue for Sourcegraph cluster deployments).
- Stray `tmp_pack_*` files from interrupted fetches should now go away.
- When multiple `repo:` tokens match the same repo, process @revspec requirements from all of them, not just the first one in the search.

### Removed

- The `ssoUserHeader` site config property (deprecated since January 2018) has been removed. The functionality was moved to the `http-header` authentication provider.
- The experiment flag `showMissingReposEnabled`, which defaulted to enabled, has been removed so it is no longer possible to disable this feature.
- Event-level telemetry has been completely removed from self-hosted Sourcegraph instances. As a result, the `disableTelemetry` site configuration option has been deprecated. The new site-admin Pings page clarifies the only high-level telemetry being sent to Sourcegraph.com.
- The deprecated `adminUsernames` site config property (deprecated since January 2018) has been removed because it is no longer necessary. Site admins can designate other users as site admins in the site admin area, and the first user to sign into a new instance always becomes a site admin (even when using an external authentication provider).

### Added

- The new repository contributors page (linked from the repository homepage) displays the top Git commit authors in a repository, with filtering options.
- Custom language servers in the site config may now specify a `metadata` property containing things like homepage/docs/issues URLs for the language server project, as well as whether or not the language server should be considered experimental (not ready for prime-time). This `metadata` will be displayed in the UI to better communicate the status of a language server project.
- Access tokens now have scopes (which define the set of operations they permit). All access tokens still provide full control of all resources associated with the user account (the `user:all` scope, which is now explicitly displayed).
- The new access token scope `site-admin:sudo` allows the holder to perform any action as any other user. Only site admins may create this token.
- Links to Sourcegraph's changelog have been added to the site admin Updates page and update alert.
- If the site configuration is invalid or uses deprecated properties, a global alert will be shown to all site admins.
- There is now a code intelligence status indicator when viewing files. It contains information about the capabailities of the language server that is providing code intelligence for the file.
- Java code intelligence can now be enabled for repositories that aren't automatically supported using a
  `javaconfig.json` file. For Gradle plugins, this file can be generated using
  the [Javaconfig Gradle plugin](https://docs.sourcegraph.com/extensions/language_servers/java#gradle-execution).
- The new `auth.providers` site config is an array of authentication provider objects. Currently only 1 auth provider is supported. The singular `auth.provider` is deprecated.
- Users authenticated with OpenID Connect are now able to sign out of Sourcegraph (if the provider supports token revocation or the end-session endpoint).
- Users can now specify the number of days, weeks, and months of site activity to query through the GraphQL API.
- Added 14 new experimental language servers on the code intelligence admin page.
- Added `httpStrictTransportSecurity` site configuration option to customize the Strict-Transport-Security HTTP header. It defaults to `max-age=31536000` (one year).
- Added `nameIDFormat` in the `saml` auth provider to set the SAML NameID format. The default changed from transient to persistent.
- (This feature has been removed.) Experimental env var expansion in site config JSON: set `SOURCEGRAPH_EXPAND_CONFIG_VARS=1` to replace `${var}` or `$var` (based on environment variables) in any string value in site config JSON (except for JSON object property names).
- The new (optional) SAML `serviceProviderIssuer` site config property (in an `auth.providers` array entry with `{"type":"saml", ...}`) allows customizing the SAML Service Provider issuer name.
- The site admin area now has an "Auth" section that shows the enabled authentication provider(s) and users' external accounts.

## 2.7.6

### Fixed

- If a user's account is deleted, session cookies for that user are no longer considered valid.

## 2.7.5

### Changed

- When deploying Sourcegraph to Kubernetes, RBAC is now used by default. Most Kubernetes clusters require it. See the Kubernetes installation instructions for more information (including disabling if needed).
- Increased git ssh connection timeout to 30s from 7s.
- The Phabricator integration no longer requires staging areas, but using them is still recommended because it improves performance.

### Fixed

- Fixed an issue where language servers that were not enabled would display the "Restart" button in the Code Intelligence management panel.
- Fixed an issue where the "Update" button in the Code Intelligence management panel would be displayed inconsistently.
- Fixed an issue where toggling a dynamic search scope would not also remove `@rev` (if specified)
- Fixed an issue where where modes that can only be determined by the full filename (not just the file extension) of a path weren't supported (Dockerfiles are the first example of this).
- Fixed an issue where the GraphiQL console failed when variables are specified.
- Indexed search no longer maintains its own git clones. For Kubernetes cluster deployments, this significantly reduces disk size requirements for the indexed-search pod.
- Fixed an issue where language server Docker containers would not be automatically restarted if they crashed (`sourcegraph/server` only).
- Fixed an issue where if the first user on a site authenticated via SSO, the site would remain stuck in uninitialized mode.

### Added

- More detailed progress information is displayed on pages that are waiting for repositories to clone.
- Admins can now see charts with daily, weekly, and monthly unique user counts by visiting the site-admin Analytics page.
- Admins can now host and see results from Sourcegraph user satisfaction surveys locally by setting the `"experimentalFeatures": { "hostSurveysLocally": "enabled"}` site config option. This feature will be enabled for all instances once stable.
- Access tokens are now supported for all authentication providers (including OpenID Connect and SAML, which were previously not supported).
- The new `motd` setting (in global, organization, and user settings) displays specified messages at the top of all pages.
- Site admins may now view all access tokens site-wide (for all users) and revoke tokens from the new access tokens page in the site admin area.

## 2.7.0

### Changed

- Missing repositories no longer appear as search results. Instead, a count of repositories that were not found is displayed above the search results. Hovering over the count will reveal the names of the missing repositories.
- "Show more" on the search results page will now reveal results that have already been fetched (if such results exist) without needing to do a new query.
- The bottom panel (on a file) now shows more tabs, including docstrings, multiple definitions, references (as before), external references grouped by repository, implementations (if supported by the language server), and file history.
- The repository sidebar file tree is much faster on massive repositories (200,000+ files)

### Fixed

- Searches no longer block if the index is unavailable (e.g. after the index pod restarts). Instead, it respects the normal search timeout and reports the situation to the user if the index is not yet available.
- Repository results are no longer returned for filters that are not supported (e.g. if `file:` is part of the search query)
- Fixed an issue where file tree elements may be scrolled out of view on page load.
- Fixed an issue that caused "Could not ensure repository updated" log messages when trying to update a large number of repositories from gitolite.
- When using an HTTP authentication proxy (`"auth.provider": "http-header"`), usernames are now properly normalized (special characters including `.` replaced with `-`). This fixes an issue preventing users from signing in if their username contained these special characters.
- Fixed an issue where the site-admin Updates page would incorrectly report that update checking was turned off when `telemetryDisabled` was set, even as it continued to report new updates.
- `repo:` filters that match multiple repositories and contain a revision specifier now correctly return partial results even if some of the matching repositories don't have a matching revision.
- Removed hardcoded list of supported languages for code intelligence. Any language can work now and support is determined from the server response.
- Fixed an issue where modifying `config.json` on disk would not correctly mark the server as needing a restart.
- Fixed an issue where certain diff searches (with very sparse matches in a repository's history) would incorrectly report no results found.
- Fixed an issue where the `langservers` field in the site-configuration didn't require both the `language` and `address` field to be specified for each entry

### Added

- Users (and site admins) may now create and manage access tokens to authenticate API clients. The site config `auth.disableAccessTokens` (renamed to `auth.accessTokens` in 2.11) disables this new feature. Access tokens are currently only supported when using the `builtin` and `http-header` authentication providers (not OpenID Connect or SAML).
- User and site admin management capabilities for user email addresses are improved.
- The user and organization management UI has been greatly improved. Site admins may now administer all organizations (even those they aren't a member of) and may edit profile info and configuration for all users.
- If SSO is enabled (via OpenID Connect or SAML) and the SSO system provides user avatar images and/or display names, those are now used by Sourcegraph.
- Enable new search timeout behavior by setting `"experimentalFeatures": { "searchTimeoutParameter": "enabled"}` in your site config.
  - Adds a new `timeout:` parameter to customize the timeout for searches. It defaults to 10s and may not be set higher than 1m.
  - The value of the `timeout:` parameter is a string that can be parsed by [time.Duration](https://golang.org/pkg/time/#ParseDuration) (e.g. "100ms", "2s").
  - When `timeout:` is not provided, search optimizes for retuning results as soon as possible and will include slower kinds of results (e.g. symbols) only if they are found quickly.
  - When `timeout:` is provided, all result kinds are given the full timeout to complete.
- A new user settings tokens page was added that allows users to obtain a token that they can use to authenticate to the Sourcegraph API.
- Code intelligence indexes are now built for all repositories in the background, regardless of whether or not they are visited directly by a user.
- Language servers are now automatically enabled when visiting a repository. For example, visiting a Go repository will now automatically download and run the relevant Docker container for Go code intelligence.
  - This change only affects when Sourcegraph is deployed using the `sourcegraph/server` Docker image (not using Kubernetes).
  - You will need to use the new `docker run` command at https://docs.sourcegraph.com/#quickstart in order for this feature to be enabled. Otherwise, you will receive errors in the log about `/var/run/docker.sock` and things will work just as they did before. See https://docs.sourcegraph.com/extensions/language_servers for more information.
- The site admin Analytics page will now display the number of "Code Intelligence" actions each user has made, including hovers, jump to definitions, and find references, on the Sourcegraph webapp or in a code host integration or extension.
- An experimental cross repository jump to definition which consults the OSS index on Sourcegraph.com. This is disabled by default; use `"experimentalFeatures": { "jumpToDefOSSIndex": "enabled" }` in your site configuration to enable it.
- Users can now view Git branches, tags, and commits, and compare Git branches and revisions on Sourcegraph. (The code host icon in the header takes you to the commit on the code host.)
- A new admin panel allows you to view and manage language servers. For Docker deployments, it allows you to enable/disable/update/restart language servers at the click of a button. For cluster deployments, it shows the current status of language servers.
- Users can now tweet their feedback about Sourcegraph when clicking on the feedback smiley located in the navbar and filling out a Twitter feedback form.
- A new button in the repository header toggles on/off the Git history panel for the current file.

## 2.6.8

### Bug fixes

- Searches of `type:repo` now work correctly with "Show more" and the `max` parameter.
- Fixes an issue where the server would crash if the DB was not available upon startup.

## 2.6.7

### Added

- The duration that the frontend waits for the PostgreSQL database to become available is now configurable with the `DB_STARTUP_TIMEOUT` env var (the value is any valid Go duration string).
- Dynamic search filters now suggest exclusions of Go test files, vendored files and node_modules files.

## 2.6.6

### Added

- Authentication to Bitbucket Server using username-password credentials is now supported (in the `bitbucketServer` site config `username`/`password` options), for servers running Bitbucket Server version 2.4 and older (which don't support personal access tokens).

## 2.6.5

### Added

- The externally accessible URL path `/healthz` performs a basic application health check, returning HTTP 200 on success and HTTP 500 on failure.

### Behavior changes

- Read-only forks on GitHub are no longer synced by default. If you want to add a readonly fork, navigate directly to the repository page on Sourcegraph to add it (e.g. https://sourcegraph.mycompany.internal/github.com/owner/repo). This prevents your repositories list from being cluttered with a large number of private forks of a private repository that you have access to. One notable example is https://github.com/EpicGames/UnrealEngine.
- SAML cookies now expire after 90 days. The previous behavior was every 1 hour, which was unintentionally low.

## 2.6.4

### Added

- Improve search timeout error messages
- Performance improvements for searching regular expressions that do not start with a literal.

## 2.6.3

### Bug fixes

- Symbol results are now only returned for searches that contain `type:symbol`

## 2.6.2

### Added

- More detailed logging to help diagnose errors with third-party authentication providers.
- Anchors (such as `#my-section`) in rendered Markdown files are now supported.
- Instrumentation section for admins. For each service we expose pprof, prometheus metrics and traces.

### Bug fixes

- Applies a 1s timeout to symbol search if invoked without specifying `type:` to not block plain text results. No change of behaviour if `type:symbol` is given explicitly.
- Only show line wrap toggle for code-view-rendered files.

## 2.6.1

### Bug fixes

- Fixes a bug where typing in the search query field would modify the expanded state of file search results.
- Fixes a bug where new logins via OpenID Connect would fail with the error `SSO error: ID Token verification failed`.

## 2.6.0

### Added

- Support for [Bitbucket Server](https://www.atlassian.com/software/bitbucket/server) as a codehost. Configure via the `bitbucketServer` site config field.
- Prometheus gauges for git clone queue depth (`src_gitserver_clone_queue`) and git ls-remote queue depth (`src_gitserver_lsremote_queue`).
- Slack notifications for saved searches may now be added for individual users (not just organizations).
- The new search filter `lang:` filters results by programming language (example: `foo lang:go` or `foo -lang:clojure`).
- Dynamic filters: filters generated from your search results to help refine your results.
- Search queries that consist only of `file:` now show files whose path matches the filters (instead of no results).
- Sourcegraph now automatically detects basic `$GOPATH` configurations found in `.envrc` files in the root of repositories.
- You can now configure the effective `$GOPATH`s of a repository by adding a `.sourcegraph/config.json` file to your repository with the contents `{"go": {"GOPATH": ["mygopath"]}}`.
- A new `"blacklistGoGet": ["mydomain.org,myseconddomain.com"]` offers users a quick escape hatch in the event that Sourcegraph is making unwanted `go get` or `git clone` requests to their website due to incorrectly-configured monorepos. Most users will never use this option.
- Search suggestions and results now include symbol results. The new filter `type:symbol` causes only symbol results to be shown.
  Additionally, symbols for a repository can be browsed in the new symbols sidebar.
- You can now expand and collapse all items on a search results page or selectively expand and collapse individual items.

### Configuration changes

- Reduced the `gitMaxConcurrentClones` site config option's default value from 100 to 5, to help prevent too many concurrent clones from causing issues on code hosts.
- Changes to some site configuration options are now automatically detected and no longer require a server restart. After hitting Save in the UI, you will be informed if a server restart is required, per usual.
- Saved search notifications are now only sent to the owner of a saved search (all of an organization's members for an organization-level saved search, or a single user for a user-level saved search). The `notifyUsers` and `notifyOrganizations` properties underneath `search.savedQueries` have been removed.
- Slack webhook URLs are now defined in user/organization JSON settings, not on the organization profile page. Previously defined organization Slack webhook URLs are automatically migrated to the organization's JSON settings.
- The "unlimited" value for `maxReposToSearch` is now `-1` instead of `0`, and `0` now means to use the default.
- `auth.provider` must be set (`builtin`, `openidconnect`, `saml`, `http-header`, etc.) to configure an authentication provider. Previously you could just set the detailed configuration property (`"auth.openIDConnect": {...}`, etc.) and it would implicitly enable that authentication provider.
- The `autoRepoAdd` site configuration property was removed. Site admins can add repositories via site configuration.

### Bug fixes

- Only cross reference index enabled repositories.
- Fixed an issue where search would return results with empty file contents for matches in submodules with indexing enabled. Searching over submodules is not supported yet, so these (empty) results have been removed.
- Fixed an issue where match highlighting would be incorrect on lines that contained multibyte characters.
- Fixed an issue where search suggestions would always link to master (and 404) even if the file only existed on a branch. Now suggestions always link to the revision that is being searched over.
- Fixed an issue where all file and repository links on the search results page (for all search results types) would always link to master branch, even if the results only existed in another branch. Now search results links always link to the revision that is being searched over.
- The first user to sign up for a (not-yet-initialized) server is made the site admin, even if they signed up using SSO. Previously if the first user signed up using SSO, they would not be a site admin and no site admin could be created.
- Fixed an issue where our code intelligence archive cache (in `lsp-proxy`) would not evict items from the disk. This would lead to disks running out of free space.

## 2.5.16, 2.5.17

- Version bump to keep deployment variants in sync.

## 2.5.15

### Bug fixes

- Fixed issue where a Sourcegraph cluster would incorrectly show "An update is available".
- Fixed Phabricator links to repositories
- Searches over a single repository are now less likely to immediately time out the first time they are searched.
- Fixed a bug where `auth.provider == "http-header"` would incorrectly require builtin authentication / block site access when `auth.public == "false"`.

### Phabricator Integration Changes

We now display a "View on Phabricator" link rather than a "View on other code host" link if you are using Phabricator and hosting on GitHub or another code host with a UI. Commit links also will point to Phabricator.

### Improvements to SAML authentication

You may now optionally provide the SAML Identity Provider metadata XML file contents directly, with the `auth.saml` `identityProviderMetadata` site configuration property. (Previously, you needed to specify the URL where that XML file was available; that is still possible and is more common.) The new option is useful for organizations whose SAML metadata is not web-accessible or while testing SAML metadata configuration changes.

## 2.5.13

### Improvements to builtin authentication

When using `auth.provider == "builtin"`, two new important changes mean that a Sourcegraph server will be locked down and only accessible to users who are invited by an admin user (previously, we advised users to place their own auth proxy in front of Sourcegraph servers).

1.  When `auth.provider == "builtin"` Sourcegraph will now by default require an admin to invite users instead of allowing anyone who can visit the site to sign up. Set `auth.allowSignup == true` to retain the old behavior of allowing anyone who can access the site to signup.
2.  When `auth.provider == "builtin"`, Sourcegraph will now respects a new `auth.public` site configuration option (default value: `false`). When `auth.public == false`, Sourcegraph will not allow anyone to access the site unless they have an account and are signed in.

## 2.4.3

### Added

- Code Intelligence support
- Custom links to code hosts with the `links:` config options in `repos.list`

### Changed

- Search by file path enabled by default

## 2.4.2

### Added

- Repository settings mirror/cloning diagnostics page

### Changed

- Repositories added from GitHub are no longer enabled by default. The site admin UI for enabling/disabling repositories is improved.

## 2.4.0

### Added

- Search files by name by including `type:path` in a search query
- Global alerts for configuration-needed and cloning-in-progress
- Better list interfaces for repositories, users, organizations, and threads
- Users can change their own password in settings
- Repository groups can now be specified in settings by site admins, organizations, and users. Then `repogroup:foo` in a search query will search over only those repositories specified for the `foo` repository group.

### Changed

- Log messages are much quieter by default

## 2.3.11

### Added

- Added site admin updates page and update checking
- Added site admin telemetry page

### Changed

- Enhanced site admin panel
- Changed repo- and SSO-related site config property names to be consistent, updated documentation

## 2.3.10

### Added

- Online site configuration editing and reloading

### Changed

- Site admins are now configured in the site admin area instead of in the `adminUsernames` config key or `ADMIN_USERNAMES` env var. Users specified in those deprecated configs will be designated as site admins in the database upon server startup until those configs are removed in a future release.

## 2.3.9

### Fixed

- An issue that prevented creation and deletion of saved queries

## 2.3.8

### Added

- Built-in authentication: you can now sign up without an SSO provider.
- Faster default branch code search via indexing.

### Fixed

- Many performance improvements to search.
- Much log spam has been eliminated.

### Changed

- We optionally read `SOURCEGRAPH_CONFIG` from `$DATA_DIR/config.json`.
- SSH key required to clone repositories from GitHub Enterprise when using a self-signed certificate.

## 0.3 - 13 December 2017

The last version without a CHANGELOG.<|MERGE_RESOLUTION|>--- conflicted
+++ resolved
@@ -50,13 +50,10 @@
 - The explore page (`/explore`) was removed.
 - The sign out page was removed.
 - The unused GraphQL types `DiffSearchResult` and `DeploymentConfiguration` were removed.
-<<<<<<< HEAD
-- Total counts of users by product area have been removed from pings.
-=======
 - The deprecated GraphQL mutation `updateAllMirrorRepositories`.
 - The deprecated GraphQL field `Site.noRepositoriesEnabled`.
+- Total counts of users by product area have been removed from pings.
 - Aggregate daily, weekly, and monthly latencies (in ms) of code intelligence events (e.g., hover tooltips) have been removed from pings.
->>>>>>> abd13977
 
 ## 3.20.1
 
