<!-- **NOTE:** this changelog should always be read on `master` branch. Its contents on version
branches do not necessarily reflect the changes that have gone into that branch. -->

# Changelog

All notable changes to Sourcegraph are documented in this file.

## Unreleased

### Added

- Added Docker-specific help text when running the Sourcegraph docker image in an environment with an sufficient open file descriptor limit.
<<<<<<< HEAD
- Added `auth.disableUsernameChanges` to site configuration to prevent users from modifying their usernames after account creation.
=======
- Added syntax highlighting for Kotlin and Dart.
>>>>>>> ed965fce

### Changed

- File match search results now show full repo name if there are results from mirrors on different code hosts (e.g. github.com/sourcegraph/sourcegraph and gitlab.com/sourcegraph/sourcegraph)
- Search queries now use "smart case" by default. Searches are case insensitive unless you use uppercase letters. To explicitely set the case, you can still use the `case` field (e.g. `case:yes`, `case:no`). To explicitely set smart case, use `case:auto`.

### Fixed

- Fixed an issue where the management console would improperly regenerate the TLS cert/key unless `CUSTOM_TLS=true` was set. See the documentation for [how to use your own TLS certificate with the management console](doc/admin/management_console.md#how-can-i-use-my-own-tls-certificates-with-the-management-console).

### Removed

## 3.0.1

### Added

- Symbol search now supports Elixir, Haskell, Kotlin, Scala, and Swift

### Changed

- Significantly optimized how file search suggestions are provided when using indexed search (cluster deployments).
- Both the `sourcegraph/server` image and the [Kubernetes deployment](https://github.com/sourcegraph/deploy-sourcegraph) manifests ship with Postgres `11.1`. For maximum compatibility, however, the minimum supported version remains `9.6`. The upgrade procedure is mostly automated for existing deployments. Please refer to [this page](https://docs.sourcegraph.com/admin/postgres) for detailed instructions.

### Removed

- The deprecated `auth.disableAccessTokens` site config property was removed. Use `auth.accessTokens` instead.
- The `disableBrowserExtension` site config property was removed. [Configure nginx](https://docs.sourcegraph.com/admin/nginx) instead to block clients (if needed).

## 3.0.0

See the changelog entries for 3.0.0 beta releases and our [3.0](doc/admin/migration/3_0.md) upgrade guide if you are upgrading from 2.x.

## 3.0.0-beta.4

### Added

- Basic code intelligence for the top 10 programming languages works out of the box without any configuration. [TypeScript/JavaScript](https://sourcegraph.com/extensions/sourcegraph/typescript), [Python](https://sourcegraph.com/extensions/sourcegraph/python), [Java](https://sourcegraph.com/extensions/sourcegraph/java), [Go](https://sourcegraph.com/extensions/sourcegraph/go), [C/C++](https://sourcegraph.com/extensions/sourcegraph/cpp), [Ruby](https://sourcegraph.com/extensions/sourcegraph/ruby), [PHP](https://sourcegraph.com/extensions/sourcegraph/php), [C#](https://sourcegraph.com/extensions/sourcegraph/csharp), [Shell](https://sourcegraph.com/extensions/sourcegraph/shell), and [Scala](https://sourcegraph.com/extensions/sourcegraph/scala) are enabled by default, and you can find more in the [extension registry](https://sourcegraph.com/extensions?query=category%3A"Programming+languages").

## 3.0.0-beta.3

- Fixed an issue where the site admin is redirected to the start page instead of being redirected to the repositories overview page after deleting a repo.

## 3.0.0-beta

### Added

- Repositories can now be queried by a git clone URL through the GraphQL API.
- A new Explore area is linked from the top navigation bar (when the `localStorage.explore=true;location.reload()` feature flag is enabled).
- Authentication via GitHub is now supported. To enable, add an item to the `auth.providers` list with `type: "github"`. By default, GitHub identities must be linked to an existing Sourcegraph user account. To enable new account creation via GitHub, use the `allowSignup` option in the `GitHubConnection` config.
- Authentication via GitLab is now supported. To enable, add an item to the `auth.providers` list with `type: "gitlab"`.
- GitHub repository permissions are supported if authentication via GitHub is enabled. See the
  documentation for the `authorization` field of the `GitHubConnection` configuration.
- The repository settings mirroring page now shows when a repo is next scheduled for an update (requires experiment `"updateScheduler2": "enabled"`).
- Configured repositories are periodically scheduled for updates using a new algorithm. You can disable the new algorithm with the following site configuration: `"experimentalFeatures": { "updateScheduler2": "disabled" }`. If you do so, please file a public issue to describe why you needed to disable it.
- When using HTTP header authentication, [`stripUsernameHeaderPrefix`](https://docs.sourcegraph.com/admin/auth/#username-header-prefixes) field lets an admin specify a prefix to strip from the HTTP auth header when converting the header value to a username.
- Sourcegraph extensions whose package.json contains `"wip": true` are considered [work-in-progress extensions](https://docs.sourcegraph.com/extensions/authoring/publishing#wip-extensions) and are indicated as such to avoid users accidentally using them.
- Information about user survey submissions and a chart showing weekly active users is now displayed on the site admin Overview page.
- A new GraphQL API field `UserEmail.isPrimary` was added that indicates whether an email is the user's primary email.
- The filters bar in the search results page can now display filters from extensions.
- Extensions' `activate` functions now receive a `sourcegraph.ExtensionContext` parameter (i.e., `export function activate(ctx: sourcegraph.ExtensionContext): void { ... }`) to support deactivation and running multiple extensions in the same process.
- Users can now request an Enterprise trial license from the site init page.
- When searching, a filter button `case:yes` will now appear when relevant. This helps discovery and makes it easier to use our case-sensitive search syntax.
- Extensions can now report progress in the UI through the `withProgress()` extension API.
- When calling `editor.setDecorations()`, extensions must now provide an instance of `TextDocumentDecorationType` as first argument. This helps gracefully displaying decorations from several extensions.

### Changed

- The Postgres database backing Sourcegraph has been upgraded from 9.4 to 11.1. Existing Sourcegraph users must conduct an [upgrade procedure](https://docs.sourcegraph.com/admin/postgres_upgrade)
- Code host configuration has moved out of the site config JSON into the "External services" area of the site admin web UI. Sourcegraph instances will automatically perform a one time migration of existing data in the site config JSON. After the migration these keys can be safely deleted from the site config JSON: `awsCodeCommit`, `bitbucketServer`, `github`, `gitlab`, `gitolite`, and `phabricator`.
- Site and user usage statistics are now visible to all users. Previously only site admins (and users, for their own usage statistics) could view this information. The information consists of aggregate counts of actions such as searches, page views, etc.
- The Git blame information shown at the end of a line is now provided by the [Git extras extension](https://sourcegraph.com/extensions/sourcegraph/git-extras). You must add that extension to continue using this feature.
- The `appURL` site configuration option was renamed to `externalURL`.
- The repository and directory pages now show all entries together instead of showing files and (sub)directories separately.
- Extensions no longer can specify titles (in the `title` property in the `package.json` extension manifest). Their extension ID (such as `alice/myextension`) is used.

### Fixed

- Fixed an issue where the site admin License page showed a count of current users, rather than the max number of users over the life of the license.
- Fixed number formatting issues on site admin Overview and Survey Response pages.
- Fixed resolving of git clone URLs with `git+` prefix through the GraphQL API
- Fixed an issue where the graphql Repositories endpoint would order by a field which was not indexed. Times on Sourcegraph.com went from 10s to 200ms.
- Fixed an issue where whitespace was not handled properly in environment variable lists (`SYMBOLS_URL`, `SEARCHER_URL`).
- Fixed an issue where clicking inside the repository popover or clicking "Show more" would dismiss the popover.

### Removed

- The `siteID` site configuration option was removed because it is no longer needed. If you previously specified this in site configuration, a new, random site ID will be generated upon server startup. You can safely remove the existing `siteID` value from your site configuration after upgrading.
- The **Info** panel was removed. The information it presented can be viewed in the hover.
- The top-level `repos.list` site configuration was removed in favour of each code-host's equivalent options,
  now configured via the new _External Services UI_ available at `/site-admin/external-services`. Equivalent options in code hosts configuration:
  - Github via [`github.repos`](https://docs.sourcegraph.com/admin/site_config/all#repos-array)
  - Gitlab via [`gitlab.projectQuery`](https://docs.sourcegraph.com/admin/site_config/all#projectquery-array)
  - Phabricator via [`phabricator.repos`](https://docs.sourcegraph.com/admin/site_config/all#phabricator-array)
  - [Other external services](https://docs.sourcegraph.com/admin/repo/add_from_other_external_services)
- Removed the `httpStrictTransportSecurity` site configuration option. Use [nginx configuration](https://docs.sourcegraph.com/admin/nginx) for this instead.
- Removed the `tls.letsencrypt` site configuration option. Use [nginx configuration](https://docs.sourcegraph.com/admin/nginx) for this instead.
- Removed the `tls.cert` and `tls.key` site configuration options. Use [nginx configuration](https://docs.sourcegraph.com/admin/nginx) for this instead.
- Removed the `httpToHttpsRedirect` and `experimentalFeatures.canonicalURLRedireect` site configuration options. Use [nginx configuration](https://docs.sourcegraph.com/admin/nginx) for these instead.
- Sourcegraph no longer requires access to `/var/run/docker.sock`.

## 2.13.6

### Added

- The `/-/editor` endpoint now accepts a `hostname_patterns` URL parameter, which specifies a JSON
  object mapping from hostname to repository name pattern. This serves as a hint to Sourcegraph when
  resolving git clone URLs to repository names. The name pattern is the same style as is used in
  code host configurations. The default value is `{hostname}/{path}`.

## 2.13.5

### Fixed

- Fixed another issue where Sourcegraph would try to fetch more than the allowed number of repositories from AWS CodeCommit.

## 2.13.4

### Changed

- The default for `experimentalFeatures.canonicalURLRedirect` in site config was changed back to `disabled` (to avoid [#807](https://github.com/sourcegraph/sourcegraph/issues/807)).

## 2.13.3

### Fixed

- Fixed an issue that would cause the frontend health check endpoint `/healthz` to not respond. This only impacts Kubernetes deployments.
- Fixed a CORS policy issue that caused requests to be rejected when they come from origins not in our [manifest.json](https://sourcegraph.com/github.com/sourcegraph/sourcegraph/-/blob/client/browser/src/extension/manifest.spec.json#L72) (i.e. requested via optional permissions by the user).
- Fixed an issue that prevented `repositoryQuery` from working correctly on GitHub enterprise instances.

## 2.13.2

### Fixed

- Fixed an issue where Sourcegraph would try to fetch more than the allowed number of repositories from AWS CodeCommit.

## 2.13.1

### Changed

- The timeout when running `git ls-remote` to determine if a remote url is cloneable has been increased from 5s to 30s.
- Git commands now use [version 2 of the Git wire protocol](https://opensource.googleblog.com/2018/05/introducing-git-protocol-version-2.html), which should speed up certain operations (e.g. `git ls-remote`, `git fetch`) when communicating with a v2 enabled server.

## 2.13.0

### Added

- A new site config option `search.index.enabled` allows toggling on indexed search.
- Search now uses [Sourcegraph extensions](https://docs.sourcegraph.com/extensions) that register `queryTransformer`s.
- GitLab repository permissions are now supported. To enable this, you will need to set the `authz`
  field in the `GitLabConnection` configuration object and ensure that the access token set in the
  `token` field has both `sudo` and `api` scope.

### Changed

- When the `DEPLOY_TYPE` environment variable is incorrectly specified, Sourcegraph now shuts down and logs an error message.
- The `experimentalFeatures.canonicalURLRedirect` site config property now defaults to `enabled`. Set it to `disabled` to disable redirection to the `appURL` from other hosts.
- Updating `maxReposToSearch` site config no longer requires a server restart to take effect.
- The update check page no longer shows an error if you are using an insiders build. Insiders builds will now notify site administrators that updates are available 40 days after the release date of the installed build.
- The `github.repositoryQuery` site config property now accepts arbitrary GitHub repository searches.

### Fixed

- The user account sidebar "Password" link (to the change-password form) is now shown correctly.
- Fixed an issue where GitHub rate limits were underutilized if the remaining
  rate limit dropped below 150.
- Fixed an issue where GraphQL field `elapsedMilliseconds` returned invalid value on empty searches
- Editor extensions now properly search the selection as a literal string, instead of incorrectly using regexp.
- Fixed a bug where editing and deleting global saved searches was not possible.
- In index search, if the search regex produces multiline matches, search results are still processed per line and highlighted correctly.
- Go-To-GitHub and Go-To-GitLab buttons now link to the right branch, line and commit range.
- Go-to-GitHub button links to default branch when no rev is given.
- The close button in the panel header stays located on the top.
- The Phabricator icon is now displayed correctly.
- The view mode button in the BlobPage now shows the correct view mode to switch to.

### Removed

- The experimental feature flag to disable the new repo update scheduler has been removed.
- The `experimentalFeatures.configVars` feature flag was removed.
- The `experimentalFeatures.multipleAuthProviders` feature flag was removed because the feature is now always enabled.
- The following deprecated auth provider configuration properties were removed: `auth.provider`, `auth.saml`, `auth.openIDConnect`, `auth.userIdentityHTTPHeader`, and `auth.allowSignup`. Use `auth.providers` for all auth provider configuration. (If you were still using the deprecated properties and had no `auth.providers` set, all access to your instance will be rejected until you manually set `auth.providers`.)
- The deprecated site configuration properties `search.scopes` and `settings` were removed. Define search scopes and settings in global settings in the site admin area instead of in site configuration.
- The `pendingContents` property has been removed from our GraphQL schema.
- The **Explore** page was replaced with a **Repositories** search link in the top navigation bar.

## 2.12.3

### Fixed

- Fixed an error that prevented users without emails from submitting satisfaction surveys.

## 2.12.2

### Fixed

- Fixed an issue where private GitHub Enterprise repositories were not fetched.

## 2.12.1

### Fixed

- We use GitHub's REST API to query affliated repositories. This API has wider support on older GitHub enterprise versions.
- Fixed an issue that prevented users without email addresses from signing in (https://github.com/sourcegraph/sourcegraph/issues/426).

## 2.12.0

### Changed

- Reduced the size of in-memory data structured used for storing search results. This should reduce the backend memory usage of large result sets.
- Code intelligence is now provided by [Sourcegraph extensions](https://docs.sourcegraph.com/extensions). The extension for each language in the site configuration `langservers` property is automatically enabled.
- Support for multiple authentication providers is now enabled by default. To disable it, set the `experimentalFeatures.multipleAuthProviders` site config option to `"disabled"`. This only applies to Sourcegraph Enterprise.
- When using the `http-header` auth provider, valid auth cookies (from other auth providers that are currently configured or were previously configured) are now respected and will be used for authentication. These auth cookies also take precedence over the `http-header` auth. Previously, the `http-header` auth took precedence.
- Bitbucket Server username configuration is now used to clone repositories if the Bitbucket Server API does not set a username.
- Code discussions: On Sourcegraph.com / when `discussions.abuseProtection` is enabled in the site config, rate limits to thread creation, comment creation, and @mentions are now applied.

### Added

- Search syntax for filtering archived repositories. `archived:no` will exclude archived repositories from search results, `archived:only` will search over archived repositories only. This applies for GitHub and GitLab repositories.
- A Bitbucket Server option to exclude personal repositories in the event that you decide to give an admin-level Bitbucket access token to Sourcegraph and do not want to create a bot account. See https://docs.sourcegraph.com/integration/bitbucket_server#excluding-personal-repositories for more information.
- Site admins can now see when users of their Sourcegraph instance last used it via a code host integration (e.g. Sourcegraph browser extensions). Visit the site admin Analytics page (e.g. https://sourcegraph.example.com/site-admin/analytics) to view this information.
- A new site config option `extensions.allowRemoteExtensions` lets you explicitly specify the remote extensions (from, e.g., Sourcegraph.com) that are allowed.
- Pings now include a total count of user accounts.

### Fixed

- Files with the gitattribute `export-ignore` are no longer excluded for language analysis and search.
- "Discard changes?" confirmation popup doesn't pop up every single time you try to navigate to a new page after editting something in the site settings page anymore.
- Fixed an issue where Git repository URLs would sometimes be logged, potentially containing e.g. basic auth tokens.
- Fixed date formatting on the site admin Analytics page.
- File names of binary and large files are included in search results.

### Removed

- The deprecated environment variables `SRC_SESSION_STORE_REDIS` and `REDIS_MASTER_ENDPOINT` are no longer used to configure alternative redis endpoints. For more information, see "[Using external databases with Sourcegraph](https://docs.sourcegraph.com/admin/external_database)".

## 2.11.1

### Added

- A new site config option `git.cloneURLToRepositoryName` specifies manual mapping from Git clone URLs to Sourcegraph repository names. This is useful, for example, for Git submodules that have local clone URLs.

### Fixed

- Slack notifications for saved searches have been fixed.

## 2.11.0

### Changed

### Added

- Support for ACME "tls-alpn-01" challenges to obtain LetsEncrypt certificates. Previously Sourcegraph only supported ACME "http-01" challenges which required port 80 to be accessible.
- gitserver periodically removes stale lock files that git can leave behind.
- Commits with empty trees no longer return 404.
- Clients (browser/editor extensions) can now query configuration details from the `ClientConfiguration` GraphQL API.
- The config field `auth.accessTokens.allow` allows or restricts use of access tokens. It can be set to one of three values: "all-users-create" (the default), "none" (all access tokens are disabled), and "site-admin-create" (access tokens are enabled, but only site admins can create new access tokens). The field `auth.disableAccessTokens` is now deprecated in favor of this new field.
- A webhook endpoint now exists to trigger repository updates. For example, `curl -XPOST -H 'Authorization: token $ACCESS_TOKEN' $SOURCEGRAPH_ORIGIN/.api/repos/$REPO_URI/-/refresh`.
- Git submodules entries in the file tree now link to the submodule repository.

### Fixed

- An issue / edge case where the Code Intelligence management admin page would incorrectly show language servers as `Running` when they had been removed from Docker.
- Log level is respected in lsp-proxy logs.
- Fixed an error where text searches could be routed to a faulty search worker.
- Gitolite integration should correctly detect names which Gitolite would consider to be patterns, and not treat them as repositories.
- repo-updater backs off fetches on a repo that's failing to fetch.
- Attempts to add a repo with an empty string for the name are checked for and ignored.
- Fixed an issue where non-site-admin authenticated users could modify global settings (not site configuration), other organizations' settings, and other users' settings.
- Search results are rendered more eagerly, resulting in fewer blank file previews
- An issue where automatic code intelligence would fail to connect to the underlying `lsp` network, leading to `dial tcp: lookup lang on 0.0.0.0:53: no such host` errors.
- More useful error messages from lsp-proxy when a language server can't get a requested revision of a repository.
- Creation of a new user with the same name as an existing organization (and vice versa) is prevented.

### Removed

## 2.10.5

### Fixed

- Slack notifications for saved searches have been fixed.

## 2.10.4

### Fixed

- Fixed an issue that caused the frontend to return a HTTP 500 and log an error message like:
  ```
  lvl=eror msg="ui HTTP handler error response" method=GET status_code=500 error="Post http://127.0.0.1:3182/repo-lookup: context canceled"
  ```

## 2.10.3

### Fixed

- The SAML AuthnRequest signature when using HTTP redirect binding is now computed using a URL query string with correct ordering of parameters. Previously, the ordering was incorrect and caused errors when the IdP was configured to check the signature in the AuthnRequest.

## 2.10.2

### Fixed

- SAML IdP-initiated login previously failed with the IdP set a RelayState value. This now works.

## 2.10.1

### Changed

- Most `experimentalFeatures` in the site configuration now respond to configuration changes live, without requiring a server restart. As usual, you will be prompted for a restart after saving your configuration changes if one is required.
- Gravatar image avatars are no longer displayed for committers.

## 2.10.0

### Changed

- In the file tree, if a directory that contains only a single directory is expanded, its child directory is now expanded automatically.

### Fixed

- Fixed an issue where `sourcegraph/server` would not start code intelligence containers properly when the `sourcegraph/server` container was shut down non-gracefully.
- Fixed an issue where the file tree would return an error when navigating between repositories.

## 2.9.4

### Changed

- Repo-updater has a new and improved scheduler for periodic repo fetches. If you have problems with it, you can revert to the old behavior by adding `"experimentalFeatures": { "updateScheduler": "disabled" }` to your `config.json`.
- A once-off migration will run changing the layout of cloned repos on disk. This should only affect installations created January 2018 or before. There should be no user visible changes.
- Experimental feature flag "updateScheduler" enables a smarter and less spammy algorithm for automatic repository updates.
- It is no longer possible to disable code intelligence by unsetting the LSP_PROXY environment variable. Instead, code intelligence can be disabled per language on the site admin page (e.g. https://sourcegraph.example.com/site-admin/code-intelligence).
- Bitbucket API requests made by Sourcegraph are now under a self-enforced API rate limit (since Bitbucket Server does not have a concept of rate limiting yet). This will reduce any chance of Sourcegraph slowing down or causing trouble for Bitbucket Server instances connected to it. The limits are: 7,200 total requests/hr, with a bucket size / maximum burst size of 500 requests.
- Global, org, and user settings are now validated against the schema, so invalid settings will be shown in the settings editor with a red squiggly line.
- The `http-header` auth provider now supports being used with other auth providers (still only when `experimentalFeatures.multipleAuthProviders` is `true`).
- Periodic fetches of Gitolite-hosted repositories are now handled internally by repo-updater.

### Added

- The `log.sentry.dsn` field in the site config makes Sourcegraph log application errors to a Sentry instance.
- Two new repository page hotkeys were added: <kbd>r</kbd> to open the repositories menu and <kbd>v</kbd> to open the revision selector.
- Repositories are periodically (~45 days) recloned from the codehost. The codehost can be relied on to give an efficient packing. This is an alternative to running a memory and CPU intensive git gc and git prune.
- The `auth.sessionExpiry` field sets the session expiration age in seconds (defaults to 90 days).

### Fixed

- Fixed a bug in the API console that caused it to display as a blank page in some cases.
- Fixed cases where GitHub rate limit wasn't being respected.
- Fixed a bug where scrolling in references, history, etc. file panels was not possible in Firefox.
- Fixed cases where gitserver directory structure migration could fail/crash.
- Fixed "Generate access token" link on user settings page. Previously, this link would 404.
- Fixed a bug where the search query was not updated in the search bar when searching from the homepage.
- Fixed a possible crash in github-proxy.
- Fixed a bug where file matching for diff search was case sensitive by default.

### Removed

- `SOURCEGRAPH_CONFIG` environment variable has been removed. Site configuration is always read from and written to disk. You can configure the location by providing `SOURCEGRAPH_CONFIG_FILE`. The default path is `/etc/sourcegraph/config.json`.

## 2.9.3

### Changed

- The search results page will merge duplicated lines of context.
- The following deprecated site configuration properties have been removed: `github[].preemptivelyClone`, `gitOriginMap`, `phabricatorURL`, `githubPersonalAccessToken`, `githubEnterpriseURL`, `githubEnterpriseCert`, and `githubEnterpriseAccessToken`.
- The `settings` field in the site config file is deprecated and will not be supported in a future release. Site admins should move those settings (if any) to global settings (in the site admin UI). Global settings are preferred to site config file settings because the former can be applied without needing to restart/redeploy the Sourcegraph server or cluster.

### Fixed

- Fixed a goroutine leak which occurs when search requests are canceled.
- Console output should have fewer spurious line breaks.
- Fixed an issue where it was not possible to override the `StrictHostKeyChecking` SSH option in the SSH configuration.
- Cross-repository code intelligence indexing for non-Go languages is now working again (originally broken in 2.9.2).

## 2.9.1

### Fixed

- Fixed an issue where saving an organization's configuration would hang indefinitely.

## 2.9.0

### Changed

- Hover tooltips were rewritten to fix a couple of issues and are now much more robust, received a new design and show more information.
- The `max:` search flag was renamed to `count:` in 2.8.8, but for backward compatibility `max:` has been added back as a deprecated alias for `count:`.
- Drastically improved the performance / load time of the Code Intelligence site admin page.

### Added

- The site admin code intelligence page now displays an error or reason whenever language servers are unable to be managed from the UI or Sourcegraph API.
- The ability to directly specify the root import path of a repository via `.sourcegraph/config.json` in the repo root, instead of relying on the heuristics of the Go language server to detect it.

### Fixed

- Configuring Bitbucket Server now correctly suppresses the the toast message "Configure repositories and code hosts to add to Sourcegraph."
- A bug where canonical import path comments would not be detected by the Go language server's heuristics under `cmd/` folders.
- Fixed an issue where a repository would only be refreshed on demand by certain user actions (such as a page reload) and would otherwise not be updated when expected.
- If a code host returned a repository-not-found or unauthorized error (to `repo-updater`) for a repository that previously was known to Sourcegraph, then in some cases a misleading "Empty repository" screen was shown. Now the repository is displayed as though it still existed, using cached data; site admins must explicitly delete repositories on Sourcegraph after they have been deleted on the code host.
- Improved handling of GitHub API rate limit exhaustion cases. Cached repository metadata and Git data will be used to provide full functionality during this time, and log messages are more informative. Previously, in some cases, repositories would become inaccessible.
- Fixed an issue where indexed search would sometimes not indicate that there were more results to show for a given file.
- Fixed an issue where the code intelligence admin page would never finish loading language servers.

## 2.9.0-pre0

### Changed

- Search scopes have been consolidated into the "Filters" bar on the search results page.
- Usernames and organization names of up to 255 characters are allowed. Previously the max length was 38.

### Fixed

- The target commit ID of a Git tag object (i.e., not lightweight Git tag refs) is now dereferenced correctly. Previously the tag object's OID was given.
- Fixed an issue where AWS Code Commit would hit the rate limit.
- Fixed an issue where dismissing the search suggestions dropdown did not unfocus previously highlighted suggestions.
- Fixed an issue where search suggestions would appear twice.
- Indexed searches now return partial results if they timeout.
- Git repositories with files whose paths contain `.git` path components are now usable (via indexed and non-indexed search and code intelligence). These corrupt repositories are rare and generally were created by converting some other VCS repository to Git (the Git CLI will forbid creation of such paths).
- Various diff search performance improvements and bug fixes.
- New Phabricator extension versions would used cached stylesheets instead of the upgraded version.
- Fixed an issue where hovers would show an error for Rust and C/C++ files.

### Added

- The `sourcegraph/server` container now emits the most recent log message when redis terminates to make it easier to debug why redis stopped.
- Organization invites (which allow users to invite other users to join organizations) are significantly improved. A new accept-invitation page was added.
- The new help popover allows users to easily file issues in the Sourcegraph public issue tracker and view documentation.
- An issue where Java files would be highlighted incorrectly if they contained JavaDoc blocks with an uneven number of opening/closing `*`s.

### Removed

- The `secretKey` site configuration value is no longer needed. It was only used for generating tokens for inviting a user to an organization. The invitation is now stored in the database associated with the recipient, so a secret token is no longer needed.
- The `experimentalFeatures.searchTimeoutParameter` site configuration value has been removed. It defaulted to `enabled` in 2.8 and it is no longer possible to disable.

### Added

- Syntax highlighting for:
  - TOML files (including Go `Gopkg.lock` and Rust `Cargo.lock` files).
  - Rust files.
  - GraphQL files.
  - Protobuf files.
  - `.editorconfig` files.

## 2.8.9

### Changed

- The "invite user" site admin page was moved to a sub-page of the users page (`/site-admin/users/new`).
- It is now possible for a site admin to create a new user without providing an email address.

### Fixed

- Checks for whether a repo is cloned will no longer exhaust open file pools over time.

### Added

- The Phabricator extension shows code intelligence status and supports enabling / disabling code intelligence for files.

## 2.8.8

### Changed

- Queries for repositories (in the explore, site admin repositories, and repository header dropdown) are matched on case-insensitive substrings, not using fuzzy matching logic.
- HTTP Authorization headers with an unrecognized scheme are ignored; they no longer cause the HTTP request to be rejected with HTTP 401 Unauthorized and an "Invalid Authorization header." error.
- Renamed the `max` search flag to `count`. Searches that specify `count:` will fetch at least that number of results, or the full result set.
- Bumped `lsp-proxy`'s `initialize` timeout to 3 minutes for every language.
- Search results are now sorted by repository and file name.
- More easily accessible "Show more" button at the top of the search results page.
- Results from user satisfaction surveys are now always hosted locally and visible to admins. The `"experimentalFeatures": { "hostSurveysLocally" }` config option has been deprecated.
- If the OpenID Connect authentication provider reports that a user's email address is not verified, the authentication attempt will fail.

### Fixed

- Fixed an issue where the search results page would not update its title.
- The session cookie name is now `sgs` (not `sg-session`) so that Sourcegraph 2.7 and Sourcegraph 2.8 can be run side-by-side temporarily during a rolling update without clearing each other's session cookies.
- Fixed the default hostnames of the C# and R language servers
- Fixed an issue where deleting an organization prevented the creation of organizations with the name of the deleted organization.
- Non-UTF8 encoded files (e.g. ISO-8859-1/Latin1, UTF16, etc) are now displayed as text properly rather than being detected as binary files.
- Improved error message when lsp-proxy's initalize timeout occurs
- Fixed compatibility issues and added [instructions for using Microsoft ADFS 2.1 and 3.0 for SAML authentication](https://docs.sourcegraph.com/admin/auth/saml_with_microsoft_adfs).
- Fixed an issue where external accounts associated with deleted user accounts would still be returned by the GraphQL API. This caused the site admin external accounts page to fail to render in some cases.
- Significantly reduced the number of code host requests for non github.com or gitlab.com repositories.

### Added

- The repository revisions popover now shows the target commit's last-committed/authored date for branches and tags.
- Setting the env var `INSECURE_SAML_LOG_TRACES=1` on the server (or the `sourcegraph-frontend` pod in Kubernetes) causes all SAML requests and responses to be logged, which helps with debugging SAML.
- Site admins can now view user satisfaction surveys grouped by user, in addition to chronological order, and aggregate summary values (including the average score and the net promoter score over the last 30 days) are now displayed.
- The site admin overview page displays the site ID, the primary admin email, and premium feature usage information.
- Added Haskell as an experimental language server on the code intelligence admin page.

## 2.8.0

### Changed

- `gitMaxConcurrentClones` now also limits the concurrency of updates to repos in addition to the initial clone.
- In the GraphQL API, `site.users` has been renamed to `users`, `site.orgs` has been renamed to `organizations`, and `site.repositories` has been renamed to `repositories`.
- An authentication provider must be set in site configuration (see [authentication provider documentation](https://docs.sourcegraph.com/admin/auth)). Previously the server defaulted to builtin auth if none was set.
- If a process dies inside the Sourcegraph container the whole container will shut down. We suggest operators configure a [Docker Restart Policy](https://docs.docker.com/config/containers/start-containers-automatically/#restart-policy-details) or a [Kubernetes Restart Policy](https://kubernetes.io/docs/concepts/workloads/pods/pod-lifecycle/#restart-policy). Previously the container would operate in a degraded mode if a process died.
- Changes to the `auth.public` site config are applied immediately in `sourcegraph/server` (no restart needed).
- The new search timeout behavior is now enabled by default. Set `"experimentalFeatures": {"searchTimeoutParameter": "disabled"}` in site config to disable it.
- Search includes files up to 1MB (previous limit was 512KB for unindexed search and 128KB for indexed search).
- Usernames and email addresses reported by OpenID Connect and SAML auth providers are now trusted, and users will sign into existing Sourcegraph accounts that match on the auth provider's reported username or email.
- The repository sidebar file tree is much, much faster on massive repositories (200,000+ files)
- The SAML authentication provider was significantly improved. Users who were signed in using SAML previously will need to reauthenticate via SAML next time they visit Sourcegraph.
- The SAML `serviceProviderCertificate` and `serviceProviderPrivateKey` site config properties are now optional.

### Fixed

- Fixed an issue where Index Search status page failed to render.
- User data on the site admin Analytics page is now paginated, filterable by a user's recent activity, and searchable.
- The link to the root of a repository in the repository header now preserves the revision you're currently viewing.
- When using the `http-header` auth provider, signin/signup/signout links are now hidden.
- Repository paths beginning with `go/` are no longer reservered by Sourcegraph.
- Interpret `X-Forwarded-Proto` HTTP header when `httpToHttpsRedirect` is set to `load-balanced`.
- Deleting a user account no longer prevents the creation of a new user account with the same username and/or association with authentication provider account (SAML/OpenID/etc.)
- It is now possible for a user to verify an email address that was previously associated with now-deleted user account.
- Diff searches over empty repositories no longer fail (this was not an issue for Sourcegraph cluster deployments).
- Stray `tmp_pack_*` files from interrupted fetches should now go away.
- When multiple `repo:` tokens match the same repo, process @revspec requirements from all of them, not just the first one in the search.

### Removed

- The `ssoUserHeader` site config property (deprecated since January 2018) has been removed. The functionality was moved to the `http-header` authentication provider.
- The experiment flag `showMissingReposEnabled`, which defaulted to enabled, has been removed so it is no longer possible to disable this feature.
- Event-level telemetry has been completely removed from self-hosted Sourcegraph instances. As a result, the `disableTelemetry` site configuration option has been deprecated. The new site-admin Pings page clarifies the only high-level telemetry being sent to Sourcegraph.com.
- The deprecated `adminUsernames` site config property (deprecated since January 2018) has been removed because it is no longer necessary. Site admins can designate other users as site admins in the site admin area, and the first user to sign into a new instance always becomes a site admin (even when using an external authentication provider).

### Added

- The new repository contributors page (linked from the repository homepage) displays the top Git commit authors in a repository, with filtering options.
- Custom language servers in the site config may now specify a `metadata` property containing things like homepage/docs/issues URLs for the language server project, as well as whether or not the language server should be considered experimental (not ready for prime-time). This `metadata` will be displayed in the UI to better communicate the status of a language server project.
- Access tokens now have scopes (which define the set of operations they permit). All access tokens still provide full control of all resources associated with the user account (the `user:all` scope, which is now explicitly displayed).
- The new access token scope `site-admin:sudo` allows the holder to perform any action as any other user. Only site admins may create this token.
- Links to Sourcegraph's changelog have been added to the site admin Updates page and update alert.
- If the site configuration is invalid or uses deprecated properties, a global alert will be shown to all site admins.
- There is now a code intelligence status indicator when viewing files. It contains information about the capabailities of the language server that is providing code intelligence for the file.
- Java code intelligence can now be enabled for repositories that aren't automatically supported using a
  `javaconfig.json` file. For Gradle plugins, this file can be generated using
  the [Javaconfig Gradle plugin](https://docs.sourcegraph.com/extensions/language_servers/java#gradle-execution).
- The new `auth.providers` site config is an array of authentication provider objects. Currently only 1 auth provider is supported. The singular `auth.provider` is deprecated.
- Users authenticated with OpenID Connect are now able to sign out of Sourcegraph (if the provider supports token revocation or the end-session endpoint).
- Users can now specify the number of days, weeks, and months of site activity to query through the GraphQL API.
- Added 14 new experimental language servers on the code intelligence admin page.
- Added `httpStrictTransportSecurity` site configuration option to customize the Strict-Transport-Security HTTP header. It defaults to `max-age=31536000` (one year).
- Added `nameIDFormat` in the `saml` auth provider to set the SAML NameID format. The default changed from transient to persistent.
- (This feature has been removed.) Experimental env var expansion in site config JSON: set `SOURCEGRAPH_EXPAND_CONFIG_VARS=1` to replace `${var}` or `$var` (based on environment variables) in any string value in site config JSON (except for JSON object property names).
- The new (optional) SAML `serviceProviderIssuer` site config property (in an `auth.providers` array entry with `{"type":"saml", ...}`) allows customizing the SAML Service Provider issuer name.
- The site admin area now has an "Auth" section that shows the enabled authentication provider(s) and users' external accounts.

## 2.7.6

### Fixed

- If a user's account is deleted, session cookies for that user are no longer considered valid.

## 2.7.5

### Changed

- When deploying Sourcegraph to Kubernetes, RBAC is now used by default. Most Kubernetes clusters require it. See the Kubernetes installation instructions for more information (including disabling if needed).
- Increased git ssh connection timeout to 30s from 7s.
- The Phabricator integration no longer requires staging areas, but using them is still recommended because it improves performance.

### Fixed

- Fixed an issue where language servers that were not enabled would display the "Restart" button in the Code Intelligence management panel.
- Fixed an issue where the "Update" button in the Code Intelligence management panel would be displayed inconsistently.
- Fixed an issue where toggling a dynamic search scope would not also remove `@rev` (if specified)
- Fixed an issue where where modes that can only be determined by the full filename (not just the file extension) of a path weren't supported (Dockerfiles are the first example of this).
- Fixed an issue where the GraphiQL console failed when variables are specified.
- Indexed search no longer maintains its own git clones. For Kubernetes cluster deployments, this significantly reduces disk size requirements for the indexed-search pod.
- Fixed an issue where language server Docker containers would not be automatically restarted if they crashed (`sourcegraph/server` only).
- Fixed an issue where if the first user on a site authenticated via SSO, the site would remain stuck in uninitialized mode.

### Added

- More detailed progress information is displayed on pages that are waiting for repositories to clone.
- Admins can now see charts with daily, weekly, and monthly unique user counts by visiting the site-admin Analytics page.
- Admins can now host and see results from Sourcegraph user satisfaction surveys locally by setting the `"experimentalFeatures": { "hostSurveysLocally": "enabled"}` site config option. This feature will be enabled for all instances once stable.
- Access tokens are now supported for all authentication providers (including OpenID Connect and SAML, which were previously not supported).
- The new `motd` setting (in global, organization, and user settings) displays specified messages at the top of all pages.
- Site admins may now view all access tokens site-wide (for all users) and revoke tokens from the new access tokens page in the site admin area.

## 2.7.0

### Changed

- Missing repositories no longer appear as search results. Instead, a count of repositories that were not found is displayed above the search results. Hovering over the count will reveal the names of the missing repositories.
- "Show more" on the search results page will now reveal results that have already been fetched (if such results exist) without needing to do a new query.
- The bottom panel (on a file) now shows more tabs, including docstrings, multiple definitions, references (as before), external references grouped by repository, implementations (if supported by the language server), and file history.
- The repository sidebar file tree is much faster on massive repositories (200,000+ files)

### Fixed

- Searches no longer block if the index is unavailable (e.g. after the index pod restarts). Instead, it respects the normal search timeout and reports the situation to the user if the index is not yet available.
- Repository results are no longer returned for filters that are not supported (e.g. if `file:` is part of the search query)
- Fixed an issue where file tree elements may be scrolled out of view on page load.
- Fixed an issue that caused "Could not ensure repository updated" log messages when trying to update a large number of repositories from gitolite.
- When using an HTTP authentication proxy (`"auth.provider": "http-header"`), usernames are now properly normalized (special characters including `.` replaced with `-`). This fixes an issue preventing users from signing in if their username contained these special characters.
- Fixed an issue where the site-admin Updates page would incorrectly report that update checking was turned off when `telemetryDisabled` was set, even as it continued to report new updates.
- `repo:` filters that match multiple repositories and contain a revision specifier now correctly return partial results even if some of the matching repositories don't have a matching revision.
- Removed hardcoded list of supported languages for code intelligence. Any language can work now and support is determined from the server response.
- Fixed an issue where modifying `config.json` on disk would not correctly mark the server as needing a restart.
- Fixed an issue where certain diff searches (with very sparse matches in a repository's history) would incorrectly report no results found.
- Fixed an issue where the `langservers` field in the site-configuration didn't require both the `language` and `address` field to be specified for each entry

### Added

- Users (and site admins) may now create and manage access tokens to authenticate API clients. The site config `auth.disableAccessTokens` (renamed to `auth.accessTokens` in 2.11) disables this new feature. Access tokens are currently only supported when using the `builtin` and `http-header` authentication providers (not OpenID Connect or SAML).
- User and site admin management capabilities for user email addresses are improved.
- The user and organization management UI has been greatly improved. Site admins may now administer all organizations (even those they aren't a member of) and may edit profile info and configuration for all users.
- If SSO is enabled (via OpenID Connect or SAML) and the SSO system provides user avatar images and/or display names, those are now used by Sourcegraph.
- Enable new search timeout behavior by setting `"experimentalFeatures": { "searchTimeoutParameter": "enabled"}` in your site config.
  - Adds a new `timeout:` parameter to customize the timeout for searches. It defaults to 10s and may not be set higher than 1m.
  - The value of the `timeout:` parameter is a string that can be parsed by [time.Duration](https://golang.org/pkg/time/#ParseDuration) (e.g. "100ms", "2s").
  - When `timeout:` is not provided, search optimizes for retuning results as soon as possible and will include slower kinds of results (e.g. symbols) only if they are found quickly.
  - When `timeout:` is provided, all result kinds are given the full timeout to complete.
- A new user settings tokens page was added that allows users to obtain a token that they can use to authenticate to the Sourcegraph API.
- Code intelligence indexes are now built for all repositories in the background, regardless of whether or not they are visited directly by a user.
- Language servers are now automatically enabled when visiting a repository. For example, visiting a Go repository will now automatically download and run the relevant Docker container for Go code intelligence.
  - This change only affects when Sourcegraph is deployed using the `sourcegraph/server` Docker image (not using Kubernetes).
  - You will need to use the new `docker run` command at https://docs.sourcegraph.com/#quickstart in order for this feature to be enabled. Otherwise, you will receive errors in the log about `/var/run/docker.sock` and things will work just as they did before. See https://docs.sourcegraph.com/extensions/language_servers for more information.
- The site admin Analytics page will now display the number of "Code Intelligence" actions each user has made, including hovers, jump to definitions, and find references, on the Sourcegraph webapp or in a code host integration or extension.
- An experimental cross repository jump to definition which consults the OSS index on Sourcegraph.com. This is disabled by default; use `"experimentalFeatures": { "jumpToDefOSSIndex": "enabled" }` in your site configuration to enable it.
- Users can now view Git branches, tags, and commits, and compare Git branches and revisions on Sourcegraph. (The code host icon in the header takes you to the commit on the code host.)
- A new admin panel allows you to view and manage language servers. For Docker deployments, it allows you to enable/disable/update/restart language servers at the click of a button. For cluster deployments, it shows the current status of language servers.
- Users can now tweet their feedback about Sourcegraph when clicking on the feedback smiley located in the navbar and filling out a Twitter feedback form.
- A new button in the repository header toggles on/off the Git history panel for the current file.

## 2.6.8

### Bug fixes

- Searches of `type:repo` now work correctly with "Show more" and the `max` parameter.
- Fixes an issue where the server would crash if the DB was not available upon startup.

## 2.6.7

### Added

- The duration that the frontend waits for the PostgreSQL database to become available is now configurable with the `DB_STARTUP_TIMEOUT` env var (the value is any valid Go duration string).
- Dynamic search filters now suggest exclusions of Go test files, vendored files and node_modules files.

## 2.6.6

### Added

- Authentication to Bitbucket Server using username-password credentials is now supported (in the `bitbucketServer` site config `username`/`password` options), for servers running Bitbucket Server version 2.4 and older (which don't support personal access tokens).

## 2.6.5

### Added

- The externally accessible URL path `/healthz` performs a basic application health check, returning HTTP 200 on success and HTTP 500 on failure.

### Behavior changes

- Read-only forks on GitHub are no longer synced by default. If you want to add a readonly fork, navigate directly to the repository page on Sourcegraph to add it (e.g. https://sourcegraph.mycompany.internal/github.com/owner/repo). This prevents your repositories list from being cluttered with a large number of private forks of a private repository that you have access to. One notable example is https://github.com/EpicGames/UnrealEngine.
- SAML cookies now expire after 90 days. The previous behavior was every 1 hour, which was unintentionally low.

## 2.6.4

### Added

- Improve search timeout error messages
- Performance improvements for searching regular expressions that do not start with a literal.

## 2.6.3

### Bug fixes

- Symbol results are now only returned for searches that contain `type:symbol`

## 2.6.2

### Added

- More detailed logging to help diagnose errors with third-party authentication providers.
- Anchors (such as `#my-section`) in rendered Markdown files are now supported.
- Instrumentation section for admins. For each service we expose pprof, prometheus metrics and traces.

### Bug fixes

- Applies a 1s timeout to symbol search if invoked without specifying `type:` to not block plain text results. No change of behaviour if `type:symbol` is given explicitly.
- Only show line wrap toggle for code-view-rendered files.

## 2.6.1

### Bug fixes

- Fixes a bug where typing in the search query field would modify the expanded state of file search results.
- Fixes a bug where new logins via OpenID Connect would fail with the error `SSO error: ID Token verification failed`.

## 2.6.0

### Added

- Support for [Bitbucket Server](https://www.atlassian.com/software/bitbucket/server) as a codehost. Configure via the `bitbucketServer` site config field.
- Prometheus gauges for git clone queue depth (`src_gitserver_clone_queue`) and git ls-remote queue depth (`src_gitserver_lsremote_queue`).
- Slack notifications for saved searches may now be added for individual users (not just organizations).
- The new search filter `lang:` filters results by programming language (example: `foo lang:go` or `foo -lang:clojure`).
- Dynamic filters: filters generated from your search results to help refine your results.
- Search queries that consist only of `file:` now show files whose path matches the filters (instead of no results).
- Sourcegraph now automatically detects basic `$GOPATH` configurations found in `.envrc` files in the root of repositories.
- You can now configure the effective `$GOPATH`s of a repository by adding a `.sourcegraph/config.json` file to your repository with the contents `{"go": {"GOPATH": ["mygopath"]}}`.
- A new `"blacklistGoGet": ["mydomain.org,myseconddomain.com"]` offers users a quick escape hatch in the event that Sourcegraph is making unwanted `go get` or `git clone` requests to their website due to incorrectly-configured monorepos. Most users will never use this option.
- Search suggestions and results now include symbol results. The new filter `type:symbol` causes only symbol results to be shown.
  Additionally, symbols for a repository can be browsed in the new symbols sidebar.
- You can now expand and collapse all items on a search results page or selectively expand and collapse individual items.

### Configuration changes

- Reduced the `gitMaxConcurrentClones` site config option's default value from 100 to 5, to help prevent too many concurrent clones from causing issues on code hosts.
- Changes to some site configuration options are now automatically detected and no longer require a server restart. After hitting Save in the UI, you will be informed if a server restart is required, per usual.
- Saved search notifications are now only sent to the owner of a saved search (all of an organization's members for an organization-level saved search, or a single user for a user-level saved search). The `notifyUsers` and `notifyOrganizations` properties underneath `search.savedQueries` have been removed.
- Slack webhook URLs are now defined in user/organization JSON settings, not on the organization profile page. Previously defined organization Slack webhook URLs are automatically migrated to the organization's JSON settings.
- The "unlimited" value for `maxReposToSearch` is now `-1` instead of `0`, and `0` now means to use the default.
- `auth.provider` must be set (`builtin`, `openidconnect`, `saml`, `http-header`, etc.) to configure an authentication provider. Previously you could just set the detailed configuration property (`"auth.openIDConnect": {...}`, etc.) and it would implicitly enable that authentication provider.
- The `autoRepoAdd` site configuration property was removed. Site admins can add repositories via site configuration.

### Bug fixes

- Only cross reference index enabled repositories.
- Fixed an issue where search would return results with empty file contents for matches in submodules with indexing enabled. Searching over submodules is not supported yet, so these (empty) results have been removed.
- Fixed an issue where match highlighting would be incorrect on lines that contained multibyte characters.
- Fixed an issue where search suggestions would always link to master (and 404) even if the file only existed on a branch. Now suggestions always link to the revision that is being searched over.
- Fixed an issue where all file and repository links on the search results page (for all search results types) would always link to master branch, even if the results only existed in another branch. Now search results links always link to the revision that is being searched over.
- The first user to sign up for a (not-yet-initialized) server is made the site admin, even if they signed up using SSO. Previously if the first user signed up using SSO, they would not be a site admin and no site admin could be created.
- Fixed an issue where our code intelligence archive cache (in `lsp-proxy`) would not evict items from the disk. This would lead to disks running out of free space.

## 2.5.16, 2.5.17

- Version bump to keep deployment variants in sync.

## 2.5.15

### Bug fixes

- Fixed issue where a Sourcegraph cluster would incorrectly show "An update is available".
- Fixed Phabricator links to repositories
- Searches over a single repository are now less likely to immediately time out the first time they are searched.
- Fixed a bug where `auth.provider == "http-header"` would incorrectly require builtin authentication / block site access when `auth.public == "false"`.

### Phabricator Integration Changes

We now display a "View on Phabricator" link rather than a "View on other code host" link if you are using Phabricator and hosting on Github or another code host with a UI. Commit links also will point to Phabricator.

### Improvements to SAML authentication

You may now optionally provide the SAML Identity Provider metadata XML file contents directly, with the `auth.saml` `identityProviderMetadata` site configuration property. (Previously, you needed to specify the URL where that XML file was available; that is still possible and is more common.) The new option is useful for organizations whose SAML metadata is not web-accessible or while testing SAML metadata configuration changes.

## 2.5.13

### Improvements to builtin authentication

When using `auth.provider == "builtin"`, two new important changes mean that a Sourcegraph server will be locked down and only accessible to users who are invited by an admin user (previously, we advised users to place their own auth proxy in front of Sourcegraph servers).

1.  When `auth.provider == "builtin"` Sourcegraph will now by default require an admin to invite users instead of allowing anyone who can visit the site to sign up. Set `auth.allowSignup == true` to retain the old behavior of allowing anyone who can access the site to signup.
2.  When `auth.provider == "builtin"`, Sourcegraph will now respects a new `auth.public` site configuration option (default value: `false`). When `auth.public == false`, Sourcegraph will not allow anyone to access the site unless they have an account and are signed in.

## 2.4.3

### Added

- Code Intelligence support
- Custom links to code hosts with the `links:` config options in `repos.list`

### Changed

- Search by file path enabled by default

## 2.4.2

### Added

- Repository settings mirror/cloning diagnostics page

### Changed

- Repositories added from GitHub are no longer enabled by default. The site admin UI for enabling/disabling repositories is improved.

## 2.4.0

### Added

- Search files by name by including `type:path` in a search query
- Global alerts for configuration-needed and cloning-in-progress
- Better list interfaces for repositories, users, organizations, and threads
- Users can change their own password in settings
- Repository groups can now be specified in settings by site admins, organizations, and users. Then `repogroup:foo` in a search query will search over only those repositories specified for the `foo` repository group.

### Changed

- Log messages are much quieter by default

## 2.3.11

### Added

- Added site admin updates page and update checking
- Added site admin telemetry page

### Changed

- Enhanced site admin panel
- Changed repo- and SSO-related site config property names to be consistent, updated documentation

## 2.3.10

### Added

- Online site configuration editing and reloading

### Changed

- Site admins are now configured in the site admin area instead of in the `adminUsernames` config key or `ADMIN_USERNAMES` env var. Users specified in those deprecated configs will be designated as site admins in the database upon server startup until those configs are removed in a future release.

## 2.3.9

### Fixed

- An issue that prevented creation and deletion of saved queries

## 2.3.8

### Added

- Built-in authentication: you can now sign up without an SSO provider.
- Faster default branch code search via indexing.

### Fixed

- Many performance improvements to search.
- Much log spam has been eliminated.

### Changed

- We optionally read `SOURCEGRAPH_CONFIG` from `$DATA_DIR/config.json`.
- SSH key required to clone repositories from GitHub Enterprise when using a self-signed certificate.

## 0.3 - 13 December 2017

The last version without a CHANGELOG.<|MERGE_RESOLUTION|>--- conflicted
+++ resolved
@@ -10,11 +10,8 @@
 ### Added
 
 - Added Docker-specific help text when running the Sourcegraph docker image in an environment with an sufficient open file descriptor limit.
-<<<<<<< HEAD
 - Added `auth.disableUsernameChanges` to site configuration to prevent users from modifying their usernames after account creation.
-=======
 - Added syntax highlighting for Kotlin and Dart.
->>>>>>> ed965fce
 
 ### Changed
 
