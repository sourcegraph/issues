--- conflicted
+++ resolved
@@ -25,13 +25,10 @@
   [migration step](https://github.com/sourcegraph/deploy-sourcegraph/blob/master/docs/migrate.md) when upgrading
   past commit [821032e2ee45f21f701](https://github.com/sourcegraph/deploy-sourcegraph/commit/821032e2ee45f21f701caac624e4f090c59fd259) or when upgrading to 3.14.
   New installations starting with the mentioned commit or with 3.14 do not need this migration step.
-<<<<<<< HEAD
 - Aggregated search latencies (in ms) of search queries are now included in [pings](https://docs.sourcegraph.com/admin/pings).
-=======
 - The [Kubernetes deployment](https://github.com/sourcegraph/deploy-sourcegraph) frontend role has added services as a resource to watch/listen/get.
   This change does not affect the newly-introduced, restricted Kubernetes config files.
 - Archived repositories are excluded from search by default. Adding `archived:yes` includes archived repositories.
->>>>>>> 27d76ae2
 
 ### Fixed
 
